/* Appends a full-stop to a statement */
"%@." = "%@.";

/* Accessibility format string for (1: localized volume)(2: time) */
"%1$@ units remaining at %2$@" = "%1$@ yksikköä jäljellä %2$@";
<<<<<<< HEAD
=======

/* Format string for reservoir volume. (1: The localized volume) */
"%@U" = "%@U";
>>>>>>> 5534e4e7

/* The format for a glucose target range. (1: min target)(2: max target)(3: glucose unit) */
"%1$@ – %2$@ %3$@" = "%1$@ – %2$@ %3$@";

/* The format for an override symbol and name (1: symbol)(2: name) */
"%1$@ %2$@" = "%1$@ %2$@";

/* Accessibility format string for (1: localized volume)(2: time) */
"%1$@ units remaining at %2$@" = "%1$@ yksikköä jäljellä klo %2$@";

/* Title of the carb entry absorption time cell */
"Absorption Time" = "Imeytymisaika";

/* The title for the override emoji activity section */
"Activity" = "Liikunta";

/* The title of the button to add the credentials for a service */
"Add Account" = "Lisää tili";

/* The title of the view controller to create a new carb entry */
"Add Carb Entry" = "Lisää hiilihydraatteja";

/* Action sheet confirmation message for pump history deletion */
"Are you sure you want to delete all history entries?" = "Haluatko varmasti poistaa kaikki historiatiedot?";

/* Action sheet confirmation message for reservoir deletion */
"Are you sure you want to delete all reservoir values?" = "Haluatko varmasti poistaa kaikki säiliön arvot?";

/* Describes a percentage decrease in overall insulin needs */
"Basal, bolus, and correction insulin dose amounts are decreased by %@%%." = "Basaalin, boluksen ja korjaavan insuliiniannoksen määriä vähennetään %@%%.";

/* Describes a percentage increase in overall insulin needs */
"Basal, bolus, and correction insulin dose amounts are increased by %@%%." = "Basaalin, boluksen ja korjaavan insuliiniannoksen määriä lisätään %@%%.";

/* Describes a lack of change in overall insulin needs */
"Basal, bolus, and correction insulin dose amounts are unaffected." = "Basaalin, boluksen ja korjaavan insuliiniannoksen määrät pysyvät ennallaan.";

/* The title of the cancel action in an action sheet */
"Cancel" = "Cancel";

/* The text for the override cancellation button */
"Cancel Override" = "Kumoa tilapäisasetus";

/* Title text for suspend resume button when temp basal canceling */
"Canceling Temp Basal" = "Kumotaan tilapäinen basaali";

/* Footer text for customizing an override from a preset (1: preset name) */
"Changes will only apply this time you enable the override. The default settings of %@ will not be affected." = "Muutokset otetaan käyttöön vain tällä kertaa, kun otat tilapäisasetuksen käyttöön. Alkuperäiset %@-asetukset pysyvät ennallaan.";

/* Carb entry section footer text explaining absorption time */
"Choose a longer absorption time for larger meals, or those containing fats and proteins. This is only guidance to the algorithm and need not be exact." = "Valitse pidempi imeytymisaika isoille tai paljon rasvaa ja proteiineja sisältäville aterioille. Tämä on suuntaa antava ohje, eikä sen tarvitse olla tarkka.";

/* The format string describing the date of a COB value. The first format argument is the localized date. */
"com.loudnate.CarbKit.COBDateLabel" = "klo %1$@";

/* The format string describing the starting date of a total value. The first format argument is the localized date. */
"com.loudnate.CarbKit.totalDateLabel" = "%1$@ jälkeen";

/* The format string describing the date of an IOB value. The first format argument is the localized date. */
"com.loudnate.InsulinKit.IOBDateLabel" = "klo %1$@";

/* The format string describing the starting date of a total value. The first format argument is the localized date. */
"com.loudnate.InsulinKit.totalDateLabel" = "%1$@ jälkeen";

/* The title of the action used to dismiss an error alert */
"com.loudnate.LoopKit.errorAlertActionTitle" = "OK";

/* The title for the override emoji condition section */
"Condition" = "Vointi";

/* Title of the setup button to continue */
"Continue" = "Jatka";

/* The section footer of correction range schedule */
"Correction range is the blood glucose range that you would like Loop to correct to." = "Korjausalue on glukoositavoitealue, johon haluat Loopin korjaavan.";

/* The text for a custom override */
"Custom" = "Custom";

/* The title for the custom override entry screen */
"Custom Override" = "Mukautettu tilapäisasetus";

/* Title of the carb entry date picker cell */
"Date" = "Date";
<<<<<<< HEAD
=======

/* The title of the button to remove the credentials for a service */
"Delete Account" = "Poista tili";
>>>>>>> 5534e4e7

/* Button title to delete all objects */
"Delete All" = "Poista kaikki";

/* The text for the override duration setting */
"Duration" = "Duration";
<<<<<<< HEAD
=======

/* The title of the view controller to edit an existing carb entry */
"Edit Carb Entry" = "Muokkaa hiilihydraatteja";
>>>>>>> 5534e4e7

/* The title for the override editing screen */
"Edit Override" = "Muokkaa tilapäisasetusta";

/* Footer text for editing an active override (1: preset name) */
"Editing affects only the active override. The default settings of %@ will not be affected." = "Muokkaus vaikuttaa vain aktiiviseen tilapäisasetukseen. Alkuperäiset %@-asetukset säilyvät ennallaan.";

/* The button text for enabling a temporary override */
"Enable" = "Ota käyttöön";

/* The text for the indefinite override duration setting */
"Enable Indefinitely" = "Ilman aikarajaa";

/* The detail text describing an enabled setting */
"Enabled" = "Käytössä";

/* The placeholder text instructing users how to enter a maximum bolus */
"Enter a number of units" = "Syötä yksikkömäärä";

/* The placeholder text instructing users how to enter a maximum basal rate */
"Enter a rate in units per hour" = "Syötä nopeus yksiköinä tunnissa";

/* Section title for fast absorbing food */
"Fast" = "Nopea";

/* The description shown on the insulin sensitivity schedule interface. */
"Insulin sensitivity describes how your blood glucose should respond to a 1 Unit dose of insulin. Smaller values mean more insulin will be given when above target. Values that are too small can cause dangerously low blood glucose." = "Insuliiniherkkyys kuvaa sitä, kuinka paljon verensokerisi laskee yhdellä insuliiniyksiköllä. Liian pienet arvot voivat johtaa vaarallisen matalaan verensokeriin.";

/* Placeholder for maximum value in glucose range */
"max" = "maks.";

/* The title text for the maximum basal rate value */
"Maximum Basal Rate" = "Suurin sallittu basaalitaso";

/* The title text for the maximum bolus value */
"Maximum Bolus" = "Suurin sallittu bolus";

/* Section title for medium absorbing food */
"Medium" = "Keskiverto";

/* Placeholder for minimum value in glucose range */
"min" = "min.";

/* Alert action title to open error help */
"More Info" = "Lisätietoa";

/* The text for the override preset name setting */
"Name" = "Name";

/* The title for the new override preset entry screen */
"New Preset" = "Uusi esiasetus";

/* Section title for no-carb food
   The title for override emoji miscellaneous section */
"Other" = "Other";

/* The title text for the insulin sensitivity scaling setting */
"Overall Insulin Needs" = "Kokonaisinsuliinitarve";

/* The title text for the override presets screen */
"Override Presets" = "Tilapäisasetukset";

/* Text directing the user to configure override presets */
"Override presets can be set up under the 'Configuration' section of the settings screen." = "Tilapäisasetuksia voidaan luoda Asetukset-näkymän Määritykset-osiossa.";

/* The section title of glucose overrides */
"Overrides" = "Tilapäisasetukset";

/* Title for the pre-meal override range */
"Pre-Meal" = "Ennen ateriaa";

/* The section header text override presets */
"PRESETS" = "ESIASETUKSET";

/* The title of the screen displaying a pump event */
"Pump Event" = "Pumpputapahtuma";

/* The default placeholder string for a credential */
"Required" = "Pakollinen";

/* Title text for button to resume insulin delivery */
"Resume Delivery" = "Jatka annostelua";

/* Title text for button when insulin delivery is in the process of being resumed */
"Resuming" = "Jatketaan";

/* The text for the override preset name field placeholder */
"Running" = "Juoksu";

/* Button text for saving glucose correction range schedule
   Button text for saving insulin sensitivity schedule */
"Save" = "Save";

/* The section header text for a scheduled override */
"SCHEDULED OVERRIDE" = "AJASTETTU TILAPÄISASETUS";

/* Section title for slow absorbing food */
"Slow" = "Hidas";

/* The text for the override start time */
"Start Time" = "Alkaa";

/* Title text for suspend resume button when temp basal starting */
"Starting Temp Basal" = "Aloitetaan tilapäinen basaali";

/* Title text for button to suspend insulin delivery */
"Suspend Delivery" = "Pysäytä annostelu";

/* Title text for button when insulin delivery is in the process of being stopped */
"Suspending" = "Pysäytetään";

/* The text for the override preset symbol setting */
"Symbol" = "Symboli";

/* Text directing the user to configure their first override preset */
"Tap '+' to create a new override preset." = "Luo uusi tilapäisasetus napauttamalla '+'.";

/* The empty-state text for a configuration value */
"Tap to set" = "Napauta asettaaksesi";

/* The text for the override target range setting */
"Target Range" = "Tavoitealue";

/* The title for the override selection screen */
"Temporary Override" = "Tilapäisasetus";

/* Alert body displayed absorption time greater than max (1: maximum absorption time) */
"The maximum absorption time is %@" = "Pisin sallittu imeytymisaika on %@";

/* Alert body displayed for quantity greater than max (1: maximum quantity in grams) */
"The maximum allowed amount is %@ grams" = "Suurin sallittu määrä on %@ grammaa";

/* The schedule table view header describing the configured time zone difference from the default time zone. The substitution parameters are: (1: time zone name)(2: +/-)(3: time interval) */
"Times in %1$@%2$@%3$@" = "Aika %1$@%2$@%3$@";

/* The unit string for units per hour */
"U/hour" = "U/tunti";

/* The unit string for units */
"Units" = "Yksikköä";

/* Accessibility value for an unknown value
   The default title to use when an entry has none */
"Unknown" = "Tuntematon";

/* Label indicating validation is occurring */
"Verifying" = "Tarkistetaan";

/* Title of an alert containing a validation warning */
"Warning" = "Varoitus";

/* Title for the workout override range */
"Workout" = "Liikunta";
<|MERGE_RESOLUTION|>--- conflicted
+++ resolved
@@ -3,12 +3,9 @@
 
 /* Accessibility format string for (1: localized volume)(2: time) */
 "%1$@ units remaining at %2$@" = "%1$@ yksikköä jäljellä %2$@";
-<<<<<<< HEAD
-=======
 
 /* Format string for reservoir volume. (1: The localized volume) */
 "%@U" = "%@U";
->>>>>>> 5534e4e7
 
 /* The format for a glucose target range. (1: min target)(2: max target)(3: glucose unit) */
 "%1$@ – %2$@ %3$@" = "%1$@ – %2$@ %3$@";
@@ -93,24 +90,18 @@
 
 /* Title of the carb entry date picker cell */
 "Date" = "Date";
-<<<<<<< HEAD
-=======
 
 /* The title of the button to remove the credentials for a service */
 "Delete Account" = "Poista tili";
->>>>>>> 5534e4e7
 
 /* Button title to delete all objects */
 "Delete All" = "Poista kaikki";
 
 /* The text for the override duration setting */
 "Duration" = "Duration";
-<<<<<<< HEAD
-=======
 
 /* The title of the view controller to edit an existing carb entry */
 "Edit Carb Entry" = "Muokkaa hiilihydraatteja";
->>>>>>> 5534e4e7
 
 /* The title for the override editing screen */
 "Edit Override" = "Muokkaa tilapäisasetusta";
