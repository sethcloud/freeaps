/* The title of the section describing commands */
"Commands" = "Comandi";

/* The connected state */
"Connected" = "Collegato";

/* The in-progress connecting state */
"Connecting" = "In collegamento";

/* The title of the cell showing BLE connection state */
"Connection State" = "Stato Connessione";

/* The title of the section describing the device */
"Device" = "Dispositivo";

/* The title of the devices table section in RileyLink settings */
"Devices" = "Dispositivi";

/* The disconnected state */
"Disconnected" = "Disconnesso";

/* The in-progress disconnecting state */
"Disconnecting" = "Disconnessione";

/* The title of the cell showing firmware version */
"Firmware" = "Firmware";

/* The title of the cell showing current rileylink frequency */
"Frequency" = "Frequency";

/* The title of the cell showing device name */
"Name" = "Nome";

/* RileyLink setup description */
"RileyLink allows for communication with the pump over Bluetooth Low Energy." = "RileyLink consente la comunicazione con il microinfusore tramite Bluetooth Low Energy.";

/* The title of the cell showing BLE signal strength (RSSI) */
"Signal Strength" = "Potenza Segnale";

/* The title of the cell showing uptime */
<<<<<<< HEAD
"Uptime" = "Tempo d'attività";

/* The title of the cell showing battery level */
"Battery level" = "Livello della batteria";

/* The title of the cell showing Voltage */
"Voltage" = "Voltaggio";

/* "The title of the section for alerts" */
"Alert" = "Sveglia";

/* The title of the cell showing Low Battery Alert */
"Low Battery Alert" = "Avviso Batteria Bassa";

/* Header of list showing battery level alert options */
"Battery level Alert" = "Avviso livello batteria";

/* Battery level alert OFF in list of options */
"OFF" = "SPENTO";

/* The title of the command to update diagnostic LEDs */
"Diagnostic LEDs" = "LED Diagnostici";

/* The title of the command to fetch RileyLink statistics */
"Get RileyLink Statistics" = "Ottieni Statistiche Di RileyLink";

/* The title of the command to invert BLE connection LED logic */
"Invert LED Logic" = "Inverti Logica LED";

/* The header of the cells showing test commands */
"Test Commands" = "Test Commands";

/* The title of the cell showing Lighten Yellow LED */
"Lighten Yellow LED" = "Lighten Yellow LED";

/* The title of the cell showing Lighten Yellow LED */
"Lighten Red LED" = "Lighten Red LED";

/* The title of the cell showing Test Vibration */
"Test Vibration" = "Test Vibration";

/* The title of the cell for sounding device finding piezo */
"Find Device" = "Find Device";

/* The title of the cell for connection LED */
"Connection LED" = "Connection LED";

/* The title of the cell for connection vibration */
"Connection Vibration" = "Connection Vibration";

/* Detail text when battery alert disabled. */
"Off" = "Off";

/* Text indicating LED Mode is on */
"On" = "On";

/* Text indicating LED Mode is off */
"Off" = "Off";

/* Text indicating LED Mode is auto */
"Auto" = "Auto";
=======
"Uptime" = "Uptime";
>>>>>>> db8e1e9b
<|MERGE_RESOLUTION|>--- conflicted
+++ resolved
@@ -38,8 +38,7 @@
 "Signal Strength" = "Potenza Segnale";
 
 /* The title of the cell showing uptime */
-<<<<<<< HEAD
-"Uptime" = "Tempo d'attività";
+"Uptime" = "Uptime";
 
 /* The title of the cell showing battery level */
 "Battery level" = "Livello della batteria";
@@ -99,7 +98,4 @@
 "Off" = "Off";
 
 /* Text indicating LED Mode is auto */
-"Auto" = "Auto";
-=======
-"Uptime" = "Uptime";
->>>>>>> db8e1e9b
+"Auto" = "Auto";