/* Accessibility format string for (1: localized volume)(2: time) */
"%1$@ units remaining at %2$@" = "%1$@ units remaining at %2$@";

/* The format string for displaying an offset from a time zone: (1: GMT)(2: -)(3: 4:00) */
"%1$@%2$@%3$@" = "%1$@%2$@%3$@";

/* Format string providing instructions for replacing pod due to a fault. (1: The fault description) */
"%1$@. Insulin delivery has stopped. Please deactivate and remove pod." = "%1$@. Insulin delivery has stopped. Please deactivate and remove pod.";

/* Format string for delivered insulin. (1: The localized amount)
   Format string for insulin remaining in reservoir. (1: The localized amount) */
"%@ U" = "%@ U";

/* Format string for bolus progress when finished. (1: The localized amount) */
"%@ U (Finished)" = "%@ U (Finished)";

/* Format string for bolus progress. (1: The delivered amount) (2: The programmed amount) (3: the percent progress) */
"%@ U of %@ U (%@)" = "%1$@ U of %2$@ U (%3$@)";

/* Format string for temp basal rate. (1: The localized amount) */
"%@ U/hour" = "%@ U/hour";

/* Format string for bolus percent progress. (1: Percent progress) */
"%@%%" = "%@%%";

/* Format string for reservoir reading when above or equal to maximum reading. (1: The localized amount) */
"%@+ U" = "%@+ U";

/* Appends a full-stop to a statement */
"%@." = "%@.";

/* Format string for reservoir volume. (1: The localized volume) */
"%@U" = "%@U";

/* The title of the cell showing the pod activated at time */
"Active Time" = "Active Time";

/* The title of the cell showing alarm status */
"Alarms" = "Alarms";

/* Confirmation message for shutting down a pod */
"Are you sure you want to shutdown this pod?" = "Are you sure you want to shutdown this pod?";

/* Confirmation message for removing Omnipod PumpManager */
"Are you sure you want to stop using Omnipod?" = "Are you sure you want to stop using Omnipod?";

/* The title text for the address assigned to the pod */
<<<<<<< HEAD
"Assigned Address" = "Adres Atandı";
=======
"Assigned Address" = "Assigned Address";
>>>>>>> 5534e4e7

/* The title of the cell showing pod basal status */
"Basal Delivery" = "Basal Delivery";

/* The title text for the basal rate schedule */
"Basal Rates" = "Basal Rates";

/* The title of the cell showing pod bolus status */
"Bolus Delivery" = "Bolus Delivery";

/* The title of the cancel action in an action sheet */
"Cancel" = "Cancel";

/* The title of the command to change pump time zone */
"Change Time Zone" = "Change Time Zone";

/* Progress message for changing pod time. */
<<<<<<< HEAD
"Changing time…" = "Zaman değiştiriliyor…";
=======
"Changing time…" = "Changing time…";
>>>>>>> 5534e4e7

/* The title of the configuration section in settings */
"Configuration" = "Configuration";

/* The title of the continue action in an action sheet */
"Continue" = "Continue";

/* Button title to deactivate pod because of fault during setup */
"Deactivate" = "Deactivate";

/* Button title for pod deactivation
   Button title to deactivate pod */
"Deactivate Pod" = "Deactivate Pod";

/* Button title to delete Omnipod PumpManager */
<<<<<<< HEAD
"Delete Omnipod" = "Omnipod'u Sil";
=======
"Delete Omnipod" = "Delete Omnipod";
>>>>>>> 5534e4e7

/* Title text for delivery limits */
"Delivery Limits" = "Delivery Limits";

/* The title of the device information section in settings */
"Device Information" = "Device Information";

/* Title text for button to disable bolus beeps */
"Disable Bolus Beeps" = "Disable Bolus Beeps";

/* Title text for button to enable bolus beeps */
"Enable Bolus Beeps" = "Enable Bolus Beeps";

/* The alert title for disable bolus beeps error */
<<<<<<< HEAD
"Error disabling bolus beeps" = "Bolus uyarılarını devre dışı bırakırken hata oluştu";
=======
"Error disabling bolus beeps" = "Error disabling bolus beeps";
>>>>>>> 5534e4e7

/* The alert title for enable bolus beeps error */
"Error enabling bolus beeps" = "Error enabling bolus beeps";

/* The alert title for a resume error */
"Error Resuming" = "Error Resuming";

/* The alert title for a suspend error */
<<<<<<< HEAD
"Error Suspending" = "Askıya alırken Hata";
=======
"Error Suspending" = "Error Suspending";
>>>>>>> 5534e4e7

/* The title of the cell showing the pod expiration reminder date */
"Expiration Reminder" = "Expiration Reminder";

/* The title of the cell showing the pod expiration after expiry */
"Expired" = "Expired";

/* The title of the cell showing the pod expiration */
"Expires" = "Expires";

/* Pod life HUD view label */
"Fault" = "Fault";

/* The title of the command to finish pod setup */
"Finish pod setup" = "Finish pod setup";

/* Accessibility format string for (1: localized volume)(2: time) */
"Greater than %1$@ units remaining at %2$@" = "Greater than %1$@ units remaining at %2$@";

/* Instructions when deactivating pod that has been paired, but not attached. */
"Incompletely set up pod must be deactivated before pairing with a new one. Please deactivate and discard pod." = "Incompletely set up pod must be deactivated before pairing with a new one. Please deactivate and discard pod.";

/* Instructions when deactivating pod that has been paired and possibly attached. */
"Incompletely set up pod must be deactivated before pairing with a new one. Please deactivate and remove pod." = "Incompletely set up pod must be deactivated before pairing with a new one. Please deactivate and remove pod.";

/* Button title to insert cannula during setup */
"Insert Cannula" = "Insert Cannula";

/* The title of the cell showing delivered insulin */
"Insulin Delivered" = "Insulin Delivered";

/* The error message shown when Loop's basal schedule has an unsupported rate */
"Invalid entry" = "Invalid entry";

/* The title of the cell showing the pod lot id */
"Lot" = "Lot";

/* The detail text for bolus delivery when no bolus is being delivered */
"None" = "None";

/* Button title to pair with pod during setup */
"Pair" = "Pair";

/* The title of the command to pair new pod */
<<<<<<< HEAD
"Pair New Pod" = "Yeni Pod Eşleştir";
=======
"Pair New Pod" = "Pair New Pod";
>>>>>>> 5534e4e7

/* The text of the loading label when pairing */
"Pairing…" = "Pairing…";

/* The title of the cell showing the pod pi version */
"PI Version" = "PI Version";

/* The title of the command to play test beeps */
"Play Test Beeps" = "Play Test Beeps";

/* Progress message for play test beeps. */
"Play Test Beeps…" = "Play Test Beeps…";

/* The title of the cell showing the pod pm version */
"PM Version" = "PM Version";

/* Label describing pod age view */
"Pod Age" = "Pod Age";

/* Title of the pod settings view controller */
"Pod Settings" = "Pod Settings";

/* The text of the loading label when pod is primed */
"Primed" = "Primed";

/* The text of the loading label when priming */
"Priming…" = "Priming…";

/* Label describing time remaining view */
"Remaining" = "Remaining";

/* Label indicating pod replacement necessary
   The title of the command to replace pod */
"Replace Pod" = "Replace Pod";

/* The title of the command to replace pod when there is a pod fault */
"Replace Pod Now" = "Replace Pod Now";

/* The title of the cell showing reservoir status */
"Reservoir" = "Reservoir";

/* Button title for retrying pod deactivation */
"Retry Pod Deactivation" = "Retry Pod Deactivation";

/* Title of button to save delivery limit settings
   Title of button to sync basal profile when no pod paired */
"Save" = "Save";

/* The detail text of the basal row when pod is running scheduled basal */
"Schedule" = "Zamanlama";

/* The title of the status section in settings */
"Status" = "Status";

/* A message indicating a command succeeded */
"Succeeded" = "Succeeded";

/* The detail text of the basal row when pod is suspended */
<<<<<<< HEAD
"Suspended" = "Askıya Alındı";
=======
"Suspended" = "Suspended";
>>>>>>> 5534e4e7

/* Title text for the button to delete Omnipod PumpManager */
"Switch from Omnipod Pumps" = "Switch from Omnipod Pumps";

/* Title of button to sync basal profile from pod */
"Sync With Pod" = "Sync With Pod";

/* The title of the command to run the test command */
"Test Command" = "Test Command";

/* Progress message for testing commands. */
"Testing Commands…" = "Testing Commands…";

/* The error message shown when Loop's basal schedule has more entries than the pod can support */
"Too many entries" = "Too many entries";

/* Instructions when pod cannot be deactivated */
"Unable to deactivate pod. Please continue and pair a new one." = "Unable to deactivate pod. Please continue and pair a new one.";

/* The detail text for delivered insulin when no measurement is available */
"Unknown" = "Unknown";<|MERGE_RESOLUTION|>--- conflicted
+++ resolved
@@ -45,11 +45,7 @@
 "Are you sure you want to stop using Omnipod?" = "Are you sure you want to stop using Omnipod?";
 
 /* The title text for the address assigned to the pod */
-<<<<<<< HEAD
 "Assigned Address" = "Adres Atandı";
-=======
-"Assigned Address" = "Assigned Address";
->>>>>>> 5534e4e7
 
 /* The title of the cell showing pod basal status */
 "Basal Delivery" = "Basal Delivery";
@@ -67,11 +63,7 @@
 "Change Time Zone" = "Change Time Zone";
 
 /* Progress message for changing pod time. */
-<<<<<<< HEAD
 "Changing time…" = "Zaman değiştiriliyor…";
-=======
-"Changing time…" = "Changing time…";
->>>>>>> 5534e4e7
 
 /* The title of the configuration section in settings */
 "Configuration" = "Configuration";
@@ -87,11 +79,7 @@
 "Deactivate Pod" = "Deactivate Pod";
 
 /* Button title to delete Omnipod PumpManager */
-<<<<<<< HEAD
 "Delete Omnipod" = "Omnipod'u Sil";
-=======
-"Delete Omnipod" = "Delete Omnipod";
->>>>>>> 5534e4e7
 
 /* Title text for delivery limits */
 "Delivery Limits" = "Delivery Limits";
@@ -106,11 +94,7 @@
 "Enable Bolus Beeps" = "Enable Bolus Beeps";
 
 /* The alert title for disable bolus beeps error */
-<<<<<<< HEAD
 "Error disabling bolus beeps" = "Bolus uyarılarını devre dışı bırakırken hata oluştu";
-=======
-"Error disabling bolus beeps" = "Error disabling bolus beeps";
->>>>>>> 5534e4e7
 
 /* The alert title for enable bolus beeps error */
 "Error enabling bolus beeps" = "Error enabling bolus beeps";
@@ -119,11 +103,7 @@
 "Error Resuming" = "Error Resuming";
 
 /* The alert title for a suspend error */
-<<<<<<< HEAD
 "Error Suspending" = "Askıya alırken Hata";
-=======
-"Error Suspending" = "Error Suspending";
->>>>>>> 5534e4e7
 
 /* The title of the cell showing the pod expiration reminder date */
 "Expiration Reminder" = "Expiration Reminder";
@@ -168,11 +148,7 @@
 "Pair" = "Pair";
 
 /* The title of the command to pair new pod */
-<<<<<<< HEAD
 "Pair New Pod" = "Yeni Pod Eşleştir";
-=======
-"Pair New Pod" = "Pair New Pod";
->>>>>>> 5534e4e7
 
 /* The text of the loading label when pairing */
 "Pairing…" = "Pairing…";
@@ -231,11 +207,7 @@
 "Succeeded" = "Succeeded";
 
 /* The detail text of the basal row when pod is suspended */
-<<<<<<< HEAD
 "Suspended" = "Askıya Alındı";
-=======
-"Suspended" = "Suspended";
->>>>>>> 5534e4e7
 
 /* Title text for the button to delete Omnipod PumpManager */
 "Switch from Omnipod Pumps" = "Switch from Omnipod Pumps";
