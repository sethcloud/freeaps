--- conflicted
+++ resolved
@@ -231,75 +231,6 @@
 "Unknown" = "Onbekend";
 
 /* Alert content title for multiCommand pod alert */
-<<<<<<< HEAD
-"Multiple Command Alert" = "Multiple Command Alert";
-
-/* Alert content title for userPodExpiration pod alert */
-"Pod Expiration Reminder" = "Pod Expiration Reminder";
-
-/* Alert content title for podExpiring pod alert */
-"Pod Expired" = "Pod Expired";
-
-/* Alert content title for lowReservoir pod alert */
-"Low Reservoir" = "Low Reservoir";
-
-/* Alert content title for suspendInProgress pod alert */
-"Suspend In Progress Reminder" = "Suspend In Progress Reminder";
-
-/* Alert content title for suspendEnded pod alert */
-"Resume Insulin" = "Resume Insulin";
-
-/* Alert content title for finishSetupReminder pod alert */
-"Pod Pairing Incomplete" = "Pod Pairing Incomplete";
-
-/* Alert content title for timeOffsetChangeDetected pod alert */
-"Time Change Detected" = "Time Change Detected";
-
-/* Alert content body for multiCommand pod alert */
-"Multiple Command Alert" = "Multiple Command Alert";
-
-/* Format string for alert content body for userPodExpiration pod alert. (1: time until expiration) */
-"Pod expires in %1$@." = "Pod expires in %1$@.";
-
-/* Alert content body for podExpiring pod alert */
-"Change Pod now. Pod has been active for 72 hours." = "Change Pod now. Pod has been active for 72 hours.";
-
-/* Alert content body for podExpireImminent pod alert */
-"Change Pod now. Insulin delivery will stop in 1 hour." = "Change Pod now. Insulin delivery will stop in 1 hour.";
-
-/* Format string for alert content body for lowReservoir pod alert. (1: reminder value) */
-"%1$@ insulin or less remaining in Pod. Change Pod soon." = "%1$@ insulin or less remaining in Pod. Change Pod soon.";
-
-/* Alert content body for suspendInProgress pod alert */
-"Suspend In Progress Reminder" = "Suspend In Progress Reminder";
-
-/* Alert content body for suspendEnded pod alert */
-"The insulin suspension period has ended.\n\nYou can resume delivery from the banner on the home screen or from your pump settings screen. You will be reminded again in 15 minutes." = "The insulin suspension period has ended.\n\nYou can resume delivery from the banner on the home screen or from your pump settings screen. You will be reminded again in 15 minutes.";
-
-/* Alert content body for finishSetupReminder pod alert */
-"Please finish pairing your pod." = "Please finish pairing your pod.";
-
-/* Alert content body for timeOffsetChangeDetected pod alert */
-"The time on your pump is different from the current time. You can review the pump time and and sync to current time in settings." = "The time on your pump is different from the current time. You can review the pump time and and sync to current time in settings.";
-
-/* Alert notification body for suspendEnded pod alert user notification */
-"Suspension time is up. Open the app and resume." = "Suspension time is up. Open the app and resume.";
-
-/* Action button default text for PodAlerts */
-"Ok" = "Ok";
-
-/* Label for pod life state when pod not fully activated */
-"Unfinished Activation" = "Unfinished Activation";
-
-/* Label for pod life state when time remaining */
-"Pod expires in" = "Pod expires in";
-
-/* */
-"Pod Expires" = "Pod Expires";
-
-/* */
-"Pod Activated" = "Pod Activated";
-=======
 "Multiple Command Alert" = "Waarschuwing voor meerdere commando's";
 
 /* Alert content title for userPodExpiration pod alert */
@@ -367,45 +298,11 @@
 
 /* */
 "Pod Activated" = "Pod geactiveerd";
->>>>>>> 181b6fc6
 
 /* */
 "Notification Settings" = "Instellingen voor meldingen";
 
 /* */
-<<<<<<< HEAD
-"Confidence Reminders" = "Confidence Reminders";
-
-/* Text for suspend resume button when insulin delivery active */
-"Suspend Insulin Delivery" = "Suspend Insulin Delivery";
-
-/* Label for pod life state when within pod expiration window */
-"Pod expired" = "Pod expired";
-
-/* Label for pod life state when pod not fully deactivated */
-"Unfinished deactivation" = "Unfinished deactivation";
-
-/* Label for pod life state when no pod paired */
-"No Pod" = "No Pod";
-
-/* Settings page link description when next lifecycle action is to pair new pod */
-"Pair Pod" = "Pair Pod";
-
-/* Pairing action button accessibility label while ready to pair */
-"Pair pod." = "Pair pod.";
-
-/* Pairing action button accessibility label while pairing */
-"Pairing." = "Pairing.";
-
-/* Pairing action button accessibility label while priming */
-"Priming. Please wait." = "Priming. Please wait.";
-
-/* Pairing action button accessibility label when pairing succeeded */
-"Pod paired successfully. Continue." = "Pod paired successfully. Continue.";
-
-/* Settings page link description when next lifecycle action is to finish deactivation */
-"Finish deactivation" = "Finish deactivation";
-=======
 "Confidence Reminders" = "Vertrouwensherinneringen";
 
 /* Text for suspend resume button when insulin delivery active */
@@ -437,21 +334,11 @@
 
 /* Settings page link description when next lifecycle action is to finish deactivation */
 "Finish deactivation" = "Voltooi de deactivering";
->>>>>>> 181b6fc6
 
 /* Settings page link description when next lifecycle action is to replace pod */
 "Replace Pod" = "Vervang pod";
 
 /* Unit for singular day in pod life remaining */
-<<<<<<< HEAD
-"day" = "day";
-
-/* Unit for plural days in pod life remaining */
-"days" = "days";
-
-/* Unit for singular hour in pod life remaining */
-"hour" = "hour";
-=======
 "day" = "dag";
 
 /* Unit for plural days in pod life remaining */
@@ -459,31 +346,17 @@
 
 /* Unit for singular hour in pod life remaining */
 "hour" = "uur";
->>>>>>> 181b6fc6
 
 /* Unit for plural hours in pod life remaining */
 "hours" = "uren";
 
 /* Unit for singular minute in pod life remaining */
-<<<<<<< HEAD
-"minute" = "minute";
-=======
 "minute" = "minuut";
->>>>>>> 181b6fc6
 
 /* Unit for plural minutes in pod life remaining */
 "minutes" = "minuten";
 
 /* Title of insulin delivery section */
-<<<<<<< HEAD
-"Insulin Delivery" = "Insulin Delivery";
-
-/* */
-"Scheduled Basal" = "Scheduled Basal";
-
-/* Header for insulin remaining on pod settings screen */
-"Insulin Remaining" = "Insulin Remaining";
-=======
 "Insulin Delivery" = "Insuline toediening";
 
 /* */
@@ -491,27 +364,18 @@
 
 /* Header for insulin remaining on pod settings screen */
 "Insulin Remaining" = "Resterende insuline";
->>>>>>> 181b6fc6
 
 /* Section header for activity section */
 "Activity" = "Activiteit";
 
 /* title for device details page */
-<<<<<<< HEAD
-"Device Details" = "Device Details";
-=======
 "Device Details" = "Apparaat details";
->>>>>>> 181b6fc6
 
 /* Section header for configuration section */
 "Configuration" = "Instellingen";
 
 /* Settings page link description when next lifecycle action is to finish deactivation */
-<<<<<<< HEAD
-"Finish deactivation" = "Finish deactivation";
-=======
 "Finish deactivation" = "Voltooi de deactivering";
->>>>>>> 181b6fc6
 
 /* Settings page link description when next lifecycle action is to replace pod */
 "Replace Pod" = "Vervang pod";
@@ -520,21 +384,6 @@
 "Replace Pod" = "Vervang pod";
 
 /* Label for pod life state when pod not fully activated */
-<<<<<<< HEAD
-"Unfinished Activation" = "Unfinished Activation";
-
-/* Label for pod life state when time remaining */
-"Pod expires in" = "Pod expires in";
-
-/* Label for pod life state when within pod expiration window */
-"Pod expired" = "Pod expired";
-
-/* Label for pod life state when pod not fully deactivated */
-"Unfinished deactivation" = "Unfinished deactivation";
-
-/* Label for pod life state when no pod paired */
-"No Pod" = "No Pod";
-=======
 "Unfinished Activation" = "Onvoltooide activering";
 
 /* Label for pod life state when time remaining */
@@ -548,7 +397,6 @@
 
 /* Label for pod life state when no pod paired */
 "No Pod" = "Geen Pod";
->>>>>>> 181b6fc6
 
 /* Pod life HUD view label */
 "Fault" = "Fout";
@@ -563,24 +411,6 @@
 "Replace Pod" = "Vervang pod";
 
 /* Error message shown when no pod is paired */
-<<<<<<< HEAD
-"No pod paired" = "No pod paired";
-
-/* Error message shown when user cannot pair because pod is already paired */
-"Pod already paired" = "Pod already paired";
-
-/* Error description for OmniBLEPumpManagerError.insulinTypeNotConfigured */
-"Insulin type not configured" = "Insulin type not configured";
-
-/* Error message when cannula insertion fails because the pod is in an unexpected state */
-"Pod is not in a state ready for cannula insertion." = "Pod is not in a state ready for cannula insertion.";
-
-/* Error description for OmniBLEPumpManagerError.invalidSetting */
-"Invalid Setting" = "Invalid Setting";
-
-/* Recovery suggestion shown when no pod is paired */
-"Please pair a new pod" = "Please pair a new pod";
-=======
 "No pod paired" = "Geen pod verbonden";
 
 /* Error message shown when user cannot pair because pod is already paired */
@@ -597,48 +427,11 @@
 
 /* Recovery suggestion shown when no pod is paired */
 "Please pair a new pod" = "Verbind een nieuwe pod";
->>>>>>> 181b6fc6
 
 /* Generic title of the OmniBLE pump manager */
 "Omnipod" = "Omnipod";
 
 /* Status highlight that delivery is uncertain. */
-<<<<<<< HEAD
-"Comms Issue" = "Comms Issue";
-
-/* */
-"Finish Pairing" = "Finish Pairing";
-
-/* Status highlight that when pod is deactivating */
-"Finish Deactivation" = "Finish Deactivation";
-
-/* Status highlight that when no pod is paired. */
-"No Pod" = "No Pod";
-
-/* Status highlight message for emptyReservoir alarm. */
-"No Insulin" = "No Insulin";
-
-/* Status highlight message for podExpired alarm. */
-"Pod Expired" = "Pod Expired";
-
-/* Status highlight message for occlusion alarm. */
-"Pod Occlusion" = "Pod Occlusion";
-
-/* Status highlight message for other alarm. */
-"Pod Error" = "Pod Error";
-
-/* Status highlight that a pump is out of insulin. */
-"No Insulin" = "No Insulin";
-
-/* Status highlight that insulin delivery was suspended. */
-"Insulin Suspended" = "Insulin Suspended";
-
-/* Status highlight when communications with the pod haven't happened recently. */
-"Signal Loss" = "Signal Loss";
-
-/* Status highlight when manual temp basal is running. */
-"Manual Basal" = "Manual Basal";
-=======
 "Comms Issue" = "Opdrachten probleem";
 
 /* */
@@ -673,36 +466,11 @@
 
 /* Status highlight when manual temp basal is running. */
 "Manual Basal" = "Handmatige tijdelijke basaal";
->>>>>>> 181b6fc6
 
 /* */
 "Insert Cannula" = "Plaats canule";
 
 /* Cannula insertion button text while inserting */
-<<<<<<< HEAD
-"Inserting..." = "Inserting...";
-
-/* Cannula insertion button text while showing error */
-"Retry" = "Retry";
-
-/* Cannula insertion button text while checking insertion */
-"Checking..." = "Checking...";
-
-/* */
-"Check cannula insertion finished" = "Check cannula insertion finished";
-
-/* */
-"Get pod status" = "Get pod status";
-
-/* */
-"Save Basal Profile" = "Save Basal Profile";
-
-/* */
-"Save basal profile failed: %{public}@" = "Save basal profile failed: %{public}@";
-
-/* */
-"Skipping Play Test Beeps due to bolus still in progress." = "Skipping Play Test Beeps due to bolus still in progress.";
-=======
 "Inserting..." = "Inbrengen...";
 
 /* Cannula insertion button text while showing error */
@@ -725,43 +493,27 @@
 
 /* */
 "Skipping Play Test Beeps due to bolus still in progress." = "De test geluiden worden overgeslagen omdat de bolus nog bezig is.";
->>>>>>> 181b6fc6
 
 /* */
 "Play Test Beeps" = "Speel test piepjes af";
 
 /* */
-<<<<<<< HEAD
-"Skipping Read Pulse Log due to bolus still in progress." = "Skipping Read Pulse Log due to bolus still in progress.";
-=======
 "Skipping Read Pulse Log due to bolus still in progress." = "Overslaan 'Read Pulse Log' omdat bolus nog bezig is.";
->>>>>>> 181b6fc6
 
 /* */
 "Read Pulse Log" = "Pulslog uitlezen";
 
 /* */
-<<<<<<< HEAD
-"Set Confirmation Beeps to %s" = "Set Confirmation Beeps to %s";
-
-/* */
-"Set Confirmation Beeps Preference" = "Set Confirmation Beeps Preference";
-=======
 "Set Confirmation Beeps to %s" = "Stel bevestiging geluiden in op %s";
 
 /* */
 "Set Confirmation Beeps Preference" = "Stel bevestiging geluiden voorkeur in";
->>>>>>> 181b6fc6
 
 /* */
 "Suspend" = "Onderbreek";
 
 /* */
-<<<<<<< HEAD
-"Failed to suspend: %{public}@" = "Failed to suspend: %{public}@";
-=======
 "Failed to suspend: %{public}@" = "Opschorten mislukt: %{public}@";
->>>>>>> 181b6fc6
 
 /* */
 "Resume" = "Hervat";
@@ -770,34 +522,12 @@
 "Bolus" = "Bolus";
 
 /* */
-<<<<<<< HEAD
-"Cancel Bolus" = "Cancel Bolus";
-=======
 "Cancel Bolus" = "Annuleer bolus";
->>>>>>> 181b6fc6
 
 /* Alert acknowledgment OK button */
 "OK" = "Ok";
 
 /* The title for Empty Reservoir alarm notification */
-<<<<<<< HEAD
-"Empty Reservoir" = "Empty Reservoir";
-
-/* The title for Occlusion alarm notification */
-"Occlusion Detected" = "Occlusion Detected";
-
-/* The title for AlarmCode.other notification */
-"Critical Pod Error" = "Critical Pod Error";
-
-/* The default notification body for AlarmCodes */
-"Insulin delivery stopped. Change Pod now." = "Insulin delivery stopped. Change Pod now.";
-
-/* Header for insulin remaining on pod settings screen */
-"Insulin Remaining" = "Insulin Remaining";
-
-/* Button title to set temporary basal rate */
-"Set Temporary Basal Rate" = "Set Temporary Basal Rate";
-=======
 "Empty Reservoir" = "Reservoir leeg";
 
 /* The title for Occlusion alarm notification */
@@ -814,7 +544,6 @@
 
 /* Button title to set temporary basal rate */
 "Set Temporary Basal Rate" = "Stel tijdelijke basaal in";
->>>>>>> 181b6fc6
 
 /* Section header for activity section */
 "Activity" = "Activiteit";
@@ -823,33 +552,6 @@
 "Configuration" = "Instellingen";
 
 /* Title for previous pod page */
-<<<<<<< HEAD
-"Previous Pod" = "Previous Pod";
-
-/* The title of the command to change pump time zone */
-"Pump Time" = "Pump Time";
-
-/* Text indicating ongoing pump time synchronization */
-"Adjusting Pump Time..." = "Adjusting Pump Time...";
-
-/* The title of the command to change pump time zone */
-"Sync to Current Time" = "Sync to Current Time";
-
-/* Label for PumpManager deletion button */
-"Switch to other insulin delivery device" = "Switch to other insulin delivery device";
-
-/* Title for pod sync time action sheet. */
-"The time on your pump is different from the current time. Do you want to update the time on your pump to the current time?" = "The time on your pump is different from the current time. Do you want to update the time on your pump to the current time?";
-
-/* Button text to confirm pump time sync */
-"Yes, Sync to Current Time" = "Yes, Sync to Current Time";
-
-/* Button text to cancel pump time sync */
-"No, Keep Pump As Is" = "No, Keep Pump As Is";
-
-/* Title for Omnipod PumpManager deletion action sheet. */
-"Remove Pump" = "Remove Pump";
-=======
 "Previous Pod" = "Vorige Pod";
 
 /* The title of the command to change pump time zone */
@@ -875,7 +577,6 @@
 
 /* Title for Omnipod PumpManager deletion action sheet. */
 "Remove Pump" = "Verwijder Pod";
->>>>>>> 181b6fc6
 
 /* Message for Omnipod PumpManager deletion action sheet */
 "Are you sure you want to stop using Omnipod?" = "Weet je zeker dat je wilt stoppen met gebruik Omnipod";
@@ -884,47 +585,12 @@
 "Insulin Type" = "Insuline soort";
 
 /* The title of the command to change pump time zone */
-<<<<<<< HEAD
-"Sync to Current Time" = "Sync to Current Time";
-=======
 "Sync to Current Time" = "Zet naar huidige tijd";
->>>>>>> 181b6fc6
 
 /* Title for suspend duration selection action sheet */
 "Suspend Delivery" = "Onderbreek toediening";
 
 /* Message for suspend duration selection action sheet */
-<<<<<<< HEAD
-"Insulin delivery will be stopped until you resume manually. When would you like Loop to remind you to resume delivery?" = "Insulin delivery will be stopped until you resume manually. When would you like Loop to remind you to resume delivery?";
-
-/* Button text for 30 minute suspend duration */
-"30 minutes" = "30 minutes";
-
-/* Button text for 1 hour suspend duration" */
-"1 hour" = "1 hour";
-/* Button text for 1 hour 30 minute suspend duration */
-"1 hour 30 minutes" = "1 hour 30 minutes";
-/* Button text for 2 hour suspend duration */
-"2 hours" = "2 hours";
-
-/* Alert title for suspend error */
-"Failed to Suspend Insulin Delivery" = "Failed to Suspend Insulin Delivery";
-
-/* Alert title for resume error */
-"Failed to Resume Insulin Delivery" = "Failed to Resume Insulin Delivery";
-
-/* Alert title for time sync error */
-"Failed to Set Pump Time" = "Failed to Set Pump Time";
-
-/* Alert title for failing to cancel manual basal error */
-"Failed to Cancel Manual Basal" = "Failed to Cancel Manual Basal";
-
-/* */
-"Please deactivate the pod. When deactivation is complete, you may remove it and pair a new pod." = "Please deactivate the pod. When deactivation is complete, you may remove it and pair a new pod.";
-
-/* Instructions for deactivate pod when pod not on body */
-"Please deactivate the pod. When deactivation is complete, you may pair a new pod." = "Please deactivate the pod. When deactivation is complete, you may pair a new pod.";
-=======
 "Insulin delivery will be stopped until you resume manually. When would you like Loop to remind you to resume delivery?" = "De insulinetoediening wordt gestopt totdat u de toediening handmatig hervat. Wanneer wilt u dat Loop u eraan herinnert om de toediening te hervatten?";
 
 /* Button text for 30 minute suspend duration */
@@ -954,21 +620,11 @@
 
 /* Instructions for deactivate pod when pod not on body */
 "Please deactivate the pod. When deactivation is complete, you may pair a new pod." = "Deactiveer de pod. Wanneer de deactivering voltooid is, kunt u hem verwijderen en een nieuwe pod koppelen.";
->>>>>>> 181b6fc6
 
 /* Deactivate pod action button */
 "Deactivate Pod" = "Deactiveer pod";
 
 /* Deactivate pod action button accessibility label while deactivating */
-<<<<<<< HEAD
-"Deactivating." = "Deactivating.";
-
-/* Deactivate pod action button accessibility label when deactivation complete */
-"Pod deactivated successfully. Continue." = "Pod deactivated successfully. Continue.";
-
-/* Action button description for deactivate after failed attempt */
-"Retry" = "Retry";
-=======
 "Deactivating." = "Deactiveren";
 
 /* Deactivate pod action button accessibility label when deactivation complete */
@@ -976,24 +632,11 @@
 
 /* Action button description for deactivate after failed attempt */
 "Retry" = "Opnieuw proberen";
->>>>>>> 181b6fc6
 
 /* Action button description when deactivated */
 "Continue" = "Vervolg";
 
 /* Format string for recovery suggestion during deactivate pod. */
-<<<<<<< HEAD
-"There was a problem communicating with the pod. If this problem persists, tap Discard Pod. You can then activate a new Pod." = "There was a problem communicating with the pod. If this problem persists, tap Discard Pod. You can then activate a new Pod.";
-
-/* Text for discard pod button */
-"Discard Pod" = "Discard Pod";
-
-/* Title for remove pod modal */
-"Remove Pod from Body" = "Remove Pod from Body";
-
-/* Alert message body for confirm pod attachment */
-"Your Pod may still be delivering Insulin.\nRemove it from your body, then tap “Continue.“" = "Your Pod may still be delivering Insulin.\nRemove it from your body, then tap “Continue.“";
-=======
 "There was a problem communicating with the pod. If this problem persists, tap Discard Pod. You can then activate a new Pod." = "Er was een probleem met de communicatie met de pod. Als dit probleem zich blijft voordoen, tik dan op 'weggooien'. U kunt dan een nieuwe Pod activeren.";
 
 /* Text for discard pod button */
@@ -1004,24 +647,11 @@
 
 /* Alert message body for confirm pod attachment */
 "Your Pod may still be delivering Insulin.\nRemove it from your body, then tap “Continue.“" = "Mogelijk levert uw Pod nog steeds insuline op.\nVerwijder deze uit uw lichaam en tik op \"Doorgaan\"";
->>>>>>> 181b6fc6
 
 /* Insulin Unit */
 "U" = "E";
 
 /* The action string on pod status page when pod expired */
-<<<<<<< HEAD
-"Change Pod now. Insulin delivery will stop 8 hours after the Pod has expired or when no more insulin remains." = "Change Pod now. Insulin delivery will stop 8 hours after the Pod has expired or when no more insulin remains.";
-
-/* Label text for step 2 of pair pod instructions */
-"Fill a new pod with U-100 Insulin (leave Pod needle cap on). Keep the RileyLink about 6 inches from the pod during pairing." = "Fill a new pod with U-100 Insulin (leave Pod needle cap on). Keep the RileyLink about 6 inches from the pod during pairing.";
-
-/* Label text for step 2 of pair pod instructions */
-"Listen for 2 beeps." = "Listen for 2 beeps.";
-
-/* Label text indicating pairing finished.*/
-"Paired" = "Paired";
-=======
 "Change Pod now. Insulin delivery will stop 8 hours after the Pod has expired or when no more insulin remains." = "Verander Pod nu. Insuline levering stopt over %1$@ of wanneer er geen insuline meer over is.";
 
 /* Label text for step 2 of pair pod instructions */
@@ -1032,33 +662,11 @@
 
 /* Label text indicating pairing finished.*/
 "Paired" = "Verbonden";
->>>>>>> 181b6fc6
 
 /* Cancel button text in navigation bar on pair pod UI */
 "Cancel" = "Annuleer";
 
 /* Alert title for cancel pairing modal */
-<<<<<<< HEAD
-"Are you sure you want to cancel Pod setup?" = "Are you sure you want to cancel Pod setup?";
-
-/* Alert message body for confirm pod attachment */
-"If you cancel Pod setup, the current Pod will be deactivated and will be unusable." = "If you cancel Pod setup, the current Pod will be deactivated and will be unusable.";
-
-/* Button title for confirm deactivation option */
-"Yes, Deactivate Pod" = "Yes, Deactivate Pod";
-
-/* Continue pairing button title of in pairing cancel modal */
-"No, Continue With Pod" = "No, Continue With Pod";
-
-/* Label text for step one of attach pod instructions */
-"Prepare site." = "Prepare site.";
-
-/* Label text for step two of attach pod instructions */
-"Remove the pod's needle cap and check cannula. Then remove paper backing." = "Remove the pod's needle cap and check cannula. Then remove paper backing.";
-
-/* Label text for step three of attach pod instructions */
-"Check Pod, apply to site, then confirm pod attachment." = "Check Pod, apply to site, then confirm pod attachment.";
-=======
 "Are you sure you want to cancel Pod setup?" = "Weet u zeker dat u de Pod setup wilt annuleren?";
 
 /* Alert message body for confirm pod attachment */
@@ -1078,66 +686,11 @@
 
 /* Label text for step three of attach pod instructions */
 "Check Pod, apply to site, then confirm pod attachment." = "Pod controleren, breng aan op de plek op je lichaam, dan pod bevestigen.";
->>>>>>> 181b6fc6
 
 /* Action button title for attach pod view */
 "Continue" = "Vervolg";
 
 /* */
-<<<<<<< HEAD
-"Attach Pod" = "Attach Pod";
-
-/* Alert title for confirm pod attachment */
-"Confirm Pod Attachment" = "Confirm Pod Attachment";
-
-/* Alert message body for confirm pod attachment */
-"Please confirm that the Pod is securely attached to your body.\n\nThe cannula can be inserted only once with each Pod. Tap “Confirm” when Pod is attached." = "Please confirm that the Pod is securely attached to your body.\n\nThe cannula can be inserted only once with each Pod. Tap “Confirm” when Pod is attached.";
-
-/* Button title for confirm attachment option */
-"Confirm" = "Confirm";
-
-/* Label text for step one of insert cannula instructions */
-"Tap below to start cannula insertion." = "Tap below to start cannula insertion.";
-
-/* Label text for step two of insert cannula instructions */
-"Wait until insertion is completed." = "Wait until insertion is completed.";
-
-/* Label text indicating insertion finished. */
-"Inserted" = "Inserted";
-
-/* Check Cannula */
-"Check Cannula" = "Check Cannula";
-
-/* */
-"Is the cannula inserted properly?" = "Is the cannula inserted properly?";
-
-/* Description of proper cannula insertion */
-"The window on the top of the Pod should be colored pink when the cannula is properly inserted into the skin." = "The window on the top of the Pod should be colored pink when the cannula is properly inserted into the skin.";
-
-/* Button label for user to answer cannula was properly inserted  */
-"Yes" = "Yes";
-
-/* Button label for user to answer cannula was not properly inserted */
-"No" = "No";
-
-/* Pod pairing action button text while pairing */
-"Pairing..." = "Pairing...";
-
-/* Pod pairing action button text while priming */
-"Priming..." = "Priming...";
-
-/* */
-"Deactivating..." = "Deactivating...";
-
-/* Pod state when pod has been deactivated */
-"Deactivated" = "Deactivated";
-
-/* Format string for instructions for setup complete view. (1: app name) */
-"Your Pod is ready for use.\n\n%1$@ will remind you to change your pod before it expires. You can change this to a time convenient for you." = "Your Pod is ready for use.\n\n%1$@ will remind you to change your pod before it expires. You can change this to a time convenient for you.";
-
-/* */
-"Scheduled Reminder" = "Scheduled Reminder";
-=======
 "Attach Pod" = "Bevestig Pod";
 
 /* Alert title for confirm pod attachment */
@@ -1190,27 +743,11 @@
 
 /* */
 "Scheduled Reminder" = "Geplande herinnering";
->>>>>>> 181b6fc6
 
 /* Label for expiration reminder row */
 "Time" = "Tijd";
 
 /* Action button title to continue at Setup Complete */
-<<<<<<< HEAD
-"Finish Setup" = "Finish Setup";
-
-/* */
-"Setup Complete" = "Setup Complete";
-
-/* Value text for no expiration reminder */
-"No Reminder" = "No Reminder";
-
-/* Error message description for PeripheralManagerError.notReady */
-"Peripheral Not Ready" = "Peripheral Not Ready";
-
-/* Error message description for PeripheralManagerError.incorrectResponse */
-"Incorrect Response" = "Incorrect Response";
-=======
 "Finish Setup" = "Voltooi setup";
 
 /* */
@@ -1224,49 +761,20 @@
 
 /* Error message description for PeripheralManagerError.incorrectResponse */
 "Incorrect Response" = "Onjuist antwoord";
->>>>>>> 181b6fc6
 
 /* Error message description for PeripheralManagerError.timeout */
 "Timeout" = "Timeout";
 
 /* Error message description for PeripheralManagerError.emptyValue */
-<<<<<<< HEAD
-"Empty Value" = "Empty Value";
-
-/* Error message description for PeripheralManagerError.unknownCharacteristic */
-"Unknown Characteristic" = "Unknown Characteristic";
-=======
 "Empty Value" = "Lege waarde";
 
 /* Error message description for PeripheralManagerError.unknownCharacteristic */
 "Unknown Characteristic" = "Onbekend kenmerk";
->>>>>>> 181b6fc6
 
 /* Error message description for PeripheralManagerError.nack */
 "Nack" = "Nack";
 
 /* Title for omnipod reminders section */
-<<<<<<< HEAD
-"Omnipod Reminders" = "Omnipod Reminders";
-
-/* Footer text for omnipod reminders section */
-"The app configures a reminder on the pod to notify you in advance of Pod expiration. Set the number of hours advance notice you would like to configure when pairing a new Pod." = "The app configures a reminder on the pod to notify you in advance of Pod expiration. Set the number of hours advance notice you would like to configure when pairing a new Pod.";
-
-/* Footer text for scheduled reminder area */
-"This is a reminder that you scheduled when you paired your current Pod." = "This is a reminder that you scheduled when you paired your current Pod.";
-
-/* */
-"Scheduled Reminder" = "Scheduled Reminder";
-
-/* Footer text for low reservoir value row */
-"The App notifies you when the amount of insulin in the Pod reaches this level." = "The App notifies you when the amount of insulin in the Pod reaches this level.";
-
-/* Description text for critical alerts */
-"Critical Alerts" = "Critical Alerts";
-
-/* Description text for critical alerts */
-"The reminders above will not sound if your device is in Silent or Do Not Disturb mode.\n\nThere are other critical Pod alerts and alarms that will sound even if you device is set to Silent or Do Not Disturb mode." = "The reminders above will not sound if your device is in Silent or Do Not Disturb mode.\n\nThere are other critical Pod alerts and alarms that will sound even if you device is set to Silent or Do Not Disturb mode.";
-=======
 "Omnipod Reminders" = "Omnipod herinneringen";
 
 /* Footer text for omnipod reminders section */
@@ -1286,7 +794,6 @@
 
 /* Description text for critical alerts */
 "The reminders above will not sound if your device is in Silent or Do Not Disturb mode.\n\nThere are other critical Pod alerts and alarms that will sound even if you device is set to Silent or Do Not Disturb mode." = "De bovenstaande herinneringen waarschuwen zonder geluid als uw apparaat in de modus Stil of Niet storen staat.\n\nEr zijn nog andere belangrijke Pod waarschuwingen en -alarmen die klinken, zelfs als uw apparaat in de modus Stil of Niet storen staat.";
->>>>>>> 181b6fc6
 /* navigation title for notification settings */
 "Notification Settings" = "Instellingen voor meldingen";
 
@@ -1294,20 +801,6 @@
 "Time" = "Tijd";
 
 /* Value text for no expiration reminder */
-<<<<<<< HEAD
-"No Reminder" = "No Reminder";
-
-/* Label for low reservoir reminder row */
-"Low Reservoir Reminder" = "Low Reservoir Reminder";
-
-/* The action string on pod status page when pod data is stale */
-"Make sure your phone and pod are close to each other. If communication issues persist, move to a new area." = "Make sure your phone and pod are close to each other. If communication issues persist, move to a new area.";
-/* Format string for the action string on pod status page when pod expired. (1: service time remaining) */
-"Change Pod now. Insulin delivery will stop in %1$@ or when no more insulin remains." = "Change Pod now. Insulin delivery will stop in %1$@ or when no more insulin remains.";
-
-/* Title string for BeepPreference.silent */
-"Disabled" = "Disabled";
-=======
 "No Reminder" = "Geen herinnering";
 
 /* Label for low reservoir reminder row */
@@ -1320,24 +813,11 @@
 
 /* Title string for BeepPreference.silent */
 "Disabled" = "Uitgeschakeld";
->>>>>>> 181b6fc6
 
 /* Title string for BeepPreference.manualCommands */
 "Enabled" = "Ingeschakeld";
 
 /* Title string for BeepPreference.extended */
-<<<<<<< HEAD
-"Extended" = "Extended";
-
-/* Description for BeepPreference.silent */
-"No confidence reminders are used." = "No confidence reminders are used.";
-
-/* Description for BeepPreference.manualCommands */
-"Confidence reminders will sound for commands you initiate, like bolus, cancel bolus, suspend, resume, save notification reminders, etc. When Loop automatically adjusts delivery, no confidence reminders are used." = "Confidence reminders will sound for commands you initiate, like bolus, cancel bolus, suspend, resume, save notification reminders, etc. When Loop automatically adjusts delivery, no confidence reminders are used.";
-
-/* Description for BeepPreference.extended */
-"Confidence reminders will sound when Loop automatically adjusts delivery as well as for commands you initiate." = "Confidence reminders will sound when Loop automatically adjusts delivery as well as for commands you initiate.";
-=======
 "Extended" = "Verlengd";
 
 /* Description for BeepPreference.silent */
@@ -1348,7 +828,6 @@
 
 /* Description for BeepPreference.extended */
 "Confidence reminders will sound when Loop automatically adjusts delivery as well as for commands you initiate." = "Vertrouwensherinneringen zullen klinken wanneer Loop de levering automatisch aanpast evenals voor commando's die u initieert.";
->>>>>>> 181b6fc6
 
 /* Label text for temporary basal rate summary */
 "Rate" = "Waarde";
@@ -1357,41 +836,6 @@
 "U/hr" = "E/uur";
 
 /* Summary string for temporary basal rate configuration page */
-<<<<<<< HEAD
-"%1$@ for %2$@" = "%1$@ for %2$@";
-
-/* Description text on manual temp basal action sheet */
-"Loop will not automatically adjust your insulin delivery until the temporary basal rate finishes or is canceled." = "Loop will not automatically adjust your insulin delivery until the temporary basal rate finishes or is canceled.";
-/* Button text for setting manual temporary basal rate*/
-"Set Temporary Basal" = "Set Temporary Basal";
-
-/* Navigation Title for ManualTempBasalEntryView */
-"Temporary Basal" = "Temporary Basal";
-
-/* Alert title for a failure to set temporary basal */
-"Temporary Basal Failed" = "Temporary Basal Failed";
-
-/* Alert format string for a failure to set temporary basal with recovery suggestion. (1: error description) (2: recovery text) */
-"Unable to set a temporary basal rate: %1$@\n\n%2$@" = "Unable to set a temporary basal rate: %1$@\n\n%2$@";
-
-/* Alert format string for a failure to set temporary basal. (1: error description) */
-"Unable to set a temporary basal rate: %1$@" = "Unable to set a temporary basal rate: %1$@";
-
-/* Alert title for missing temp basal configuration */
-"Missing Config" = "Missing Config";
-
-/* Alert format string for missing temp basal configuration. */
-"This PumpManager has not been configured with a maximum basal rate because it was added before manual temp basal was a feature. Please go to therapy settings -> delivery limits and set a new maximum basal rate." = "This PumpManager has not been configured with a maximum basal rate because it was added before manual temp basal was a feature. Please go to therapy settings -> delivery limits and set a new maximum basal rate.";
-
-/* Label text for expiration reminder default row */
-"Expiration Reminder Default" = "Expiration Reminder Default";
-
-/* Text for previous pod information row */
-"Previous Pod Information" = "Previous Pod Information";
-
-/* Text shown in insulin remaining space when no pod is paired (Please keep the '\n' while translating!) */
-"No\nDelivery" = "No\nDelivery";
-=======
 "%1$@ for %2$@" = "%1$@ voor %2$@";
 
 /* Description text on manual temp basal action sheet */
@@ -1425,33 +869,11 @@
 
 /* Text shown in insulin remaining space when no pod is paired (Please keep the '\n' while translating!) */
 "No\nDelivery" = "Geen levering";
->>>>>>> 181b6fc6
 
 /* description label for active time pod details row */
 "Active Time" = "Activatie tijd";
 
 /* description label for total delivery pod details row */
-<<<<<<< HEAD
-"Total Delivery" = "Total Delivery";
-
-/* description label for device name pod details row */
-"Device Name" = "Device Name";
-
-/* description label for lot number pod details row */
-"Lot Number" = "Lot Number";
-
-/* description label for sequence number pod details row */
-"Sequence Number" = "Sequence Number";
-
-/* description label for firmware version pod details row */
-"Firmware Version" = "Firmware Version";
-
-/* description label for ble firmware version pod details row */
-"BLE Firmware Version" = "BLE Firmware Version";
-
-/* description label for activated at timne pod details row */
-"Pod Activated" = "Pod Activated";
-=======
 "Total Delivery" = "Totaal afgegeven";
 
 /* description label for device name pod details row */
@@ -1471,24 +893,11 @@
 
 /* description label for activated at timne pod details row */
 "Pod Activated" = "Pod geactiveerd";
->>>>>>> 181b6fc6
 
 /* description label for active time pod details row */
 "Active Time" = "Activatie tijd";
 
 /* description label for last status date pod details row */
-<<<<<<< HEAD
-"Last Status" = "Last Status";
-
-/* description label for pod fault details */
-"Pod Fault Details" = "Pod Fault Details";
-
-/* Title for PodSetupView */
-"Pod Setup" = "Pod Setup";
-
-/* bodyText for PodSetupView */
-"You will now begin the process of configuring your reminders, filling your Pod with insulin, pairing to your device and placing it on your body." = "You will now begin the process of configuring your reminders, filling your Pod with insulin, pairing to your device and placing it on your body.";
-=======
 "Last Status" = "Laatste status";
 
 /* description label for pod fault details */
@@ -1499,7 +908,6 @@
 
 /* bodyText for PodSetupView */
 "You will now begin the process of configuring your reminders, filling your Pod with insulin, pairing to your device and placing it on your body." = "Je zal nu beginnen met het configureren van je herinneringen, het vullen van je Pod met insuline, het koppelen van je apparaat en het plaatsen in je lichaam.";
->>>>>>> 181b6fc6
 
 /* Cancel button title */
 "Cancel" = "Annuleer";
@@ -1508,15 +916,6 @@
 "Continue" = "Vervolg";
 
 /* Are you sure you want to skip Omnipod Onboarding? */
-<<<<<<< HEAD
-"Skip Omnipod Onboarding?" = "Skip Omnipod Onboarding?";
-
-/* Description text on ExpirationReminderSetupView */
-"The App notifies you in advance of Pod expiration.\n\nScroll to set the number of hours advance notice you would like to have." = "The App notifies you in advance of Pod expiration.\n\nScroll to set the number of hours advance notice you would like to have.";
-
-/* Text of continue button on ExpirationReminderSetupView" */
-"Next" = "Next";
-=======
 "Skip Omnipod Onboarding?" = "Omnipod onboarding overslaan?";
 
 /* Description text on ExpirationReminderSetupView */
@@ -1524,55 +923,20 @@
 
 /* Text of continue button on ExpirationReminderSetupView" */
 "Next" = "Volgende";
->>>>>>> 181b6fc6
 
 /* */
 "Expiration Reminder" = "Herinnering over de vervaltijd";
 
 /* Description text on LowReservoirReminderSetupView */
-<<<<<<< HEAD
-"The App notifies you when the amount of insulin in the Pod reaches this level (50-10 U).\n\nScroll to set the number of units at which you would like to be reminded." = "The App notifies you when the amount of insulin in the Pod reaches this level (50-10 U).\n\nScroll to set the number of units at which you would like to be reminded.";
-
-/* Label text for low reservoir value row */
-"Low Reservoir" = "Low Reservoir";
-=======
 "The App notifies you when the amount of insulin in the Pod reaches this level (50-10 U).\n\nScroll to set the number of units at which you would like to be reminded." = "De app laat je weten wanneer de hoeveelheid insuline in de Pod dit niveau bereikt (50-10 E).\n\nScroll om het aantal eenheden in te stellen waarop u wilt worden herinnerd.";
 
 /* Label text for low reservoir value row */
 "Low Reservoir" = "Laag reservoir niveau";
->>>>>>> 181b6fc6
 
 /* */
 "Save" = "Opslaan";
 
 /* hr (short for hour) */
-<<<<<<< HEAD
-"hr" = "hr";
-
-/* Button title to cancel manual basal */
-"Cancel Manual Basal" = "Cancel Manual Basal";
-
-/* Text shown in insulin delivery space when insulin suspended */
-"Insulin\nSuspended" = "Insulin\nSuspended";
-
-/* Text for suspend resume button when insulin delivery is suspended */
-"Resume Insulin Delivery" = "Resume Insulin Delivery";
-
-/* Recovery suggestion when no pod is available */
-"Make sure your pod is nearby and try again." = "Make sure your pod is nearby and try again.";
-
-/* Error message shown when the pod is not connected */
-"Pod not connected" = "Pod not connected";
-
-/* Label for suspended at time */
-"Suspended At" = "Suspended At";
-
-/* Text for suspend resume button when insulin delivery is resuming */
-"Resuming insulin delivery..." = "Resuming insulin delivery...";
-
-/* Text for suspend resume button when insulin delivery is suspending */
-"Suspending insulin delivery..." = "Suspending insulin delivery...";
-=======
 "hr" = "uur";
 
 /* Button title to cancel manual basal */
@@ -1598,21 +962,12 @@
 
 /* Text for suspend resume button when insulin delivery is suspending */
 "Suspending insulin delivery..." = "Onderbreken van insuline toediening";
->>>>>>> 181b6fc6
 
 /* Header for devices section of RileyLinkSetupView */
 "Devices" = "Apparaten";
 
-<<<<<<< HEAD
-/* Navigation title for RileyLinkSetupView" */
-"RileyLink Setup" = "RileyLink Setup";
-
-/* bodyText for RileyLinkSetupView" */
-"RileyLink allows for communication with the pump over Bluetooth" = "RileyLink allows for communication with the pump over Bluetooth";
-=======
 /* Navigation title for RileyLinkSetupView */
 "RileyLink Setup" = "RileyLink setup";
 
 /* bodyText for RileyLinkSetupView */
-"RileyLink allows for communication with the pump over Bluetooth" = "RileyLink staat verbinding met de pomp toe via Bluetooth Low Energy (BLE) of Bluetooth Smart";
->>>>>>> 181b6fc6
+"RileyLink allows for communication with the pump over Bluetooth" = "RileyLink staat verbinding met de pomp toe via Bluetooth Low Energy (BLE) of Bluetooth Smart";