// !$*UTF8*$!
{
	archiveVersion = 1;
	classes = {
	};
	objectVersion = 47;
	objects = {

/* Begin PBXBuildFile section */
		198AA26227295EDC00FB87CE /* CommandResponseViewController.swift in Sources */ = {isa = PBXBuildFile; fileRef = 198AA26127295EDC00FB87CE /* CommandResponseViewController.swift */; };
		2B19B9881DF3EF68006AB65F /* NewTimePumpEvent.swift in Sources */ = {isa = PBXBuildFile; fileRef = 2B19B9871DF3EF68006AB65F /* NewTimePumpEvent.swift */; };
		2F962EC11E6872170070EFBD /* TimestampedHistoryEventTests.swift in Sources */ = {isa = PBXBuildFile; fileRef = 2F962EC01E6872170070EFBD /* TimestampedHistoryEventTests.swift */; };
		2F962EC81E7074E60070EFBD /* BolusNormalPumpEventTests.swift in Sources */ = {isa = PBXBuildFile; fileRef = 2F962EC71E7074E60070EFBD /* BolusNormalPumpEventTests.swift */; };
		2F962ECA1E70831F0070EFBD /* PumpModelTests.swift in Sources */ = {isa = PBXBuildFile; fileRef = 2F962EC91E70831F0070EFBD /* PumpModelTests.swift */; };
		2FDE1A071E57B12D00B56A27 /* ReadCurrentPageNumberMessageBody.swift in Sources */ = {isa = PBXBuildFile; fileRef = 2FDE1A061E57B12D00B56A27 /* ReadCurrentPageNumberMessageBody.swift */; };
		43047FC41FAEC70600508343 /* RadioFirmwareVersionTests.swift in Sources */ = {isa = PBXBuildFile; fileRef = 43047FC31FAEC70600508343 /* RadioFirmwareVersionTests.swift */; };
		43047FC61FAEC83000508343 /* RFPacketTests.swift in Sources */ = {isa = PBXBuildFile; fileRef = 43047FC51FAEC83000508343 /* RFPacketTests.swift */; };
		43047FC71FAEC9BC00508343 /* Data.swift in Sources */ = {isa = PBXBuildFile; fileRef = C1EAD6BA1C826B92006DBA60 /* Data.swift */; };
		43047FC91FAECA8700508343 /* Data.swift in Sources */ = {isa = PBXBuildFile; fileRef = C1EAD6BA1C826B92006DBA60 /* Data.swift */; };
		431CE7781F98564200255374 /* RileyLinkBLEKit.framework in Frameworks */ = {isa = PBXBuildFile; fileRef = 431CE76F1F98564100255374 /* RileyLinkBLEKit.framework */; };
		431CE7811F98564200255374 /* RileyLinkBLEKit.h in Headers */ = {isa = PBXBuildFile; fileRef = 431CE7711F98564100255374 /* RileyLinkBLEKit.h */; settings = {ATTRIBUTES = (Public, ); }; };
		431CE7841F98564200255374 /* RileyLinkBLEKit.framework in Frameworks */ = {isa = PBXBuildFile; fileRef = 431CE76F1F98564100255374 /* RileyLinkBLEKit.framework */; };
		431CE7851F98564200255374 /* RileyLinkBLEKit.framework in Embed Frameworks */ = {isa = PBXBuildFile; fileRef = 431CE76F1F98564100255374 /* RileyLinkBLEKit.framework */; settings = {ATTRIBUTES = (CodeSignOnCopy, RemoveHeadersOnCopy, ); }; };
		431CE78D1F985B5400255374 /* PeripheralManager.swift in Sources */ = {isa = PBXBuildFile; fileRef = 431CE78C1F985B5400255374 /* PeripheralManager.swift */; };
		431CE78F1F985B6E00255374 /* CBPeripheral.swift in Sources */ = {isa = PBXBuildFile; fileRef = 431CE78E1F985B6E00255374 /* CBPeripheral.swift */; };
		431CE7911F985D8D00255374 /* RileyLinkDeviceManager.swift in Sources */ = {isa = PBXBuildFile; fileRef = 431CE7901F985D8D00255374 /* RileyLinkDeviceManager.swift */; };
		431CE7931F985DE700255374 /* PeripheralManager+RileyLink.swift in Sources */ = {isa = PBXBuildFile; fileRef = 431CE7921F985DE700255374 /* PeripheralManager+RileyLink.swift */; };
		431CE7961F9B0F0200255374 /* OSLog.swift in Sources */ = {isa = PBXBuildFile; fileRef = 431CE7941F9B0DAE00255374 /* OSLog.swift */; };
		431CE7971F9B0F0200255374 /* OSLog.swift in Sources */ = {isa = PBXBuildFile; fileRef = 431CE7941F9B0DAE00255374 /* OSLog.swift */; };
		431CE7981F9B0F0200255374 /* OSLog.swift in Sources */ = {isa = PBXBuildFile; fileRef = 431CE7941F9B0DAE00255374 /* OSLog.swift */; };
		431CE7991F9B0F0200255374 /* OSLog.swift in Sources */ = {isa = PBXBuildFile; fileRef = 431CE7941F9B0DAE00255374 /* OSLog.swift */; };
		431CE79A1F9B0F1600255374 /* OSLog.swift in Sources */ = {isa = PBXBuildFile; fileRef = 431CE7941F9B0DAE00255374 /* OSLog.swift */; };
		431CE79C1F9B21BA00255374 /* RileyLinkDevice.swift in Sources */ = {isa = PBXBuildFile; fileRef = 431CE79B1F9B21BA00255374 /* RileyLinkDevice.swift */; };
		431CE79E1F9BE73900255374 /* BLEFirmwareVersion.swift in Sources */ = {isa = PBXBuildFile; fileRef = 431CE79D1F9BE73900255374 /* BLEFirmwareVersion.swift */; };
		431CE79F1F9C670600255374 /* TimeInterval.swift in Sources */ = {isa = PBXBuildFile; fileRef = 43EBE4501EAD238C0073A0B5 /* TimeInterval.swift */; };
		431CE7A11F9D195600255374 /* CBCentralManager.swift in Sources */ = {isa = PBXBuildFile; fileRef = 431CE7A01F9D195600255374 /* CBCentralManager.swift */; };
		431CE7A31F9D737F00255374 /* Command.swift in Sources */ = {isa = PBXBuildFile; fileRef = 431CE7A21F9D737F00255374 /* Command.swift */; };
		431CE7A51F9D78F500255374 /* RFPacket.swift in Sources */ = {isa = PBXBuildFile; fileRef = 431CE7A41F9D78F500255374 /* RFPacket.swift */; };
		431CE7A71F9D98F700255374 /* CommandSession.swift in Sources */ = {isa = PBXBuildFile; fileRef = 431CE7A61F9D98F700255374 /* CommandSession.swift */; };
		4322B75620282DA60002837D /* ResponseBufferTests.swift in Sources */ = {isa = PBXBuildFile; fileRef = 4322B75520282DA60002837D /* ResponseBufferTests.swift */; };
		432847C11FA1737400CDE69C /* RileyLinkBLEKit.framework in Frameworks */ = {isa = PBXBuildFile; fileRef = 431CE76F1F98564100255374 /* RileyLinkBLEKit.framework */; };
		432847C31FA57C0F00CDE69C /* RadioFirmwareVersion.swift in Sources */ = {isa = PBXBuildFile; fileRef = 432847C21FA57C0F00CDE69C /* RadioFirmwareVersion.swift */; };
		432CF9061FF74CCB003AB446 /* RileyLinkKit.framework in Frameworks */ = {isa = PBXBuildFile; fileRef = 43722FAE1CB9F7630038B7F2 /* RileyLinkKit.framework */; };
		43323EA71FA81A0F003FB0FA /* NumberFormatter.swift in Sources */ = {isa = PBXBuildFile; fileRef = 43323EA61FA81A0F003FB0FA /* NumberFormatter.swift */; };
		43323EAA1FA81C1B003FB0FA /* RileyLinkDevice.swift in Sources */ = {isa = PBXBuildFile; fileRef = 43323EA91FA81C1B003FB0FA /* RileyLinkDevice.swift */; };
		433568761CF67FA800FD9D54 /* ReadRemainingInsulinMessageBody.swift in Sources */ = {isa = PBXBuildFile; fileRef = 433568751CF67FA800FD9D54 /* ReadRemainingInsulinMessageBody.swift */; };
		433ABFFC2016FDF700E6C1FF /* RileyLinkDeviceError.swift in Sources */ = {isa = PBXBuildFile; fileRef = 433ABFFB2016FDF700E6C1FF /* RileyLinkDeviceError.swift */; };
		43462E8B1CCB06F500F958A8 /* AppDelegate.swift in Sources */ = {isa = PBXBuildFile; fileRef = 43462E8A1CCB06F500F958A8 /* AppDelegate.swift */; };
		434AB0C71CBCB76400422F4A /* Data.swift in Sources */ = {isa = PBXBuildFile; fileRef = C1EAD6BA1C826B92006DBA60 /* Data.swift */; };
		434FF1DC1CF268BD000DB779 /* IdentifiableClass.swift in Sources */ = {isa = PBXBuildFile; fileRef = 431185AE1CF25A590059ED98 /* IdentifiableClass.swift */; };
		4352A71220DEC68100CAC200 /* RileyLinkKit.framework in Frameworks */ = {isa = PBXBuildFile; fileRef = 43722FAE1CB9F7630038B7F2 /* RileyLinkKit.framework */; };
		4352A71520DEC72500CAC200 /* PumpMessageSender.swift in Sources */ = {isa = PBXBuildFile; fileRef = 2F962EC21E6873A10070EFBD /* PumpMessageSender.swift */; };
		4352A71620DEC78B00CAC200 /* PumpSettings.swift in Sources */ = {isa = PBXBuildFile; fileRef = 4384C8C71FB937E500D916E6 /* PumpSettings.swift */; };
		4352A71720DEC78B00CAC200 /* PumpState.swift in Sources */ = {isa = PBXBuildFile; fileRef = 434AB0941CBA0DF600422F4A /* PumpState.swift */; };
		4352A71820DEC7B900CAC200 /* PumpMessage+PumpOpsSession.swift in Sources */ = {isa = PBXBuildFile; fileRef = 435535DB1FB8B37E00CE5A23 /* PumpMessage+PumpOpsSession.swift */; };
		4352A71920DEC7C100CAC200 /* BasalProfile.swift in Sources */ = {isa = PBXBuildFile; fileRef = 43BF58B11FF5A22200499C46 /* BasalProfile.swift */; };
		4352A71A20DEC7CB00CAC200 /* CommandSession.swift in Sources */ = {isa = PBXBuildFile; fileRef = 436CCEF11FB953E800A6822B /* CommandSession.swift */; };
		4352A71B20DEC7DC00CAC200 /* HistoryPage+PumpOpsSession.swift in Sources */ = {isa = PBXBuildFile; fileRef = 4384C8C51FB92F8100D916E6 /* HistoryPage+PumpOpsSession.swift */; };
		4352A71C20DEC8C100CAC200 /* TimeZone.swift in Sources */ = {isa = PBXBuildFile; fileRef = 4345D1CD1DA16AF300BAAD22 /* TimeZone.swift */; };
		4352A71D20DEC8CC00CAC200 /* TimeZone.swift in Sources */ = {isa = PBXBuildFile; fileRef = 4345D1CD1DA16AF300BAAD22 /* TimeZone.swift */; };
		4352A71E20DEC93300CAC200 /* PumpOpsSynchronousTests.swift in Sources */ = {isa = PBXBuildFile; fileRef = 2F962EBE1E678BAA0070EFBD /* PumpOpsSynchronousTests.swift */; };
		4352A71F20DEC93300CAC200 /* PumpOpsSynchronousBuildFromFramesTests.swift in Sources */ = {isa = PBXBuildFile; fileRef = 2F962EC41E705C6D0070EFBD /* PumpOpsSynchronousBuildFromFramesTests.swift */; };
		4352A72920DEC9B700CAC200 /* MinimedKitUI.h in Headers */ = {isa = PBXBuildFile; fileRef = 4352A72720DEC9B700CAC200 /* MinimedKitUI.h */; settings = {ATTRIBUTES = (Public, ); }; };
		4352A72C20DEC9B700CAC200 /* MinimedKitUI.framework in Frameworks */ = {isa = PBXBuildFile; fileRef = 4352A72520DEC9B700CAC200 /* MinimedKitUI.framework */; };
		4352A72D20DEC9B700CAC200 /* MinimedKitUI.framework in Embed Frameworks */ = {isa = PBXBuildFile; fileRef = 4352A72520DEC9B700CAC200 /* MinimedKitUI.framework */; settings = {ATTRIBUTES = (CodeSignOnCopy, RemoveHeadersOnCopy, ); }; };
		4352A73220DEC9D600CAC200 /* CommandResponseViewController.swift in Sources */ = {isa = PBXBuildFile; fileRef = 4352A73120DEC9D600CAC200 /* CommandResponseViewController.swift */; };
		4352A73320DEC9FC00CAC200 /* RileyLinkKitUI.framework in Frameworks */ = {isa = PBXBuildFile; fileRef = 43D5E78E1FAF7BFB004ACDB7 /* RileyLinkKitUI.framework */; };
		4352A73420DECAE000CAC200 /* LoopKitUI.framework in Frameworks */ = {isa = PBXBuildFile; fileRef = 43FB610A20DDF55E002B996B /* LoopKitUI.framework */; };
		4352A73920DECBAA00CAC200 /* RileyLinkMinimedDeviceTableViewController.swift in Sources */ = {isa = PBXBuildFile; fileRef = 4352A73820DECBAA00CAC200 /* RileyLinkMinimedDeviceTableViewController.swift */; };
		4352A73A20DECDB300CAC200 /* MinimedKit.framework in Frameworks */ = {isa = PBXBuildFile; fileRef = C10D9BC11C8269D500378342 /* MinimedKit.framework */; };
		4352A73F20DED02C00CAC200 /* HKUnit.swift in Sources */ = {isa = PBXBuildFile; fileRef = 4352A73D20DED01700CAC200 /* HKUnit.swift */; };
		4352A74120DED23100CAC200 /* RileyLinkDeviceManager.swift in Sources */ = {isa = PBXBuildFile; fileRef = 4352A74020DED23000CAC200 /* RileyLinkDeviceManager.swift */; };
		4352A74220DED3D200CAC200 /* CaseCountable.swift in Sources */ = {isa = PBXBuildFile; fileRef = C1C659181E16BA9D0025CC58 /* CaseCountable.swift */; };
		4352A74320DED3F200CAC200 /* NumberFormatter.swift in Sources */ = {isa = PBXBuildFile; fileRef = 43323EA61FA81A0F003FB0FA /* NumberFormatter.swift */; };
		4352A74620DED4AB00CAC200 /* LoopKitUI.framework in Frameworks */ = {isa = PBXBuildFile; fileRef = 43FB610A20DDF55E002B996B /* LoopKitUI.framework */; };
		4352A74720DED4AF00CAC200 /* LoopKit.framework in Frameworks */ = {isa = PBXBuildFile; fileRef = 43FB610B20DDF55F002B996B /* LoopKit.framework */; };
		4352A74820DED80300CAC200 /* TimeInterval.swift in Sources */ = {isa = PBXBuildFile; fileRef = 43EBE4501EAD238C0073A0B5 /* TimeInterval.swift */; };
		4352A74920DED81D00CAC200 /* Data.swift in Sources */ = {isa = PBXBuildFile; fileRef = C1EAD6BA1C826B92006DBA60 /* Data.swift */; };
		4352A74B20DED87F00CAC200 /* LoopKit.framework in Frameworks */ = {isa = PBXBuildFile; fileRef = 43FB610B20DDF55F002B996B /* LoopKit.framework */; };
		4352A74C20DED8C200CAC200 /* LoopKit.framework in Frameworks */ = {isa = PBXBuildFile; fileRef = 43FB610B20DDF55F002B996B /* LoopKit.framework */; };
		4352A74F20DEDE8400CAC200 /* LoopKitUI.framework in Frameworks */ = {isa = PBXBuildFile; fileRef = 43FB610A20DDF55E002B996B /* LoopKitUI.framework */; };
		4352A75020DEDE8700CAC200 /* LoopKit.framework in Frameworks */ = {isa = PBXBuildFile; fileRef = 43FB610B20DDF55F002B996B /* LoopKit.framework */; };
		4352A75120DEDE9B00CAC200 /* LoopKit.framework in Frameworks */ = {isa = PBXBuildFile; fileRef = 43FB610B20DDF55F002B996B /* LoopKit.framework */; };
		435535D61FB6D98400CE5A23 /* UserDefaults.swift in Sources */ = {isa = PBXBuildFile; fileRef = 435535D51FB6D98400CE5A23 /* UserDefaults.swift */; };
		435D26B020DA08CE00891C17 /* RileyLinkPumpManager.swift in Sources */ = {isa = PBXBuildFile; fileRef = 435D26AF20DA08CE00891C17 /* RileyLinkPumpManager.swift */; };
		435D26B420DA0AAE00891C17 /* RileyLinkDevicesHeaderView.swift in Sources */ = {isa = PBXBuildFile; fileRef = 435D26B320DA0AAE00891C17 /* RileyLinkDevicesHeaderView.swift */; };
		435D26B620DA0BCC00891C17 /* RileyLinkDevicesTableViewDataSource.swift in Sources */ = {isa = PBXBuildFile; fileRef = 435D26B520DA0BCC00891C17 /* RileyLinkDevicesTableViewDataSource.swift */; };
		43709ABD20DF1C6400F941B3 /* RileyLinkSetupTableViewController.swift in Sources */ = {isa = PBXBuildFile; fileRef = 43709ABA20DF1C6400F941B3 /* RileyLinkSetupTableViewController.swift */; };
		43709ABE20DF1C6400F941B3 /* RileyLinkManagerSetupViewController.swift in Sources */ = {isa = PBXBuildFile; fileRef = 43709ABB20DF1C6400F941B3 /* RileyLinkManagerSetupViewController.swift */; };
		43709ABF20DF1C6400F941B3 /* RileyLinkSettingsViewController.swift in Sources */ = {isa = PBXBuildFile; fileRef = 43709ABC20DF1C6400F941B3 /* RileyLinkSettingsViewController.swift */; };
		43709AC420DF1C8B00F941B3 /* PumpModel.swift in Sources */ = {isa = PBXBuildFile; fileRef = 43709AC020DF1C8B00F941B3 /* PumpModel.swift */; };
		43709AC520DF1C8B00F941B3 /* RadioSelectionTableViewController.swift in Sources */ = {isa = PBXBuildFile; fileRef = 43709AC120DF1C8B00F941B3 /* RadioSelectionTableViewController.swift */; };
		43709AC620DF1C8B00F941B3 /* MinimedPumpSettingsViewController.swift in Sources */ = {isa = PBXBuildFile; fileRef = 43709AC220DF1C8B00F941B3 /* MinimedPumpSettingsViewController.swift */; };
		43709AC720DF1C8B00F941B3 /* MinimedPumpManager+UI.swift in Sources */ = {isa = PBXBuildFile; fileRef = 43709AC320DF1C8B00F941B3 /* MinimedPumpManager+UI.swift */; };
		43709AC920DF1C9A00F941B3 /* MinimedKitUI.xcassets in Resources */ = {isa = PBXBuildFile; fileRef = 43709AC820DF1C9A00F941B3 /* MinimedKitUI.xcassets */; };
		43709AD320DF1CF800F941B3 /* MinimedPumpClockSetupViewController.swift in Sources */ = {isa = PBXBuildFile; fileRef = 43709ACD20DF1CF700F941B3 /* MinimedPumpClockSetupViewController.swift */; };
		43709AD420DF1CF800F941B3 /* MinimedPumpIDSetupViewController.swift in Sources */ = {isa = PBXBuildFile; fileRef = 43709ACE20DF1CF700F941B3 /* MinimedPumpIDSetupViewController.swift */; };
		43709AD520DF1CF800F941B3 /* MinimedPumpManagerSetupViewController.swift in Sources */ = {isa = PBXBuildFile; fileRef = 43709ACF20DF1CF700F941B3 /* MinimedPumpManagerSetupViewController.swift */; };
		43709AD620DF1CF800F941B3 /* MinimedPumpSentrySetupViewController.swift in Sources */ = {isa = PBXBuildFile; fileRef = 43709AD020DF1CF700F941B3 /* MinimedPumpSentrySetupViewController.swift */; };
		43709AD720DF1CF800F941B3 /* MinimedPumpSetupCompleteViewController.swift in Sources */ = {isa = PBXBuildFile; fileRef = 43709AD120DF1CF700F941B3 /* MinimedPumpSetupCompleteViewController.swift */; };
		43709ADE20DF1D5400F941B3 /* MinimedPumpManager.storyboard in Resources */ = {isa = PBXBuildFile; fileRef = 43709AE020DF1D5400F941B3 /* MinimedPumpManager.storyboard */; };
		43709AE120DF1F0D00F941B3 /* IdentifiableClass.swift in Sources */ = {isa = PBXBuildFile; fileRef = 431185AE1CF25A590059ED98 /* IdentifiableClass.swift */; };
		43709AE220DF1FDD00F941B3 /* UITableViewCell.swift in Sources */ = {isa = PBXBuildFile; fileRef = C1B4A9581D1E6357003B8985 /* UITableViewCell.swift */; };
		43709AE320DF20D400F941B3 /* OSLog.swift in Sources */ = {isa = PBXBuildFile; fileRef = 431CE7941F9B0DAE00255374 /* OSLog.swift */; };
		43709AE420DF20D500F941B3 /* OSLog.swift in Sources */ = {isa = PBXBuildFile; fileRef = 431CE7941F9B0DAE00255374 /* OSLog.swift */; };
		43709AE720DF22E400F941B3 /* UIColor.swift in Sources */ = {isa = PBXBuildFile; fileRef = C14FFC601D3D75470049CF85 /* UIColor.swift */; };
		43709AE820DF22E700F941B3 /* UIColor.swift in Sources */ = {isa = PBXBuildFile; fileRef = C14FFC601D3D75470049CF85 /* UIColor.swift */; };
		43709AEC20E0056F00F941B3 /* RileyLinkKitUI.xcassets in Resources */ = {isa = PBXBuildFile; fileRef = 43709AEB20E0056F00F941B3 /* RileyLinkKitUI.xcassets */; };
		43709AEE20E008F300F941B3 /* SetupImageTableViewCell.swift in Sources */ = {isa = PBXBuildFile; fileRef = 43709AED20E008F300F941B3 /* SetupImageTableViewCell.swift */; };
		43709AF020E0120F00F941B3 /* SetupImageTableViewCell.xib in Resources */ = {isa = PBXBuildFile; fileRef = 43709AEF20E0120F00F941B3 /* SetupImageTableViewCell.xib */; };
		43709AF120E0127000F941B3 /* NibLoadable.swift in Sources */ = {isa = PBXBuildFile; fileRef = C14FFC5A1D3D74F90049CF85 /* NibLoadable.swift */; };
		43722FB11CB9F7640038B7F2 /* RileyLinkKit.h in Headers */ = {isa = PBXBuildFile; fileRef = 43722FB01CB9F7640038B7F2 /* RileyLinkKit.h */; settings = {ATTRIBUTES = (Public, ); }; };
		43722FC31CB9F7640038B7F2 /* RileyLinkKit.framework in Frameworks */ = {isa = PBXBuildFile; fileRef = 43722FAE1CB9F7630038B7F2 /* RileyLinkKit.framework */; };
		43722FC41CB9F7640038B7F2 /* RileyLinkKit.framework in Embed Frameworks */ = {isa = PBXBuildFile; fileRef = 43722FAE1CB9F7630038B7F2 /* RileyLinkKit.framework */; settings = {ATTRIBUTES = (CodeSignOnCopy, RemoveHeadersOnCopy, ); }; };
		437462391FA9287A00643383 /* RileyLinkDevice.swift in Sources */ = {isa = PBXBuildFile; fileRef = 437462381FA9287A00643383 /* RileyLinkDevice.swift */; };
		437F540A1FBFDAA60070FF2C /* Data.swift in Sources */ = {isa = PBXBuildFile; fileRef = C1EAD6BA1C826B92006DBA60 /* Data.swift */; };
		438D39221D19011700D40CA4 /* PlaceholderPumpEvent.swift in Sources */ = {isa = PBXBuildFile; fileRef = 438D39211D19011700D40CA4 /* PlaceholderPumpEvent.swift */; };
		43A068EC1CF6BA6900F9EFE4 /* ReadRemainingInsulinMessageBodyTests.swift in Sources */ = {isa = PBXBuildFile; fileRef = 43A068EB1CF6BA6900F9EFE4 /* ReadRemainingInsulinMessageBodyTests.swift */; };
		43B0ADC01D0FC03200AAD278 /* NSDateComponentsTests.swift in Sources */ = {isa = PBXBuildFile; fileRef = 43B0ADBF1D0FC03200AAD278 /* NSDateComponentsTests.swift */; };
		43B0ADC21D12454700AAD278 /* TimestampedHistoryEvent.swift in Sources */ = {isa = PBXBuildFile; fileRef = 43B0ADC11D12454700AAD278 /* TimestampedHistoryEvent.swift */; };
		43B0ADC41D12506A00AAD278 /* NSDateFormatter.swift in Sources */ = {isa = PBXBuildFile; fileRef = 43B0ADC31D12506A00AAD278 /* NSDateFormatter.swift */; };
		43B0ADC91D1268B300AAD278 /* TimeFormat.swift in Sources */ = {isa = PBXBuildFile; fileRef = 43B0ADC81D1268B300AAD278 /* TimeFormat.swift */; };
		43B0ADCB1D126B1100AAD278 /* SelectBasalProfilePumpEvent.swift in Sources */ = {isa = PBXBuildFile; fileRef = 43B0ADCA1D126B1100AAD278 /* SelectBasalProfilePumpEvent.swift */; };
		43B0ADCC1D126E3000AAD278 /* NSDateFormatter.swift in Sources */ = {isa = PBXBuildFile; fileRef = 43B0ADC31D12506A00AAD278 /* NSDateFormatter.swift */; };
		43BA719B202591A70058961E /* Response.swift in Sources */ = {isa = PBXBuildFile; fileRef = 43BA719A202591A70058961E /* Response.swift */; };
		43BA719D2026C9B00058961E /* ResponseBuffer.swift in Sources */ = {isa = PBXBuildFile; fileRef = 43BA719C2026C9B00058961E /* ResponseBuffer.swift */; };
		43BF58B01FF594CB00499C46 /* SelectBasalProfileMessageBody.swift in Sources */ = {isa = PBXBuildFile; fileRef = 43BF58AF1FF594CB00499C46 /* SelectBasalProfileMessageBody.swift */; };
		43BF58B31FF6079600499C46 /* TimeInterval.swift in Sources */ = {isa = PBXBuildFile; fileRef = 43EBE4501EAD238C0073A0B5 /* TimeInterval.swift */; };
		43C0196C1FA6B8AE007ABFA1 /* CoreBluetooth.framework in Frameworks */ = {isa = PBXBuildFile; fileRef = 43CA93241CB8BB33000026B5 /* CoreBluetooth.framework */; settings = {ATTRIBUTES = (Weak, ); }; };
		43C246971D8918AE0031F8D1 /* Crypto.h in Headers */ = {isa = PBXBuildFile; fileRef = 43C246951D8918AE0031F8D1 /* Crypto.h */; settings = {ATTRIBUTES = (Public, ); }; };
		43C246A01D8919E20031F8D1 /* Crypto.m in Sources */ = {isa = PBXBuildFile; fileRef = 43C2469F1D8919E20031F8D1 /* Crypto.m */; };
		43C246A11D891BA80031F8D1 /* NSData+Conversion.m in Sources */ = {isa = PBXBuildFile; fileRef = C1E535E91991E36700C2AC49 /* NSData+Conversion.m */; };
		43C246A61D891DBF0031F8D1 /* Crypto.framework in Frameworks */ = {isa = PBXBuildFile; fileRef = 43C246931D8918AE0031F8D1 /* Crypto.framework */; };
		43C246A91D8A31540031F8D1 /* Crypto.framework in Frameworks */ = {isa = PBXBuildFile; fileRef = 43C246931D8918AE0031F8D1 /* Crypto.framework */; };
		43C246AA1D8A31540031F8D1 /* Crypto.framework in Embed Frameworks */ = {isa = PBXBuildFile; fileRef = 43C246931D8918AE0031F8D1 /* Crypto.framework */; settings = {ATTRIBUTES = (CodeSignOnCopy, RemoveHeadersOnCopy, ); }; };
		43CA93291CB8CF22000026B5 /* ChangeTempBasalCarelinkMessageBody.swift in Sources */ = {isa = PBXBuildFile; fileRef = 43CA93281CB8CF22000026B5 /* ChangeTempBasalCarelinkMessageBody.swift */; };
		43CA932B1CB8CF76000026B5 /* ChangeTimeCarelinkMessageBody.swift in Sources */ = {isa = PBXBuildFile; fileRef = 43CA932A1CB8CF76000026B5 /* ChangeTimeCarelinkMessageBody.swift */; };
		43CA932E1CB8CFA1000026B5 /* ReadTempBasalCarelinkMessageBody.swift in Sources */ = {isa = PBXBuildFile; fileRef = 43CA932C1CB8CFA1000026B5 /* ReadTempBasalCarelinkMessageBody.swift */; };
		43CA932F1CB8CFA1000026B5 /* ReadTimeCarelinkMessageBody.swift in Sources */ = {isa = PBXBuildFile; fileRef = 43CA932D1CB8CFA1000026B5 /* ReadTimeCarelinkMessageBody.swift */; };
		43CA93311CB97191000026B5 /* ReadTempBasalCarelinkMessageBodyTests.swift in Sources */ = {isa = PBXBuildFile; fileRef = 43CA93301CB97191000026B5 /* ReadTempBasalCarelinkMessageBodyTests.swift */; };
		43CA93331CB9726A000026B5 /* ChangeTimeCarelinMessageBodyTests.swift in Sources */ = {isa = PBXBuildFile; fileRef = 43CA93321CB9726A000026B5 /* ChangeTimeCarelinMessageBodyTests.swift */; };
		43CA93351CB9727F000026B5 /* ChangeTempBasalCarelinkMessageBodyTests.swift in Sources */ = {isa = PBXBuildFile; fileRef = 43CA93341CB9727F000026B5 /* ChangeTempBasalCarelinkMessageBodyTests.swift */; };
		43CACE1A224844E200F90AF5 /* MinimedPumpManagerRecents.swift in Sources */ = {isa = PBXBuildFile; fileRef = 43CACE19224844E200F90AF5 /* MinimedPumpManagerRecents.swift */; };
		43CEC07420D0949B00F1BC19 /* ReadRemoteControlIDsMessageBody.swift in Sources */ = {isa = PBXBuildFile; fileRef = 43CEC07320D0949B00F1BC19 /* ReadRemoteControlIDsMessageBody.swift */; };
		43CEC07620D099B400F1BC19 /* SetRemoteControlEnabledMessageBody.swift in Sources */ = {isa = PBXBuildFile; fileRef = 43CEC07520D099B400F1BC19 /* SetRemoteControlEnabledMessageBody.swift */; };
		43CEC07820D0CF7200F1BC19 /* ReadRemoteControlIDsMessageBodyTests.swift in Sources */ = {isa = PBXBuildFile; fileRef = 43CEC07720D0CF7200F1BC19 /* ReadRemoteControlIDsMessageBodyTests.swift */; };
		43D5E7881FAEDAC4004ACDB7 /* PeripheralManagerError.swift in Sources */ = {isa = PBXBuildFile; fileRef = 43D5E7871FAEDAC4004ACDB7 /* PeripheralManagerError.swift */; };
		43D5E7921FAF7BFB004ACDB7 /* RileyLinkKitUI.h in Headers */ = {isa = PBXBuildFile; fileRef = 43D5E7901FAF7BFB004ACDB7 /* RileyLinkKitUI.h */; settings = {ATTRIBUTES = (Public, ); }; };
		43D5E7951FAF7BFB004ACDB7 /* RileyLinkKitUI.framework in Frameworks */ = {isa = PBXBuildFile; fileRef = 43D5E78E1FAF7BFB004ACDB7 /* RileyLinkKitUI.framework */; };
		43D5E7961FAF7BFB004ACDB7 /* RileyLinkKitUI.framework in Embed Frameworks */ = {isa = PBXBuildFile; fileRef = 43D5E78E1FAF7BFB004ACDB7 /* RileyLinkKitUI.framework */; settings = {ATTRIBUTES = (CodeSignOnCopy, RemoveHeadersOnCopy, ); }; };
		43D5E79A1FAF7C47004ACDB7 /* RileyLinkDeviceTableViewCell.swift in Sources */ = {isa = PBXBuildFile; fileRef = 439731261CF21C3C00F474E5 /* RileyLinkDeviceTableViewCell.swift */; };
		43D5E79C1FAF7C47004ACDB7 /* RileyLinkDeviceTableViewController.swift in Sources */ = {isa = PBXBuildFile; fileRef = C170C9981CECD80000F3D8E5 /* RileyLinkDeviceTableViewController.swift */; };
		43D5E79F1FAF7C98004ACDB7 /* IdentifiableClass.swift in Sources */ = {isa = PBXBuildFile; fileRef = 431185AE1CF25A590059ED98 /* IdentifiableClass.swift */; };
		43D5E7A01FAF7CCA004ACDB7 /* NumberFormatter.swift in Sources */ = {isa = PBXBuildFile; fileRef = 43323EA61FA81A0F003FB0FA /* NumberFormatter.swift */; };
		43D5E7A11FAF7CE0004ACDB7 /* UITableViewCell.swift in Sources */ = {isa = PBXBuildFile; fileRef = C1B4A9581D1E6357003B8985 /* UITableViewCell.swift */; };
		43D5E7A21FAF7CF2004ACDB7 /* CaseCountable.swift in Sources */ = {isa = PBXBuildFile; fileRef = C1C659181E16BA9D0025CC58 /* CaseCountable.swift */; };
		43D5E7A31FAF7D05004ACDB7 /* CBPeripheralState.swift in Sources */ = {isa = PBXBuildFile; fileRef = C170C98D1CECD6F300F3D8E5 /* CBPeripheralState.swift */; };
		43D8708820DE1A63006B549E /* LoopKit.framework in Frameworks */ = {isa = PBXBuildFile; fileRef = 43FB610B20DDF55F002B996B /* LoopKit.framework */; };
		43D8708B20DE1BCA006B549E /* PumpColor.swift in Sources */ = {isa = PBXBuildFile; fileRef = 43D8708A20DE1BC9006B549E /* PumpColor.swift */; };
		43D8708D20DE1C05006B549E /* DoseStore.swift in Sources */ = {isa = PBXBuildFile; fileRef = 43D8708C20DE1C05006B549E /* DoseStore.swift */; };
		43D8708F20DE1C23006B549E /* EnliteSensorDisplayable.swift in Sources */ = {isa = PBXBuildFile; fileRef = 43D8708E20DE1C23006B549E /* EnliteSensorDisplayable.swift */; };
		43D8709120DE1C3B006B549E /* MySentryPumpStatusMessageBody+CGMManager.swift in Sources */ = {isa = PBXBuildFile; fileRef = 43D8709020DE1C3B006B549E /* MySentryPumpStatusMessageBody+CGMManager.swift */; };
		43D8709320DE1C80006B549E /* PumpOpsSession+LoopKit.swift in Sources */ = {isa = PBXBuildFile; fileRef = 43D8709220DE1C80006B549E /* PumpOpsSession+LoopKit.swift */; };
		43D8709520DE1C91006B549E /* RileyLinkDevice.swift in Sources */ = {isa = PBXBuildFile; fileRef = 43D8709420DE1C91006B549E /* RileyLinkDevice.swift */; };
		43D8709720DE1CA1006B549E /* SensorValueGlucoseEvent+CGMManager.swift in Sources */ = {isa = PBXBuildFile; fileRef = 43D8709620DE1CA1006B549E /* SensorValueGlucoseEvent+CGMManager.swift */; };
		43D8709B20DE1CB6006B549E /* MinimedPumpManager.swift in Sources */ = {isa = PBXBuildFile; fileRef = 43D8709820DE1CB6006B549E /* MinimedPumpManager.swift */; };
		43D8709C20DE1CB6006B549E /* MinimedPumpManagerError.swift in Sources */ = {isa = PBXBuildFile; fileRef = 43D8709920DE1CB6006B549E /* MinimedPumpManagerError.swift */; };
		43D8709D20DE1CB6006B549E /* MinimedPumpManagerState.swift in Sources */ = {isa = PBXBuildFile; fileRef = 43D8709A20DE1CB6006B549E /* MinimedPumpManagerState.swift */; };
		43D8709F20DE1D1C006B549E /* RileyLinkBLEKit.framework in Frameworks */ = {isa = PBXBuildFile; fileRef = 431CE76F1F98564100255374 /* RileyLinkBLEKit.framework */; };
		43D870A020DE1D28006B549E /* LoopKit.framework in Frameworks */ = {isa = PBXBuildFile; fileRef = 43FB610B20DDF55F002B996B /* LoopKit.framework */; };
		43D870A220DE1DCF006B549E /* InsulinDataSource.swift in Sources */ = {isa = PBXBuildFile; fileRef = 43D870A120DE1DCF006B549E /* InsulinDataSource.swift */; };
		43D870A320DE1E1E006B549E /* PumpOpsSession.swift in Sources */ = {isa = PBXBuildFile; fileRef = 434AB0931CBA0DF600422F4A /* PumpOpsSession.swift */; };
		43D870A420DE1E88006B549E /* PumpOps.swift in Sources */ = {isa = PBXBuildFile; fileRef = 434AB0921CBA0DF600422F4A /* PumpOps.swift */; };
		43D870A520DE1E88006B549E /* PumpOpsError.swift in Sources */ = {isa = PBXBuildFile; fileRef = C1A7215F1EC29C0B0080FAD7 /* PumpOpsError.swift */; };
		43DAD00220A6A470000F8529 /* ReadOtherDevicesStatusMessageBody.swift in Sources */ = {isa = PBXBuildFile; fileRef = 43DAD00120A6A470000F8529 /* ReadOtherDevicesStatusMessageBody.swift */; };
		43DAD00420A6A677000F8529 /* ReadOtherDevicesIDsMessageBody.swift in Sources */ = {isa = PBXBuildFile; fileRef = 43DAD00320A6A677000F8529 /* ReadOtherDevicesIDsMessageBody.swift */; };
		43DAD00620A6B10A000F8529 /* ReadOtherDevicesIDsMessageBodyTests.swift in Sources */ = {isa = PBXBuildFile; fileRef = 43DAD00520A6B10A000F8529 /* ReadOtherDevicesIDsMessageBodyTests.swift */; };
		43DFB60B20D229CC008A7BAE /* ChangeRemoteControlIDMessageBody.swift in Sources */ = {isa = PBXBuildFile; fileRef = 43DFB60A20D229CC008A7BAE /* ChangeRemoteControlIDMessageBody.swift */; };
		43DFB60D20D22CCB008A7BAE /* ChangeRemoteControlIDMessageBodyTests.swift in Sources */ = {isa = PBXBuildFile; fileRef = 43DFB60C20D22CCB008A7BAE /* ChangeRemoteControlIDMessageBodyTests.swift */; };
		43DFB60F20D3744A008A7BAE /* ChangeMaxBolusMessageBody.swift in Sources */ = {isa = PBXBuildFile; fileRef = 43DFB60E20D3744A008A7BAE /* ChangeMaxBolusMessageBody.swift */; };
		43DFB61120D37748008A7BAE /* ChangeMaxBolusMessageBodyTests.swift in Sources */ = {isa = PBXBuildFile; fileRef = 43DFB61020D37748008A7BAE /* ChangeMaxBolusMessageBodyTests.swift */; };
		43DFB61320D37800008A7BAE /* ChangeMaxBasalRateMessageBodyTests.swift in Sources */ = {isa = PBXBuildFile; fileRef = 43DFB61220D37800008A7BAE /* ChangeMaxBasalRateMessageBodyTests.swift */; };
		43DFB61520D3791A008A7BAE /* ChangeMaxBasalRateMessageBody.swift in Sources */ = {isa = PBXBuildFile; fileRef = 43DFB61420D3791A008A7BAE /* ChangeMaxBasalRateMessageBody.swift */; };
		43EBE4521EAD23C40073A0B5 /* TimeInterval.swift in Sources */ = {isa = PBXBuildFile; fileRef = 43EBE4501EAD238C0073A0B5 /* TimeInterval.swift */; };
		43EBE4531EAD23CE0073A0B5 /* TimeInterval.swift in Sources */ = {isa = PBXBuildFile; fileRef = 43EBE4501EAD238C0073A0B5 /* TimeInterval.swift */; };
		43EBE4541EAD23EC0073A0B5 /* TimeInterval.swift in Sources */ = {isa = PBXBuildFile; fileRef = 43EBE4501EAD238C0073A0B5 /* TimeInterval.swift */; };
		43EBE4551EAD24410073A0B5 /* TimeInterval.swift in Sources */ = {isa = PBXBuildFile; fileRef = 43EBE4501EAD238C0073A0B5 /* TimeInterval.swift */; };
		43F348061D596270009933DC /* HKUnit.swift in Sources */ = {isa = PBXBuildFile; fileRef = 43F348051D596270009933DC /* HKUnit.swift */; };
		43F89CA122BDFB8D006BB54E /* UIActivityIndicatorView.swift in Sources */ = {isa = PBXBuildFile; fileRef = 43F89CA022BDFB8D006BB54E /* UIActivityIndicatorView.swift */; };
		43FF221C1CB9B9DE00024F30 /* NSDateComponents.swift in Sources */ = {isa = PBXBuildFile; fileRef = 43FF221B1CB9B9DE00024F30 /* NSDateComponents.swift */; };
		492526711E4521FB00ACBA5F /* NoteNightscoutTreatment.swift in Sources */ = {isa = PBXBuildFile; fileRef = 492526701E4521FB00ACBA5F /* NoteNightscoutTreatment.swift */; };
		541688DB1DB820BF005B1891 /* ReadCurrentGlucosePageMessageBodyTests.swift in Sources */ = {isa = PBXBuildFile; fileRef = 541688DA1DB820BF005B1891 /* ReadCurrentGlucosePageMessageBodyTests.swift */; };
		541688DD1DB82213005B1891 /* ReadCurrentGlucosePageMessageBody.swift in Sources */ = {isa = PBXBuildFile; fileRef = 541688DC1DB82213005B1891 /* ReadCurrentGlucosePageMessageBody.swift */; };
		541688DF1DB82E72005B1891 /* TimestampedGlucoseEvent.swift in Sources */ = {isa = PBXBuildFile; fileRef = 541688DE1DB82E72005B1891 /* TimestampedGlucoseEvent.swift */; };
		545AEFB21DF5D7DB00DF9433 /* SensorDataLowGlucoseEventTests.swift in Sources */ = {isa = PBXBuildFile; fileRef = 545AEFB11DF5D7DB00DF9433 /* SensorDataLowGlucoseEventTests.swift */; };
		545AEFB41DF5D99700DF9433 /* SensorDataLowGlucoseEvent.swift in Sources */ = {isa = PBXBuildFile; fileRef = 545AEFB31DF5D99700DF9433 /* SensorDataLowGlucoseEvent.swift */; };
		546145C11DCEB47600DC6DEB /* NightscoutEntry.swift in Sources */ = {isa = PBXBuildFile; fileRef = 546145C01DCEB47600DC6DEB /* NightscoutEntry.swift */; };
		546A85CE1DF7B99D00733213 /* SensorPacketGlucoseEventTests.swift in Sources */ = {isa = PBXBuildFile; fileRef = 546A85CD1DF7B99D00733213 /* SensorPacketGlucoseEventTests.swift */; };
		546A85D01DF7BB8B00733213 /* SensorPacketGlucoseEvent.swift in Sources */ = {isa = PBXBuildFile; fileRef = 546A85CF1DF7BB8B00733213 /* SensorPacketGlucoseEvent.swift */; };
		546A85D21DF7BD5F00733213 /* SensorErrorGlucoseEventTests.swift in Sources */ = {isa = PBXBuildFile; fileRef = 546A85D11DF7BD5F00733213 /* SensorErrorGlucoseEventTests.swift */; };
		546A85D41DF7BE1400733213 /* SensorErrorGlucoseEvent.swift in Sources */ = {isa = PBXBuildFile; fileRef = 546A85D31DF7BE1400733213 /* SensorErrorGlucoseEvent.swift */; };
		546A85D61DF7C7AA00733213 /* SensorDataHighGlucoseEventTests.swift in Sources */ = {isa = PBXBuildFile; fileRef = 546A85D51DF7C7AA00733213 /* SensorDataHighGlucoseEventTests.swift */; };
		546A85D81DF7C83A00733213 /* SensorDataHighGlucoseEvent.swift in Sources */ = {isa = PBXBuildFile; fileRef = 546A85D71DF7C83A00733213 /* SensorDataHighGlucoseEvent.swift */; };
		54A840D11DB85D0600B1F202 /* UnknownGlucoseEvent.swift in Sources */ = {isa = PBXBuildFile; fileRef = 54A840D01DB85D0600B1F202 /* UnknownGlucoseEvent.swift */; };
		54B3F9021DFB984800B0ABFA /* DataEndGlucoseEvent.swift in Sources */ = {isa = PBXBuildFile; fileRef = 54B3F9011DFB984800B0ABFA /* DataEndGlucoseEvent.swift */; };
		54BC44731DB46A5200340EED /* GlucosePageTests.swift in Sources */ = {isa = PBXBuildFile; fileRef = 54BC44721DB46A5200340EED /* GlucosePageTests.swift */; };
		54BC44751DB46B0A00340EED /* GlucosePage.swift in Sources */ = {isa = PBXBuildFile; fileRef = 54BC44741DB46B0A00340EED /* GlucosePage.swift */; };
		54BC44781DB46C7D00340EED /* GlucoseEvent.swift in Sources */ = {isa = PBXBuildFile; fileRef = 54BC44771DB46C7D00340EED /* GlucoseEvent.swift */; };
		54BC447C1DB4742F00340EED /* GlucoseEventType.swift in Sources */ = {isa = PBXBuildFile; fileRef = 54BC447B1DB4742F00340EED /* GlucoseEventType.swift */; };
		54BC447E1DB4753A00340EED /* GlucoseSensorDataGlucoseEvent.swift in Sources */ = {isa = PBXBuildFile; fileRef = 54BC447D1DB4753A00340EED /* GlucoseSensorDataGlucoseEvent.swift */; };
		54BC44801DB4762200340EED /* TenSomethingGlucoseEvent.swift in Sources */ = {isa = PBXBuildFile; fileRef = 54BC447F1DB4762200340EED /* TenSomethingGlucoseEvent.swift */; };
		54BC44821DB476BB00340EED /* CalBGForGHGlucoseEvent.swift in Sources */ = {isa = PBXBuildFile; fileRef = 54BC44811DB476BB00340EED /* CalBGForGHGlucoseEvent.swift */; };
		54BC44841DB476F600340EED /* SensorCalFactorGlucoseEvent.swift in Sources */ = {isa = PBXBuildFile; fileRef = 54BC44831DB476F600340EED /* SensorCalFactorGlucoseEvent.swift */; };
		54BC448A1DB47BA500340EED /* SensorWeakSignalGlucoseEvent.swift in Sources */ = {isa = PBXBuildFile; fileRef = 54BC44891DB47BA500340EED /* SensorWeakSignalGlucoseEvent.swift */; };
		54BC448C1DB47BEA00340EED /* SensorCalGlucoseEvent.swift in Sources */ = {isa = PBXBuildFile; fileRef = 54BC448B1DB47BEA00340EED /* SensorCalGlucoseEvent.swift */; };
		54BC44901DB47C7400340EED /* SensorTimestampGlucoseEvent.swift in Sources */ = {isa = PBXBuildFile; fileRef = 54BC448F1DB47C7400340EED /* SensorTimestampGlucoseEvent.swift */; };
		54BC44921DB47CBA00340EED /* BatteryChangeGlucoseEvent.swift in Sources */ = {isa = PBXBuildFile; fileRef = 54BC44911DB47CBA00340EED /* BatteryChangeGlucoseEvent.swift */; };
		54BC44941DB47CFB00340EED /* SensorStatusGlucoseEvent.swift in Sources */ = {isa = PBXBuildFile; fileRef = 54BC44931DB47CFB00340EED /* SensorStatusGlucoseEvent.swift */; };
		54BC44961DB47D2A00340EED /* DateTimeChangeGlucoseEvent.swift in Sources */ = {isa = PBXBuildFile; fileRef = 54BC44951DB47D2A00340EED /* DateTimeChangeGlucoseEvent.swift */; };
		54BC44981DB47D5300340EED /* SensorSyncGlucoseEvent.swift in Sources */ = {isa = PBXBuildFile; fileRef = 54BC44971DB47D5300340EED /* SensorSyncGlucoseEvent.swift */; };
		54BC449A1DB47DFE00340EED /* NineteenSomethingGlucoseEvent.swift in Sources */ = {isa = PBXBuildFile; fileRef = 54BC44991DB47DFE00340EED /* NineteenSomethingGlucoseEvent.swift */; };
		54BC449C1DB483F700340EED /* RelativeTimestampedGlucoseEvent.swift in Sources */ = {isa = PBXBuildFile; fileRef = 54BC449B1DB483F700340EED /* RelativeTimestampedGlucoseEvent.swift */; };
		54BC44A11DB6F74300340EED /* BatteryChangeGlucoseEventTests.swift in Sources */ = {isa = PBXBuildFile; fileRef = 54BC44A01DB6F74300340EED /* BatteryChangeGlucoseEventTests.swift */; };
		54BC44A31DB7021B00340EED /* SensorStatusGlucoseEventTests.swift in Sources */ = {isa = PBXBuildFile; fileRef = 54BC44A21DB7021B00340EED /* SensorStatusGlucoseEventTests.swift */; };
		54BC44A51DB702C800340EED /* DateTimeChangeGlucoseEventTests.swift in Sources */ = {isa = PBXBuildFile; fileRef = 54BC44A41DB702C800340EED /* DateTimeChangeGlucoseEventTests.swift */; };
		54BC44A71DB703E900340EED /* SensorSyncGlucoseEventTests.swift in Sources */ = {isa = PBXBuildFile; fileRef = 54BC44A61DB703E900340EED /* SensorSyncGlucoseEventTests.swift */; };
		54BC44A91DB704A600340EED /* CalBGForGHGlucoseEventTests.swift in Sources */ = {isa = PBXBuildFile; fileRef = 54BC44A81DB704A600340EED /* CalBGForGHGlucoseEventTests.swift */; };
		54BC44AB1DB7093700340EED /* SensorTimestampGlucoseEventTests.swift in Sources */ = {isa = PBXBuildFile; fileRef = 54BC44AA1DB7093700340EED /* SensorTimestampGlucoseEventTests.swift */; };
		54BC44AD1DB70A5E00340EED /* SensorCalFactorGlucoseEventTests.swift in Sources */ = {isa = PBXBuildFile; fileRef = 54BC44AC1DB70A5E00340EED /* SensorCalFactorGlucoseEventTests.swift */; };
		54BC44AF1DB70C3E00340EED /* TenSomethingGlucoseEventTests.swift in Sources */ = {isa = PBXBuildFile; fileRef = 54BC44AE1DB70C3E00340EED /* TenSomethingGlucoseEventTests.swift */; };
		54BC44B11DB70F4A00340EED /* GlucoseSensorDataGlucoseEventTests.swift in Sources */ = {isa = PBXBuildFile; fileRef = 54BC44B01DB70F4A00340EED /* GlucoseSensorDataGlucoseEventTests.swift */; };
		54BC44B31DB711BE00340EED /* SensorCalGlucoseEventTests.swift in Sources */ = {isa = PBXBuildFile; fileRef = 54BC44B21DB711BE00340EED /* SensorCalGlucoseEventTests.swift */; };
		54BC44B51DB7184D00340EED /* NSStringExtensions.swift in Sources */ = {isa = PBXBuildFile; fileRef = 54BC44B41DB7184D00340EED /* NSStringExtensions.swift */; };
		54BC44B71DB81B5100340EED /* GetGlucosePageMessageBodyTests.swift in Sources */ = {isa = PBXBuildFile; fileRef = 54BC44B61DB81B5100340EED /* GetGlucosePageMessageBodyTests.swift */; };
		54BC44B91DB81D6100340EED /* GetGlucosePageMessageBody.swift in Sources */ = {isa = PBXBuildFile; fileRef = 54BC44B81DB81D6100340EED /* GetGlucosePageMessageBody.swift */; };
		54DA4E851DFDC0A70007F489 /* SensorValueGlucoseEvent.swift in Sources */ = {isa = PBXBuildFile; fileRef = 54DA4E841DFDC0A70007F489 /* SensorValueGlucoseEvent.swift */; };
		7D2366F0212527DA0028B67D /* LocalizedString.swift in Sources */ = {isa = PBXBuildFile; fileRef = 7D2366EF212527DA0028B67D /* LocalizedString.swift */; };
		7D2366F1212527DA0028B67D /* LocalizedString.swift in Sources */ = {isa = PBXBuildFile; fileRef = 7D2366EF212527DA0028B67D /* LocalizedString.swift */; };
		7D2366F2212527DA0028B67D /* LocalizedString.swift in Sources */ = {isa = PBXBuildFile; fileRef = 7D2366EF212527DA0028B67D /* LocalizedString.swift */; };
		7D2366F3212527DA0028B67D /* LocalizedString.swift in Sources */ = {isa = PBXBuildFile; fileRef = 7D2366EF212527DA0028B67D /* LocalizedString.swift */; };
		7D2366F4212527DA0028B67D /* LocalizedString.swift in Sources */ = {isa = PBXBuildFile; fileRef = 7D2366EF212527DA0028B67D /* LocalizedString.swift */; };
		7D2366F5212527DA0028B67D /* LocalizedString.swift in Sources */ = {isa = PBXBuildFile; fileRef = 7D2366EF212527DA0028B67D /* LocalizedString.swift */; };
		7D2366F6212527DA0028B67D /* LocalizedString.swift in Sources */ = {isa = PBXBuildFile; fileRef = 7D2366EF212527DA0028B67D /* LocalizedString.swift */; };
		7D2366F7212527DA0028B67D /* LocalizedString.swift in Sources */ = {isa = PBXBuildFile; fileRef = 7D2366EF212527DA0028B67D /* LocalizedString.swift */; };
		7D23679421252EBC0028B67D /* Localizable.strings in Resources */ = {isa = PBXBuildFile; fileRef = 7D23679221252EBC0028B67D /* Localizable.strings */; };
		7D23679721252EBC0028B67D /* Localizable.strings in Resources */ = {isa = PBXBuildFile; fileRef = 7D23679521252EBC0028B67D /* Localizable.strings */; };
		7D70768B1FE09310004AC8EA /* Localizable.strings in Resources */ = {isa = PBXBuildFile; fileRef = 7D70768D1FE09310004AC8EA /* Localizable.strings */; };
		7D7076951FE09311004AC8EA /* Localizable.strings in Resources */ = {isa = PBXBuildFile; fileRef = 7D7076971FE09311004AC8EA /* Localizable.strings */; };
		7D9BEFEF23369861005DCFD6 /* Localizable.strings in Resources */ = {isa = PBXBuildFile; fileRef = 7D9BEFF123369861005DCFD6 /* Localizable.strings */; };
		7D9BF00123369910005DCFD6 /* Localizable.strings in Resources */ = {isa = PBXBuildFile; fileRef = 7D9BF00323369910005DCFD6 /* Localizable.strings */; };
		7D9BF03D2336AE0B005DCFD6 /* OmnipodPumpManager.storyboard in Resources */ = {isa = PBXBuildFile; fileRef = 7D9BF03F2336AE0B005DCFD6 /* OmnipodPumpManager.storyboard */; };
		7DEFE05322ED1C2400FCD378 /* OverrideStatus.swift in Sources */ = {isa = PBXBuildFile; fileRef = 7DEFE05222ED1C2300FCD378 /* OverrideStatus.swift */; };
		B62DBD572725B9EB0050C038 /* CommandResponseViewController.swift in Sources */ = {isa = PBXBuildFile; fileRef = B62DBD562725B9EB0050C038 /* CommandResponseViewController.swift */; };
		C104A9C1217E603E006E3C3E /* OmnipodReservoirView.swift in Sources */ = {isa = PBXBuildFile; fileRef = C104A9BF217E603E006E3C3E /* OmnipodReservoirView.swift */; };
		C104A9C2217E603E006E3C3E /* OmnipodReservoirView.xib in Resources */ = {isa = PBXBuildFile; fileRef = C104A9C0217E603E006E3C3E /* OmnipodReservoirView.xib */; };
		C104A9C3217E611F006E3C3E /* NibLoadable.swift in Sources */ = {isa = PBXBuildFile; fileRef = C14FFC5A1D3D74F90049CF85 /* NibLoadable.swift */; };
		C104A9C5217E645C006E3C3E /* HUDAssets.xcassets in Resources */ = {isa = PBXBuildFile; fileRef = C104A9C4217E645C006E3C3E /* HUDAssets.xcassets */; };
		C10AB08D1C855613000F102E /* FindDeviceMessageBody.swift in Sources */ = {isa = PBXBuildFile; fileRef = C10AB08C1C855613000F102E /* FindDeviceMessageBody.swift */; };
		C10AB08F1C855F34000F102E /* DeviceLinkMessageBody.swift in Sources */ = {isa = PBXBuildFile; fileRef = C10AB08E1C855F34000F102E /* DeviceLinkMessageBody.swift */; };
		C10D9BC41C8269D500378342 /* MinimedKit.h in Headers */ = {isa = PBXBuildFile; fileRef = C10D9BC31C8269D500378342 /* MinimedKit.h */; settings = {ATTRIBUTES = (Public, ); }; };
		C10D9BCB1C8269D500378342 /* MinimedKit.framework in Frameworks */ = {isa = PBXBuildFile; fileRef = C10D9BC11C8269D500378342 /* MinimedKit.framework */; };
		C10D9BD61C8269D500378342 /* MinimedKit.framework in Frameworks */ = {isa = PBXBuildFile; fileRef = C10D9BC11C8269D500378342 /* MinimedKit.framework */; };
		C10D9BD71C8269D500378342 /* MinimedKit.framework in Embed Frameworks */ = {isa = PBXBuildFile; fileRef = C10D9BC11C8269D500378342 /* MinimedKit.framework */; settings = {ATTRIBUTES = (CodeSignOnCopy, RemoveHeadersOnCopy, ); }; };
		C110A0E6221BBAEF0016560B /* GetPumpFirmwareVersionMessageBody.swift in Sources */ = {isa = PBXBuildFile; fileRef = C1FB4272216E5DFD00FAB378 /* GetPumpFirmwareVersionMessageBody.swift */; };
		C11166AE2180D834000EEAAB /* AlertSlot.swift in Sources */ = {isa = PBXBuildFile; fileRef = C11166AD2180D834000EEAAB /* AlertSlot.swift */; };
		C11AA527258728CF00BDE12F /* ReservoirHUDView.swift in Sources */ = {isa = PBXBuildFile; fileRef = C11AA525258728CF00BDE12F /* ReservoirHUDView.swift */; };
		C11AA528258728CF00BDE12F /* ReservoirHUDView.xib in Resources */ = {isa = PBXBuildFile; fileRef = C11AA526258728CF00BDE12F /* ReservoirHUDView.xib */; };
		C11AA5392587294E00BDE12F /* NibLoadable.swift in Sources */ = {isa = PBXBuildFile; fileRef = C14FFC5A1D3D74F90049CF85 /* NibLoadable.swift */; };
		C11F6B7E21C9646300752BBC /* FaultConfigCommand.swift in Sources */ = {isa = PBXBuildFile; fileRef = C11F6B7D21C9646300752BBC /* FaultConfigCommand.swift */; };
		C121985F1C8DE77D00BC374C /* FindDeviceMessageBodyTests.swift in Sources */ = {isa = PBXBuildFile; fileRef = C121985E1C8DE77D00BC374C /* FindDeviceMessageBodyTests.swift */; };
		C12198611C8DEB7B00BC374C /* DeviceLinkMessageBodyTests.swift in Sources */ = {isa = PBXBuildFile; fileRef = C12198601C8DEB7B00BC374C /* DeviceLinkMessageBodyTests.swift */; };
		C12198631C8DF4C800BC374C /* HistoryPageTests.swift in Sources */ = {isa = PBXBuildFile; fileRef = C12198621C8DF4C800BC374C /* HistoryPageTests.swift */; };
		C121989F1C8DFC2200BC374C /* BolusCarelinkMessageBody.swift in Sources */ = {isa = PBXBuildFile; fileRef = C121989E1C8DFC2200BC374C /* BolusCarelinkMessageBody.swift */; };
		C12198A31C8DFC3600BC374C /* BolusCarelinkMessageBodyTests.swift in Sources */ = {isa = PBXBuildFile; fileRef = C12198A21C8DFC3600BC374C /* BolusCarelinkMessageBodyTests.swift */; };
		C12198A91C8F2AF200BC374C /* DailyTotal523PumpEvent.swift in Sources */ = {isa = PBXBuildFile; fileRef = C12198A81C8F2AF200BC374C /* DailyTotal523PumpEvent.swift */; };
		C12198AD1C8F332500BC374C /* TimestampedPumpEvent.swift in Sources */ = {isa = PBXBuildFile; fileRef = C12198AC1C8F332500BC374C /* TimestampedPumpEvent.swift */; };
		C12198B31C8F730700BC374C /* BolusWizardEstimatePumpEvent.swift in Sources */ = {isa = PBXBuildFile; fileRef = C12198B21C8F730700BC374C /* BolusWizardEstimatePumpEvent.swift */; };
		C121FE05233FA20E00630EB5 /* OverrideTreatment.swift in Sources */ = {isa = PBXBuildFile; fileRef = C121FE04233FA20E00630EB5 /* OverrideTreatment.swift */; };
		C125728B211F7E6C0061BA2F /* UnknownPumpEvent57.swift in Sources */ = {isa = PBXBuildFile; fileRef = C125728A211F7E6C0061BA2F /* UnknownPumpEvent57.swift */; };
		C125728C2121D4D60061BA2F /* UITableViewCell.swift in Sources */ = {isa = PBXBuildFile; fileRef = C1B4A9581D1E6357003B8985 /* UITableViewCell.swift */; };
		C125728D2121D56D0061BA2F /* CaseCountable.swift in Sources */ = {isa = PBXBuildFile; fileRef = C1C659181E16BA9D0025CC58 /* CaseCountable.swift */; };
		C125728F2121DB7C0061BA2F /* PumpManagerState.swift in Sources */ = {isa = PBXBuildFile; fileRef = C125728E2121DB7C0061BA2F /* PumpManagerState.swift */; };
		C12572922121EEEE0061BA2F /* SettingsImageTableViewCell.swift in Sources */ = {isa = PBXBuildFile; fileRef = C12572912121EEEE0061BA2F /* SettingsImageTableViewCell.swift */; };
		C125729421220FEC0061BA2F /* MainStoryboard.storyboard in Resources */ = {isa = PBXBuildFile; fileRef = C125729321220FEC0061BA2F /* MainStoryboard.storyboard */; };
		C12572982125FA390061BA2F /* RileyLinkConnectionManager.swift in Sources */ = {isa = PBXBuildFile; fileRef = C12572972125FA390061BA2F /* RileyLinkConnectionManager.swift */; };
		C127160A2378C2270093DAB7 /* ResumePumpEventTests.swift in Sources */ = {isa = PBXBuildFile; fileRef = C12716092378C2270093DAB7 /* ResumePumpEventTests.swift */; };
		C1271B071A9A34E900B7C949 /* Log.m in Sources */ = {isa = PBXBuildFile; fileRef = C1271B061A9A34E900B7C949 /* Log.m */; };
		C1274F771D8232580002912B /* DailyTotal515PumpEvent.swift in Sources */ = {isa = PBXBuildFile; fileRef = C1274F761D8232580002912B /* DailyTotal515PumpEvent.swift */; };
		C1274F791D823A550002912B /* ChangeMeterIDPumpEvent.swift in Sources */ = {isa = PBXBuildFile; fileRef = C1274F781D823A550002912B /* ChangeMeterIDPumpEvent.swift */; };
		C1274F801D82411C0002912B /* MainViewController.swift in Sources */ = {isa = PBXBuildFile; fileRef = C1274F7C1D82411C0002912B /* MainViewController.swift */; };
		C1274F861D8242BE0002912B /* PumpRegion.swift in Sources */ = {isa = PBXBuildFile; fileRef = C1274F851D8242BE0002912B /* PumpRegion.swift */; };
		C127D925215C00320031799D /* OSLog.swift in Sources */ = {isa = PBXBuildFile; fileRef = 431CE7941F9B0DAE00255374 /* OSLog.swift */; };
		C127D927215C00420031799D /* PodCommsSession+LoopKit.swift in Sources */ = {isa = PBXBuildFile; fileRef = C127D926215C00420031799D /* PodCommsSession+LoopKit.swift */; };
		C12EA23B198B436800309FA4 /* Foundation.framework in Frameworks */ = {isa = PBXBuildFile; fileRef = C12EA23A198B436800309FA4 /* Foundation.framework */; };
		C12EA23D198B436800309FA4 /* CoreGraphics.framework in Frameworks */ = {isa = PBXBuildFile; fileRef = C12EA23C198B436800309FA4 /* CoreGraphics.framework */; };
		C12EA23F198B436800309FA4 /* UIKit.framework in Frameworks */ = {isa = PBXBuildFile; fileRef = C12EA23E198B436800309FA4 /* UIKit.framework */; };
		C1330F431DBDA46400569064 /* ChangeSensorAlarmSilenceConfigPumpEvent.swift in Sources */ = {isa = PBXBuildFile; fileRef = C1330F421DBDA46400569064 /* ChangeSensorAlarmSilenceConfigPumpEvent.swift */; };
		C133CF931D5943780034B82D /* PredictedBG.swift in Sources */ = {isa = PBXBuildFile; fileRef = C133CF921D5943780034B82D /* PredictedBG.swift */; };
		C136AA3A23116E32008A320D /* OmniKitPlugin.h in Headers */ = {isa = PBXBuildFile; fileRef = C136AA2C23116E32008A320D /* OmniKitPlugin.h */; settings = {ATTRIBUTES = (Public, ); }; };
		C136AA4223116E7B008A320D /* OmniKitPlugin.swift in Sources */ = {isa = PBXBuildFile; fileRef = C136AA4123116E7B008A320D /* OmniKitPlugin.swift */; };
		C136AA442311704A008A320D /* OSLog.swift in Sources */ = {isa = PBXBuildFile; fileRef = 431CE7941F9B0DAE00255374 /* OSLog.swift */; };
		C136AA51231176D4008A320D /* LoopKit.framework in Frameworks */ = {isa = PBXBuildFile; fileRef = 43FB610B20DDF55F002B996B /* LoopKit.framework */; };
		C136AA52231176D8008A320D /* LoopKitUI.framework in Frameworks */ = {isa = PBXBuildFile; fileRef = 43FB610A20DDF55E002B996B /* LoopKitUI.framework */; };
		C136AA53231176E8008A320D /* RileyLinkKit.framework in Frameworks */ = {isa = PBXBuildFile; fileRef = 43722FAE1CB9F7630038B7F2 /* RileyLinkKit.framework */; };
		C136AA54231176EC008A320D /* RileyLinkBLEKit.framework in Frameworks */ = {isa = PBXBuildFile; fileRef = 431CE76F1F98564100255374 /* RileyLinkBLEKit.framework */; };
		C136AA55231176F0008A320D /* RileyLinkKitUI.framework in Frameworks */ = {isa = PBXBuildFile; fileRef = 43D5E78E1FAF7BFB004ACDB7 /* RileyLinkKitUI.framework */; };
		C136AA56231176F7008A320D /* OmniKit.framework in Frameworks */ = {isa = PBXBuildFile; fileRef = C1FFAF78213323CC00C50C1D /* OmniKit.framework */; };
		C136AA57231176FA008A320D /* OmniKitUI.framework in Frameworks */ = {isa = PBXBuildFile; fileRef = C1FFAFD9213323F900C50C1D /* OmniKitUI.framework */; };
		C136AA62231187B0008A320D /* MinimedKitPlugin.h in Headers */ = {isa = PBXBuildFile; fileRef = C136AA60231187B0008A320D /* MinimedKitPlugin.h */; settings = {ATTRIBUTES = (Public, ); }; };
		C136AA6723118817008A320D /* MinimedKitPlugin.swift in Sources */ = {isa = PBXBuildFile; fileRef = C136AA6623118817008A320D /* MinimedKitPlugin.swift */; };
		C136AA732311899D008A320D /* OSLog.swift in Sources */ = {isa = PBXBuildFile; fileRef = 431CE7941F9B0DAE00255374 /* OSLog.swift */; };
		C136AA76231234E1008A320D /* LoopKit.framework in Frameworks */ = {isa = PBXBuildFile; fileRef = 43FB610B20DDF55F002B996B /* LoopKit.framework */; };
		C13B5EAE2331CD7900AA5599 /* Data.swift in Sources */ = {isa = PBXBuildFile; fileRef = C1EAD6BA1C826B92006DBA60 /* Data.swift */; };
		C13BD63E21402A88006D7F19 /* PodInsulinMeasurements.swift in Sources */ = {isa = PBXBuildFile; fileRef = C13BD63D21402A88006D7F19 /* PodInsulinMeasurements.swift */; };
		C13BD643214033E5006D7F19 /* UnfinalizedDose.swift in Sources */ = {isa = PBXBuildFile; fileRef = C13BD642214033E5006D7F19 /* UnfinalizedDose.swift */; };
		C13D155A1DAACE8400ADC044 /* Either.swift in Sources */ = {isa = PBXBuildFile; fileRef = C13D15591DAACE8400ADC044 /* Either.swift */; };
		C13FD2F4215E7338005FC495 /* FaultEventCode.swift in Sources */ = {isa = PBXBuildFile; fileRef = C13FD2F3215E7338005FC495 /* FaultEventCode.swift */; };
		C13FD2F6215E743C005FC495 /* PodProgressStatus.swift in Sources */ = {isa = PBXBuildFile; fileRef = C13FD2F5215E743C005FC495 /* PodProgressStatus.swift */; };
		C14303161C97C98000A40450 /* PumpAckMessageBody.swift in Sources */ = {isa = PBXBuildFile; fileRef = C14303151C97C98000A40450 /* PumpAckMessageBody.swift */; };
		C14303181C97CC6B00A40450 /* GetPumpModelCarelinkMessageBodyTests.swift in Sources */ = {isa = PBXBuildFile; fileRef = C14303171C97CC6B00A40450 /* GetPumpModelCarelinkMessageBodyTests.swift */; };
		C143031A1C9A610B00A40450 /* GetBatteryCarelinkMessageBodyTests.swift in Sources */ = {isa = PBXBuildFile; fileRef = C14303191C9A610B00A40450 /* GetBatteryCarelinkMessageBodyTests.swift */; };
		C145BF9F2219F37200A977CB /* Comparable.swift in Sources */ = {isa = PBXBuildFile; fileRef = C145BF9D2219F2EC00A977CB /* Comparable.swift */; };
		C145BFA4221BBA7F00A977CB /* SuspendResumeMessageBody.swift in Sources */ = {isa = PBXBuildFile; fileRef = C145BFA3221BBA7E00A977CB /* SuspendResumeMessageBody.swift */; };
		C14CD28E21B5872D00F259DB /* Data.swift in Sources */ = {isa = PBXBuildFile; fileRef = C1EAD6BA1C826B92006DBA60 /* Data.swift */; };
		C14D2B051C9F5D5800C98E4C /* TempBasalDurationPumpEvent.swift in Sources */ = {isa = PBXBuildFile; fileRef = C14D2B041C9F5D5800C98E4C /* TempBasalDurationPumpEvent.swift */; };
		C14D2B091C9F5EDA00C98E4C /* ChangeTempBasalTypePumpEvent.swift in Sources */ = {isa = PBXBuildFile; fileRef = C14D2B081C9F5EDA00C98E4C /* ChangeTempBasalTypePumpEvent.swift */; };
		C14FFC4A1D3AF1AC0049CF85 /* JournalEntryInsulinMarkerPumpEvent.swift in Sources */ = {isa = PBXBuildFile; fileRef = C14FFC491D3AF1AC0049CF85 /* JournalEntryInsulinMarkerPumpEvent.swift */; };
		C14FFC501D3D6DEF0049CF85 /* ServiceAuthentication.swift in Sources */ = {isa = PBXBuildFile; fileRef = C14FFC4E1D3D6DEF0049CF85 /* ServiceAuthentication.swift */; };
		C14FFC511D3D6DEF0049CF85 /* ServiceCredential.swift in Sources */ = {isa = PBXBuildFile; fileRef = C14FFC4F1D3D6DEF0049CF85 /* ServiceCredential.swift */; };
		C14FFC551D3D72A50049CF85 /* UIViewController.swift in Sources */ = {isa = PBXBuildFile; fileRef = C14FFC541D3D72A50049CF85 /* UIViewController.swift */; };
		C14FFC5B1D3D74F90049CF85 /* NibLoadable.swift in Sources */ = {isa = PBXBuildFile; fileRef = C14FFC5A1D3D74F90049CF85 /* NibLoadable.swift */; };
		C14FFC611D3D75470049CF85 /* UIColor.swift in Sources */ = {isa = PBXBuildFile; fileRef = C14FFC601D3D75470049CF85 /* UIColor.swift */; };
		C14FFC631D3D7CE20049CF85 /* NightscoutService.swift in Sources */ = {isa = PBXBuildFile; fileRef = C14FFC621D3D7CE20049CF85 /* NightscoutService.swift */; };
		C14FFC651D3D7E250049CF85 /* RemoteDataManager.swift in Sources */ = {isa = PBXBuildFile; fileRef = C14FFC641D3D7E250049CF85 /* RemoteDataManager.swift */; };
		C14FFC671D3D7E390049CF85 /* KeychainManager.swift in Sources */ = {isa = PBXBuildFile; fileRef = C14FFC661D3D7E390049CF85 /* KeychainManager.swift */; };
		C14FFC691D3D7E560049CF85 /* KeychainManager+RileyLink.swift in Sources */ = {isa = PBXBuildFile; fileRef = C14FFC681D3D7E560049CF85 /* KeychainManager+RileyLink.swift */; };
		C154EA7F2146F41900B24AF8 /* TimeInterval.swift in Sources */ = {isa = PBXBuildFile; fileRef = 43EBE4501EAD238C0073A0B5 /* TimeInterval.swift */; };
		C15500272308FA1000345FCC /* BeepType.swift in Sources */ = {isa = PBXBuildFile; fileRef = D807D7D72289135D006BCDF0 /* BeepType.swift */; };
		C15500282308FA2F00345FCC /* BeepConfigCommand.swift in Sources */ = {isa = PBXBuildFile; fileRef = D807D7D9228913EC006BCDF0 /* BeepConfigCommand.swift */; };
		C15AF2AD1D74929D0031FC9D /* ChangeBolusWizardSetupPumpEvent.swift in Sources */ = {isa = PBXBuildFile; fileRef = C15AF2AC1D74929D0031FC9D /* ChangeBolusWizardSetupPumpEvent.swift */; };
		C15AF2AF1D7498930031FC9D /* RestoreMystery54PumpEvent.swift in Sources */ = {isa = PBXBuildFile; fileRef = C15AF2AE1D7498930031FC9D /* RestoreMystery54PumpEvent.swift */; };
		C15AF2B11D7498DD0031FC9D /* RestoreMystery55PumpEvent.swift in Sources */ = {isa = PBXBuildFile; fileRef = C15AF2B01D7498DD0031FC9D /* RestoreMystery55PumpEvent.swift */; };
		C164A56222F1F0A6000E3FA5 /* UnfinalizedDose.swift in Sources */ = {isa = PBXBuildFile; fileRef = C164A56122F1F0A6000E3FA5 /* UnfinalizedDose.swift */; };
		C168C40021AEF8DE00ADE90E /* PodReplacementNavigationController.swift in Sources */ = {isa = PBXBuildFile; fileRef = C168C3FF21AEF8DE00ADE90E /* PodReplacementNavigationController.swift */; };
		C168C40221AFACA600ADE90E /* ReplacePodViewController.swift in Sources */ = {isa = PBXBuildFile; fileRef = C168C40121AFACA600ADE90E /* ReplacePodViewController.swift */; };
		C16A08311D389205001A200C /* JournalEntryMealMarkerPumpEvent.swift in Sources */ = {isa = PBXBuildFile; fileRef = C16A08301D389205001A200C /* JournalEntryMealMarkerPumpEvent.swift */; };
		C16C3D4421AC40AF00401105 /* OmnipodHUDProvider.swift in Sources */ = {isa = PBXBuildFile; fileRef = C16C3D4321AC40AF00401105 /* OmnipodHUDProvider.swift */; };
		C16E190D224EA33000DD9B9D /* PodDoseProgressEstimator.swift in Sources */ = {isa = PBXBuildFile; fileRef = C16E190C224EA33000DD9B9D /* PodDoseProgressEstimator.swift */; };
		C16E611F22065B8E0069F357 /* TimeZone.swift in Sources */ = {isa = PBXBuildFile; fileRef = 4345D1CD1DA16AF300BAAD22 /* TimeZone.swift */; };
		C16E61222208C7A80069F357 /* ReservoirReading.swift in Sources */ = {isa = PBXBuildFile; fileRef = C16E61212208C7A80069F357 /* ReservoirReading.swift */; };
		C16E61262208EC580069F357 /* MinimedHUDProvider.swift in Sources */ = {isa = PBXBuildFile; fileRef = C16E61252208EC580069F357 /* MinimedHUDProvider.swift */; };
		C1711A561C94F13400CB25BD /* ButtonPressCarelinkMessageBody.swift in Sources */ = {isa = PBXBuildFile; fileRef = C1711A551C94F13400CB25BD /* ButtonPressCarelinkMessageBody.swift */; };
		C1711A5A1C952D2900CB25BD /* GetPumpModelCarelinkMessageBody.swift in Sources */ = {isa = PBXBuildFile; fileRef = C1711A591C952D2900CB25BD /* GetPumpModelCarelinkMessageBody.swift */; };
		C1711A5C1C953F3000CB25BD /* GetBatteryCarelinkMessageBody.swift in Sources */ = {isa = PBXBuildFile; fileRef = C1711A5B1C953F3000CB25BD /* GetBatteryCarelinkMessageBody.swift */; };
		C1711A5E1C977BD000CB25BD /* GetHistoryPageCarelinkMessageBody.swift in Sources */ = {isa = PBXBuildFile; fileRef = C1711A5D1C977BD000CB25BD /* GetHistoryPageCarelinkMessageBody.swift */; };
		C178845D1D4EF3D800405663 /* ReadPumpStatusMessageBody.swift in Sources */ = {isa = PBXBuildFile; fileRef = C178845C1D4EF3D800405663 /* ReadPumpStatusMessageBody.swift */; };
		C178845F1D5166BE00405663 /* COBStatus.swift in Sources */ = {isa = PBXBuildFile; fileRef = C178845E1D5166BE00405663 /* COBStatus.swift */; };
		C17884611D519F1E00405663 /* BatteryIndicator.swift in Sources */ = {isa = PBXBuildFile; fileRef = C17884601D519F1E00405663 /* BatteryIndicator.swift */; };
		C17C5C0F21447383002A06F8 /* NumberFormatter.swift in Sources */ = {isa = PBXBuildFile; fileRef = 43323EA61FA81A0F003FB0FA /* NumberFormatter.swift */; };
		C17EDC4F2134D0CC0031D9F0 /* TimeZone.swift in Sources */ = {isa = PBXBuildFile; fileRef = 4345D1CD1DA16AF300BAAD22 /* TimeZone.swift */; };
		C1814B88225F0A3D008D2D8E /* ExpirationReminderDateTableViewCell.swift in Sources */ = {isa = PBXBuildFile; fileRef = C1814B87225F0A3D008D2D8E /* ExpirationReminderDateTableViewCell.swift */; };
		C1814B8A225FADFA008D2D8E /* ExpirationReminderDateTableViewCell.xib in Resources */ = {isa = PBXBuildFile; fileRef = C1814B89225FADFA008D2D8E /* ExpirationReminderDateTableViewCell.xib */; };
		C1842BBB1C8E184300DB42AC /* PumpModel.swift in Sources */ = {isa = PBXBuildFile; fileRef = C1842BBA1C8E184300DB42AC /* PumpModel.swift */; };
		C1842BBD1C8E7C6E00DB42AC /* PumpEvent.swift in Sources */ = {isa = PBXBuildFile; fileRef = C1842BBC1C8E7C6E00DB42AC /* PumpEvent.swift */; };
		C1842BBF1C8E855A00DB42AC /* PumpEventType.swift in Sources */ = {isa = PBXBuildFile; fileRef = C1842BBE1C8E855A00DB42AC /* PumpEventType.swift */; };
		C1842BC11C8E8B2500DB42AC /* UnabsorbedInsulinPumpEvent.swift in Sources */ = {isa = PBXBuildFile; fileRef = C1842BC01C8E8B2500DB42AC /* UnabsorbedInsulinPumpEvent.swift */; };
		C1842BC31C8E931E00DB42AC /* BolusNormalPumpEvent.swift in Sources */ = {isa = PBXBuildFile; fileRef = C1842BC21C8E931E00DB42AC /* BolusNormalPumpEvent.swift */; };
		C1842BC51C8F897E00DB42AC /* BasalProfileStartPumpEvent.swift in Sources */ = {isa = PBXBuildFile; fileRef = C1842BC41C8F897E00DB42AC /* BasalProfileStartPumpEvent.swift */; };
		C1842BC71C8F8DC200DB42AC /* CalBGForPHPumpEvent.swift in Sources */ = {isa = PBXBuildFile; fileRef = C1842BC61C8F8DC200DB42AC /* CalBGForPHPumpEvent.swift */; };
		C1842BC91C8F968B00DB42AC /* BGReceivedPumpEvent.swift in Sources */ = {isa = PBXBuildFile; fileRef = C1842BC81C8F968B00DB42AC /* BGReceivedPumpEvent.swift */; };
		C1842BCB1C8F9A7200DB42AC /* RewindPumpEvent.swift in Sources */ = {isa = PBXBuildFile; fileRef = C1842BCA1C8F9A7200DB42AC /* RewindPumpEvent.swift */; };
		C1842BCD1C8F9BBD00DB42AC /* PrimePumpEvent.swift in Sources */ = {isa = PBXBuildFile; fileRef = C1842BCC1C8F9BBD00DB42AC /* PrimePumpEvent.swift */; };
		C1842BCF1C8F9E5100DB42AC /* PumpAlarmPumpEvent.swift in Sources */ = {isa = PBXBuildFile; fileRef = C1842BCE1C8F9E5100DB42AC /* PumpAlarmPumpEvent.swift */; };
		C1842BD11C8FA3D200DB42AC /* AlarmClockReminderPumpEvent.swift in Sources */ = {isa = PBXBuildFile; fileRef = C1842BD01C8FA3D200DB42AC /* AlarmClockReminderPumpEvent.swift */; };
		C1842BFC1C8FA45100DB42AC /* SuspendPumpEvent.swift in Sources */ = {isa = PBXBuildFile; fileRef = C1842BD21C8FA45100DB42AC /* SuspendPumpEvent.swift */; };
		C1842BFD1C8FA45100DB42AC /* ResumePumpEvent.swift in Sources */ = {isa = PBXBuildFile; fileRef = C1842BD31C8FA45100DB42AC /* ResumePumpEvent.swift */; };
		C1842BFE1C8FA45100DB42AC /* ResultDailyTotalPumpEvent.swift in Sources */ = {isa = PBXBuildFile; fileRef = C1842BD41C8FA45100DB42AC /* ResultDailyTotalPumpEvent.swift */; };
		C1842BFF1C8FA45100DB42AC /* DailyTotal522PumpEvent.swift in Sources */ = {isa = PBXBuildFile; fileRef = C1842BD51C8FA45100DB42AC /* DailyTotal522PumpEvent.swift */; };
		C1842C001C8FA45100DB42AC /* JournalEntryPumpLowReservoirPumpEvent.swift in Sources */ = {isa = PBXBuildFile; fileRef = C1842BD61C8FA45100DB42AC /* JournalEntryPumpLowReservoirPumpEvent.swift */; };
		C1842C011C8FA45100DB42AC /* JournalEntryPumpLowBatteryPumpEvent.swift in Sources */ = {isa = PBXBuildFile; fileRef = C1842BD71C8FA45100DB42AC /* JournalEntryPumpLowBatteryPumpEvent.swift */; };
		C1842C021C8FA45100DB42AC /* JournalEntryExerciseMarkerPumpEvent.swift in Sources */ = {isa = PBXBuildFile; fileRef = C1842BD81C8FA45100DB42AC /* JournalEntryExerciseMarkerPumpEvent.swift */; };
		C1842C031C8FA45100DB42AC /* EnableDisableRemotePumpEvent.swift in Sources */ = {isa = PBXBuildFile; fileRef = C1842BD91C8FA45100DB42AC /* EnableDisableRemotePumpEvent.swift */; };
		C1842C041C8FA45100DB42AC /* DeleteOtherDeviceIDPumpEvent.swift in Sources */ = {isa = PBXBuildFile; fileRef = C1842BDA1C8FA45100DB42AC /* DeleteOtherDeviceIDPumpEvent.swift */; };
		C1842C051C8FA45100DB42AC /* DeleteBolusReminderTimePumpEvent.swift in Sources */ = {isa = PBXBuildFile; fileRef = C1842BDB1C8FA45100DB42AC /* DeleteBolusReminderTimePumpEvent.swift */; };
		C1842C071C8FA45100DB42AC /* ClearAlarmPumpEvent.swift in Sources */ = {isa = PBXBuildFile; fileRef = C1842BDD1C8FA45100DB42AC /* ClearAlarmPumpEvent.swift */; };
		C1842C081C8FA45100DB42AC /* ChangeWatchdogMarriageProfilePumpEvent.swift in Sources */ = {isa = PBXBuildFile; fileRef = C1842BDE1C8FA45100DB42AC /* ChangeWatchdogMarriageProfilePumpEvent.swift */; };
		C1842C091C8FA45100DB42AC /* ChangeWatchdogEnablePumpEvent.swift in Sources */ = {isa = PBXBuildFile; fileRef = C1842BDF1C8FA45100DB42AC /* ChangeWatchdogEnablePumpEvent.swift */; };
		C1842C0A1C8FA45100DB42AC /* ChangeVariableBolusPumpEvent.swift in Sources */ = {isa = PBXBuildFile; fileRef = C1842BE01C8FA45100DB42AC /* ChangeVariableBolusPumpEvent.swift */; };
		C1842C0B1C8FA45100DB42AC /* ChangeTimePumpEvent.swift in Sources */ = {isa = PBXBuildFile; fileRef = C1842BE11C8FA45100DB42AC /* ChangeTimePumpEvent.swift */; };
		C1842C0C1C8FA45100DB42AC /* ChangeTimeFormatPumpEvent.swift in Sources */ = {isa = PBXBuildFile; fileRef = C1842BE21C8FA45100DB42AC /* ChangeTimeFormatPumpEvent.swift */; };
		C1842C0D1C8FA45100DB42AC /* TempBasalPumpEvent.swift in Sources */ = {isa = PBXBuildFile; fileRef = C1842BE31C8FA45100DB42AC /* TempBasalPumpEvent.swift */; };
		C1842C0E1C8FA45100DB42AC /* ChangeSensorSetup2PumpEvent.swift in Sources */ = {isa = PBXBuildFile; fileRef = C1842BE41C8FA45100DB42AC /* ChangeSensorSetup2PumpEvent.swift */; };
		C1842C0F1C8FA45100DB42AC /* ChangeSensorRateOfChangeAlertSetupPumpEvent.swift in Sources */ = {isa = PBXBuildFile; fileRef = C1842BE51C8FA45100DB42AC /* ChangeSensorRateOfChangeAlertSetupPumpEvent.swift */; };
		C1842C101C8FA45100DB42AC /* ChangeReservoirWarningTimePumpEvent.swift in Sources */ = {isa = PBXBuildFile; fileRef = C1842BE61C8FA45100DB42AC /* ChangeReservoirWarningTimePumpEvent.swift */; };
		C1842C111C8FA45100DB42AC /* ChangeParadigmLinkIDPumpEvent.swift in Sources */ = {isa = PBXBuildFile; fileRef = C1842BE71C8FA45100DB42AC /* ChangeParadigmLinkIDPumpEvent.swift */; };
		C1842C121C8FA45100DB42AC /* ChangeOtherDeviceIDPumpEvent.swift in Sources */ = {isa = PBXBuildFile; fileRef = C1842BE81C8FA45100DB42AC /* ChangeOtherDeviceIDPumpEvent.swift */; };
		C1842C131C8FA45100DB42AC /* ChangeMaxBolusPumpEvent.swift in Sources */ = {isa = PBXBuildFile; fileRef = C1842BE91C8FA45100DB42AC /* ChangeMaxBolusPumpEvent.swift */; };
		C1842C141C8FA45100DB42AC /* ChangeMaxBasalPumpEvent.swift in Sources */ = {isa = PBXBuildFile; fileRef = C1842BEA1C8FA45100DB42AC /* ChangeMaxBasalPumpEvent.swift */; };
		C1842C151C8FA45100DB42AC /* ChangeChildBlockEnablePumpEvent.swift in Sources */ = {isa = PBXBuildFile; fileRef = C1842BEB1C8FA45100DB42AC /* ChangeChildBlockEnablePumpEvent.swift */; };
		C1842C161C8FA45100DB42AC /* ChangeCarbUnitsPumpEvent.swift in Sources */ = {isa = PBXBuildFile; fileRef = C1842BEC1C8FA45100DB42AC /* ChangeCarbUnitsPumpEvent.swift */; };
		C1842C171C8FA45100DB42AC /* ChangeCaptureEventEnablePumpEvent.swift in Sources */ = {isa = PBXBuildFile; fileRef = C1842BED1C8FA45100DB42AC /* ChangeCaptureEventEnablePumpEvent.swift */; };
		C1842C181C8FA45100DB42AC /* BolusWizardSetupPumpEvent.swift in Sources */ = {isa = PBXBuildFile; fileRef = C1842BEE1C8FA45100DB42AC /* BolusWizardSetupPumpEvent.swift */; };
		C1842C191C8FA45100DB42AC /* ChangeBolusScrollStepSizePumpEvent.swift in Sources */ = {isa = PBXBuildFile; fileRef = C1842BEF1C8FA45100DB42AC /* ChangeBolusScrollStepSizePumpEvent.swift */; };
		C1842C1A1C8FA45100DB42AC /* ChangeBolusReminderTimePumpEvent.swift in Sources */ = {isa = PBXBuildFile; fileRef = C1842BF01C8FA45100DB42AC /* ChangeBolusReminderTimePumpEvent.swift */; };
		C1842C1B1C8FA45100DB42AC /* ChangeBolusReminderEnablePumpEvent.swift in Sources */ = {isa = PBXBuildFile; fileRef = C1842BF11C8FA45100DB42AC /* ChangeBolusReminderEnablePumpEvent.swift */; };
		C1842C1C1C8FA45100DB42AC /* ChangeBGReminderOffsetPumpEvent.swift in Sources */ = {isa = PBXBuildFile; fileRef = C1842BF21C8FA45100DB42AC /* ChangeBGReminderOffsetPumpEvent.swift */; };
		C1842C1D1C8FA45100DB42AC /* ChangeBGReminderEnablePumpEvent.swift in Sources */ = {isa = PBXBuildFile; fileRef = C1842BF31C8FA45100DB42AC /* ChangeBGReminderEnablePumpEvent.swift */; };
		C1842C1E1C8FA45100DB42AC /* ChangeBasalProfilePumpEvent.swift in Sources */ = {isa = PBXBuildFile; fileRef = C1842BF41C8FA45100DB42AC /* ChangeBasalProfilePumpEvent.swift */; };
		C1842C1F1C8FA45100DB42AC /* ChangeBasalProfilePatternPumpEvent.swift in Sources */ = {isa = PBXBuildFile; fileRef = C1842BF51C8FA45100DB42AC /* ChangeBasalProfilePatternPumpEvent.swift */; };
		C1842C201C8FA45100DB42AC /* ChangeAudioBolusPumpEvent.swift in Sources */ = {isa = PBXBuildFile; fileRef = C1842BF61C8FA45100DB42AC /* ChangeAudioBolusPumpEvent.swift */; };
		C1842C211C8FA45100DB42AC /* ChangeAlarmNotifyModePumpEvent.swift in Sources */ = {isa = PBXBuildFile; fileRef = C1842BF71C8FA45100DB42AC /* ChangeAlarmNotifyModePumpEvent.swift */; };
		C1842C231C8FA45100DB42AC /* ChangeAlarmClockEnablePumpEvent.swift in Sources */ = {isa = PBXBuildFile; fileRef = C1842BF91C8FA45100DB42AC /* ChangeAlarmClockEnablePumpEvent.swift */; };
		C1842C241C8FA45100DB42AC /* BatteryPumpEvent.swift in Sources */ = {isa = PBXBuildFile; fileRef = C1842BFA1C8FA45100DB42AC /* BatteryPumpEvent.swift */; };
		C1842C251C8FA45100DB42AC /* AlarmSensorPumpEvent.swift in Sources */ = {isa = PBXBuildFile; fileRef = C1842BFB1C8FA45100DB42AC /* AlarmSensorPumpEvent.swift */; };
		C184875C20BC232F00ABE9E7 /* CorrectionRange.swift in Sources */ = {isa = PBXBuildFile; fileRef = C184875B20BC232F00ABE9E7 /* CorrectionRange.swift */; };
		C184875E20BCDB0000ABE9E7 /* ForecastError.swift in Sources */ = {isa = PBXBuildFile; fileRef = C184875D20BCDB0000ABE9E7 /* ForecastError.swift */; };
		C18C8C531D64123400E043FB /* EnableBolusWizardPumpEvent.swift in Sources */ = {isa = PBXBuildFile; fileRef = C18C8C521D64123400E043FB /* EnableBolusWizardPumpEvent.swift */; };
		C18EB742207EE20100EA002B /* NightscoutProfile.swift in Sources */ = {isa = PBXBuildFile; fileRef = C18EB741207EE20100EA002B /* NightscoutProfile.swift */; };
		C191D28F25B3844D00C26C0B /* AutomaticDoseRecommendation.swift in Sources */ = {isa = PBXBuildFile; fileRef = C191D28E25B3844D00C26C0B /* AutomaticDoseRecommendation.swift */; };
		C1A492631D4A5A19008964FF /* IOBStatus.swift in Sources */ = {isa = PBXBuildFile; fileRef = C1A492621D4A5A19008964FF /* IOBStatus.swift */; };
		C1A492651D4A5DEB008964FF /* BatteryStatus.swift in Sources */ = {isa = PBXBuildFile; fileRef = C1A492641D4A5DEB008964FF /* BatteryStatus.swift */; };
		C1A492671D4A65D9008964FF /* TempBasalAdjustment.swift in Sources */ = {isa = PBXBuildFile; fileRef = C1A492661D4A65D9008964FF /* TempBasalAdjustment.swift */; };
		C1A492691D4A66C0008964FF /* LoopEnacted.swift in Sources */ = {isa = PBXBuildFile; fileRef = C1A492681D4A66C0008964FF /* LoopEnacted.swift */; };
		C1A721621EC3E0500080FAD7 /* PumpErrorMessageBody.swift in Sources */ = {isa = PBXBuildFile; fileRef = C1A721611EC3E0500080FAD7 /* PumpErrorMessageBody.swift */; };
		C1A721661EC4BCE30080FAD7 /* PartialDecode.swift in Sources */ = {isa = PBXBuildFile; fileRef = C1A721651EC4BCE30080FAD7 /* PartialDecode.swift */; };
		C1ABE397224947C000570E82 /* PodCommsSessionTests.swift in Sources */ = {isa = PBXBuildFile; fileRef = C1ABE396224947C000570E82 /* PodCommsSessionTests.swift */; };
		C1AF21E21D4838C90088C41D /* DeviceStatus.swift in Sources */ = {isa = PBXBuildFile; fileRef = C1AF21E11D4838C90088C41D /* DeviceStatus.swift */; };
		C1AF21E41D4865320088C41D /* LoopStatus.swift in Sources */ = {isa = PBXBuildFile; fileRef = C1AF21E31D4865320088C41D /* LoopStatus.swift */; };
		C1AF21E61D48667F0088C41D /* UploaderStatus.swift in Sources */ = {isa = PBXBuildFile; fileRef = C1AF21E51D48667F0088C41D /* UploaderStatus.swift */; };
		C1AF21E81D4866960088C41D /* PumpStatus.swift in Sources */ = {isa = PBXBuildFile; fileRef = C1AF21E71D4866960088C41D /* PumpStatus.swift */; };
		C1AF21F01D4901220088C41D /* BolusNightscoutTreatment.swift in Sources */ = {isa = PBXBuildFile; fileRef = C1AF21EB1D4901220088C41D /* BolusNightscoutTreatment.swift */; };
		C1AF21F11D4901220088C41D /* NightscoutTreatment.swift in Sources */ = {isa = PBXBuildFile; fileRef = C1AF21EC1D4901220088C41D /* NightscoutTreatment.swift */; };
		C1AF21F21D4901220088C41D /* BGCheckNightscoutTreatment.swift in Sources */ = {isa = PBXBuildFile; fileRef = C1AF21ED1D4901220088C41D /* BGCheckNightscoutTreatment.swift */; };
		C1AF21F31D4901220088C41D /* CarbCorrectionNightscoutTreatment.swift in Sources */ = {isa = PBXBuildFile; fileRef = C1AF21EE1D4901220088C41D /* CarbCorrectionNightscoutTreatment.swift */; };
		C1AF21F41D4901220088C41D /* TempBasalNightscoutTreatment.swift in Sources */ = {isa = PBXBuildFile; fileRef = C1AF21EF1D4901220088C41D /* TempBasalNightscoutTreatment.swift */; };
		C1B3830E1CD0665D00CE7782 /* NightscoutUploadKit.h in Headers */ = {isa = PBXBuildFile; fileRef = C1B3830D1CD0665D00CE7782 /* NightscoutUploadKit.h */; settings = {ATTRIBUTES = (Public, ); }; };
		C1B383151CD0665D00CE7782 /* NightscoutUploadKit.framework in Frameworks */ = {isa = PBXBuildFile; fileRef = C1B3830B1CD0665D00CE7782 /* NightscoutUploadKit.framework */; };
		C1B383201CD0665D00CE7782 /* NightscoutUploadKit.framework in Frameworks */ = {isa = PBXBuildFile; fileRef = C1B3830B1CD0665D00CE7782 /* NightscoutUploadKit.framework */; };
		C1B383211CD0665D00CE7782 /* NightscoutUploadKit.framework in Embed Frameworks */ = {isa = PBXBuildFile; fileRef = C1B3830B1CD0665D00CE7782 /* NightscoutUploadKit.framework */; settings = {ATTRIBUTES = (CodeSignOnCopy, RemoveHeadersOnCopy, ); }; };
		C1B383281CD0668600CE7782 /* NightscoutUploader.swift in Sources */ = {isa = PBXBuildFile; fileRef = C1842C281C908A3C00DB42AC /* NightscoutUploader.swift */; };
		C1B383361CD1BA8100CE7782 /* DeviceDataManager.swift in Sources */ = {isa = PBXBuildFile; fileRef = C1B383351CD1BA8100CE7782 /* DeviceDataManager.swift */; };
		C1B44CA7224BDFDF00DE47E5 /* LoopKit.framework in Frameworks */ = {isa = PBXBuildFile; fileRef = 43FB610B20DDF55F002B996B /* LoopKit.framework */; };
		C1B73D65245F824400881A4F /* MinimedPumpManagerTests.swift in Sources */ = {isa = PBXBuildFile; fileRef = C1B73D64245F824400881A4F /* MinimedPumpManagerTests.swift */; };
		C1B9E0E0256AF052008E8B84 /* Localizable.strings in Resources */ = {isa = PBXBuildFile; fileRef = C1B9E0DE256AF052008E8B84 /* Localizable.strings */; };
		C1BAD1181E63984C009BA1C6 /* RadioAdapter.swift in Sources */ = {isa = PBXBuildFile; fileRef = C1BAD1171E63984C009BA1C6 /* RadioAdapter.swift */; };
		C1BB128821CB5603009A29B5 /* main.swift in Sources */ = {isa = PBXBuildFile; fileRef = C1BB128721CB5603009A29B5 /* main.swift */; };
		C1BB129421CB564D009A29B5 /* CRC8.swift in Sources */ = {isa = PBXBuildFile; fileRef = C1FFAFA0213323E800C50C1D /* CRC8.swift */; };
		C1BB129521CB564D009A29B5 /* CRC16.swift in Sources */ = {isa = PBXBuildFile; fileRef = C1FFAF9E213323E700C50C1D /* CRC16.swift */; };
		C1BB129621CB564D009A29B5 /* Packet.swift in Sources */ = {isa = PBXBuildFile; fileRef = C1FFAFB5213323E900C50C1D /* Packet.swift */; };
		C1BB129821CB564D009A29B5 /* Message.swift in Sources */ = {isa = PBXBuildFile; fileRef = C1FFAF9C213323E700C50C1D /* Message.swift */; };
		C1BB129921CB5654009A29B5 /* AcknowledgeAlertCommand.swift in Sources */ = {isa = PBXBuildFile; fileRef = E9C06B2921506BF300B602AD /* AcknowledgeAlertCommand.swift */; };
		C1BB129A21CB5654009A29B5 /* AssignAddressCommand.swift in Sources */ = {isa = PBXBuildFile; fileRef = C1FFAFB0213323E800C50C1D /* AssignAddressCommand.swift */; };
		C1BB129B21CB5654009A29B5 /* BasalScheduleExtraCommand.swift in Sources */ = {isa = PBXBuildFile; fileRef = C1FFAFAD213323E800C50C1D /* BasalScheduleExtraCommand.swift */; };
		C1BB129C21CB5654009A29B5 /* BolusExtraCommand.swift in Sources */ = {isa = PBXBuildFile; fileRef = C1FFAFAA213323E800C50C1D /* BolusExtraCommand.swift */; };
		C1BB129D21CB5654009A29B5 /* CancelDeliveryCommand.swift in Sources */ = {isa = PBXBuildFile; fileRef = C1FFAFAE213323E800C50C1D /* CancelDeliveryCommand.swift */; };
		C1BB129E21CB5654009A29B5 /* ConfigureAlertsCommand.swift in Sources */ = {isa = PBXBuildFile; fileRef = C1FFAFB3213323E800C50C1D /* ConfigureAlertsCommand.swift */; };
		C1BB129F21CB5654009A29B5 /* DeactivatePodCommand.swift in Sources */ = {isa = PBXBuildFile; fileRef = C1FFAFA7213323E800C50C1D /* DeactivatePodCommand.swift */; };
		C1BB12A021CB5654009A29B5 /* ErrorResponse.swift in Sources */ = {isa = PBXBuildFile; fileRef = C1FFAFB1213323E800C50C1D /* ErrorResponse.swift */; };
		C1BB12A121CB5654009A29B5 /* GetStatusCommand.swift in Sources */ = {isa = PBXBuildFile; fileRef = C1FFAFAC213323E800C50C1D /* GetStatusCommand.swift */; };
		C1BB12A221CB5654009A29B5 /* MessageBlock.swift in Sources */ = {isa = PBXBuildFile; fileRef = C1FFAFA8213323E800C50C1D /* MessageBlock.swift */; };
		C1BB12A321CB5654009A29B5 /* PlaceholderMessageBlock.swift in Sources */ = {isa = PBXBuildFile; fileRef = C1FFAFA9213323E800C50C1D /* PlaceholderMessageBlock.swift */; };
		C1BB12A421CB5654009A29B5 /* PodInfo.swift in Sources */ = {isa = PBXBuildFile; fileRef = E9EE336B214ED01200888876 /* PodInfo.swift */; };
		C1BB12A521CB5654009A29B5 /* PodInfoConfiguredAlerts.swift in Sources */ = {isa = PBXBuildFile; fileRef = E9C06B252150371700B602AD /* PodInfoConfiguredAlerts.swift */; };
		C1BB12A621CB5654009A29B5 /* PodInfoPulseLogPlus.swift in Sources */ = {isa = PBXBuildFile; fileRef = E9E54AB52156B2D500E319B8 /* PodInfoPulseLogPlus.swift */; };
		C1BB12A721CB5654009A29B5 /* PodInfoActivationTime.swift in Sources */ = {isa = PBXBuildFile; fileRef = E9EDD474215AFFF300A103D1 /* PodInfoActivationTime.swift */; };
		C1BB12A821CB5654009A29B5 /* DetailedStatus.swift in Sources */ = {isa = PBXBuildFile; fileRef = E9EE336D214ED01200888876 /* DetailedStatus.swift */; };
		C1BB12A921CB5654009A29B5 /* PodInfoPulseLog.swift in Sources */ = {isa = PBXBuildFile; fileRef = E95D065F215D76E40072157B /* PodInfoPulseLog.swift */; };
		C1BB12AB21CB5654009A29B5 /* PodInfoResponse.swift in Sources */ = {isa = PBXBuildFile; fileRef = C1FFAFA5213323E800C50C1D /* PodInfoResponse.swift */; };
		C1BB12AD21CB5654009A29B5 /* SetInsulinScheduleCommand.swift in Sources */ = {isa = PBXBuildFile; fileRef = C1FFAFB2213323E800C50C1D /* SetInsulinScheduleCommand.swift */; };
		C1BB12AE21CB5654009A29B5 /* SetupPodCommand.swift in Sources */ = {isa = PBXBuildFile; fileRef = C1FFAFAF213323E800C50C1D /* SetupPodCommand.swift */; };
		C1BB12AF21CB5654009A29B5 /* StatusResponse.swift in Sources */ = {isa = PBXBuildFile; fileRef = C1FFAFAB213323E800C50C1D /* StatusResponse.swift */; };
		C1BB12B021CB5654009A29B5 /* TempBasalExtraCommand.swift in Sources */ = {isa = PBXBuildFile; fileRef = C1FFAFA6213323E800C50C1D /* TempBasalExtraCommand.swift */; };
		C1BB12B121CB5654009A29B5 /* VersionResponse.swift in Sources */ = {isa = PBXBuildFile; fileRef = C1FFAFA4213323E800C50C1D /* VersionResponse.swift */; };
		C1BB12B221CB5654009A29B5 /* FaultConfigCommand.swift in Sources */ = {isa = PBXBuildFile; fileRef = C11F6B7D21C9646300752BBC /* FaultConfigCommand.swift */; };
		C1BB12B421CB5697009A29B5 /* Packet+RFPacket.swift in Sources */ = {isa = PBXBuildFile; fileRef = C1BB12B321CB5697009A29B5 /* Packet+RFPacket.swift */; };
		C1BB12B521CB56D2009A29B5 /* FaultEventCode.swift in Sources */ = {isa = PBXBuildFile; fileRef = C13FD2F3215E7338005FC495 /* FaultEventCode.swift */; };
		C1BB12B621CB56D2009A29B5 /* PodProgressStatus.swift in Sources */ = {isa = PBXBuildFile; fileRef = C13FD2F5215E743C005FC495 /* PodProgressStatus.swift */; };
		C1BB12B721CB56E2009A29B5 /* Data.swift in Sources */ = {isa = PBXBuildFile; fileRef = C1EAD6BA1C826B92006DBA60 /* Data.swift */; };
		C1BB12B821CB56F3009A29B5 /* TimeInterval.swift in Sources */ = {isa = PBXBuildFile; fileRef = 43EBE4501EAD238C0073A0B5 /* TimeInterval.swift */; };
		C1BB12B921CB571C009A29B5 /* Pod.swift in Sources */ = {isa = PBXBuildFile; fileRef = C1FFAF98213323E600C50C1D /* Pod.swift */; };
		C1BB12BA21CB5758009A29B5 /* AlertSlot.swift in Sources */ = {isa = PBXBuildFile; fileRef = C11166AD2180D834000EEAAB /* AlertSlot.swift */; };
		C1BB12BB21CB5767009A29B5 /* LocalizedString.swift in Sources */ = {isa = PBXBuildFile; fileRef = 7D2366EF212527DA0028B67D /* LocalizedString.swift */; };
		C1BB12BD21CB5796009A29B5 /* BasalDeliveryTable.swift in Sources */ = {isa = PBXBuildFile; fileRef = C1FFAF9A213323E700C50C1D /* BasalDeliveryTable.swift */; };
		C1BB12BE21CB57AA009A29B5 /* BasalSchedule.swift in Sources */ = {isa = PBXBuildFile; fileRef = C1FFAF9F213323E800C50C1D /* BasalSchedule.swift */; };
		C1BC259823135EDB00E80E3F /* NightscoutProfileTests.swift in Sources */ = {isa = PBXBuildFile; fileRef = C1BC259723135EDB00E80E3F /* NightscoutProfileTests.swift */; };
		C1C3578F1C927303009BDD4F /* MeterMessage.swift in Sources */ = {isa = PBXBuildFile; fileRef = C1C3578E1C927303009BDD4F /* MeterMessage.swift */; };
		C1C357911C92733A009BDD4F /* MeterMessageTests.swift in Sources */ = {isa = PBXBuildFile; fileRef = C1C357901C92733A009BDD4F /* MeterMessageTests.swift */; };
		C1C73F1D1DE6306A0022FC89 /* BatteryChemistryType.swift in Sources */ = {isa = PBXBuildFile; fileRef = C1C73F1C1DE6306A0022FC89 /* BatteryChemistryType.swift */; };
		C1CB13A521383F1E00F9EEDA /* LocalizedString.swift in Sources */ = {isa = PBXBuildFile; fileRef = 7D2366EF212527DA0028B67D /* LocalizedString.swift */; };
		C1CB13A72138453B00F9EEDA /* NumberFormatter.swift in Sources */ = {isa = PBXBuildFile; fileRef = 43323EA61FA81A0F003FB0FA /* NumberFormatter.swift */; };
		C1D00E9D1E8986A400B733B7 /* PumpSuspendTreatment.swift in Sources */ = {isa = PBXBuildFile; fileRef = C1D00E9C1E8986A400B733B7 /* PumpSuspendTreatment.swift */; };
		C1D00EA11E8986F900B733B7 /* PumpResumeTreatment.swift in Sources */ = {isa = PBXBuildFile; fileRef = C1D00EA01E8986F900B733B7 /* PumpResumeTreatment.swift */; };
		C1DD5167259FE54400DE27AE /* InsulinTypeConfirmation.swift in Sources */ = {isa = PBXBuildFile; fileRef = C1DD5166259FE54400DE27AE /* InsulinTypeConfirmation.swift */; };
		C1DD51D525A0BC6000DE27AE /* InsulinTypeConfirmation.swift in Sources */ = {isa = PBXBuildFile; fileRef = C1DD51D425A0BC6000DE27AE /* InsulinTypeConfirmation.swift */; };
		C1E163D52135EC0100EB89AE /* RileyLinkKitUI.framework in Frameworks */ = {isa = PBXBuildFile; fileRef = 43D5E78E1FAF7BFB004ACDB7 /* RileyLinkKitUI.framework */; };
		C1E163D62135ED0300EB89AE /* LocalizedString.swift in Sources */ = {isa = PBXBuildFile; fileRef = 7D2366EF212527DA0028B67D /* LocalizedString.swift */; };
		C1E163D72135FF9A00EB89AE /* TimeZone.swift in Sources */ = {isa = PBXBuildFile; fileRef = 4345D1CD1DA16AF300BAAD22 /* TimeZone.swift */; };
		C1E5BEAD1D5E26F200BD4390 /* RileyLinkStatus.swift in Sources */ = {isa = PBXBuildFile; fileRef = C1E5BEAC1D5E26F200BD4390 /* RileyLinkStatus.swift */; };
		C1EAD6B31C826B6D006DBA60 /* MySentryAlertType.swift in Sources */ = {isa = PBXBuildFile; fileRef = C1EAD6AE1C826B6D006DBA60 /* MySentryAlertType.swift */; };
		C1EAD6B41C826B6D006DBA60 /* MessageBody.swift in Sources */ = {isa = PBXBuildFile; fileRef = C1EAD6AF1C826B6D006DBA60 /* MessageBody.swift */; };
		C1EAD6B51C826B6D006DBA60 /* MessageType.swift in Sources */ = {isa = PBXBuildFile; fileRef = C1EAD6B01C826B6D006DBA60 /* MessageType.swift */; };
		C1EAD6B61C826B6D006DBA60 /* PacketType.swift in Sources */ = {isa = PBXBuildFile; fileRef = C1EAD6B11C826B6D006DBA60 /* PacketType.swift */; };
		C1EAD6B71C826B6D006DBA60 /* PumpMessage.swift in Sources */ = {isa = PBXBuildFile; fileRef = C1EAD6B21C826B6D006DBA60 /* PumpMessage.swift */; };
		C1EAD6C51C826B92006DBA60 /* Int.swift in Sources */ = {isa = PBXBuildFile; fileRef = C1EAD6B91C826B92006DBA60 /* Int.swift */; };
		C1EAD6C61C826B92006DBA60 /* Data.swift in Sources */ = {isa = PBXBuildFile; fileRef = C1EAD6BA1C826B92006DBA60 /* Data.swift */; };
		C1EAD6C71C826B92006DBA60 /* NSDateComponents.swift in Sources */ = {isa = PBXBuildFile; fileRef = C1EAD6BB1C826B92006DBA60 /* NSDateComponents.swift */; };
		C1EAD6C81C826B92006DBA60 /* CarelinkMessageBody.swift in Sources */ = {isa = PBXBuildFile; fileRef = C1EAD6BD1C826B92006DBA60 /* CarelinkMessageBody.swift */; };
		C1EAD6C91C826B92006DBA60 /* MySentryAckMessageBody.swift in Sources */ = {isa = PBXBuildFile; fileRef = C1EAD6BE1C826B92006DBA60 /* MySentryAckMessageBody.swift */; };
		C1EAD6CA1C826B92006DBA60 /* MySentryAlertClearedMessageBody.swift in Sources */ = {isa = PBXBuildFile; fileRef = C1EAD6BF1C826B92006DBA60 /* MySentryAlertClearedMessageBody.swift */; };
		C1EAD6CB1C826B92006DBA60 /* MySentryAlertMessageBody.swift in Sources */ = {isa = PBXBuildFile; fileRef = C1EAD6C01C826B92006DBA60 /* MySentryAlertMessageBody.swift */; };
		C1EAD6CC1C826B92006DBA60 /* MySentryPumpStatusMessageBody.swift in Sources */ = {isa = PBXBuildFile; fileRef = C1EAD6C11C826B92006DBA60 /* MySentryPumpStatusMessageBody.swift */; };
		C1EAD6CD1C826B92006DBA60 /* PowerOnCarelinkMessageBody.swift in Sources */ = {isa = PBXBuildFile; fileRef = C1EAD6C21C826B92006DBA60 /* PowerOnCarelinkMessageBody.swift */; };
		C1EAD6CE1C826B92006DBA60 /* ReadSettingsCarelinkMessageBody.swift in Sources */ = {isa = PBXBuildFile; fileRef = C1EAD6C31C826B92006DBA60 /* ReadSettingsCarelinkMessageBody.swift */; };
		C1EAD6CF1C826B92006DBA60 /* UnknownMessageBody.swift in Sources */ = {isa = PBXBuildFile; fileRef = C1EAD6C41C826B92006DBA60 /* UnknownMessageBody.swift */; };
		C1EAD6D61C826C43006DBA60 /* MySentryPumpStatusMessageBodyTests.swift in Sources */ = {isa = PBXBuildFile; fileRef = C1EAD6D21C826C43006DBA60 /* MySentryPumpStatusMessageBodyTests.swift */; };
		C1EAD6D71C826C43006DBA60 /* NSDataTests.swift in Sources */ = {isa = PBXBuildFile; fileRef = C1EAD6D31C826C43006DBA60 /* NSDataTests.swift */; };
		C1EAD6D81C826C43006DBA60 /* ReadSettingsCarelinkMessageBodyTests.swift in Sources */ = {isa = PBXBuildFile; fileRef = C1EAD6D41C826C43006DBA60 /* ReadSettingsCarelinkMessageBodyTests.swift */; };
		C1EAD6E01C82B910006DBA60 /* CRC8Tests.swift in Sources */ = {isa = PBXBuildFile; fileRef = C1EAD6DF1C82B910006DBA60 /* CRC8Tests.swift */; };
		C1EAD6E21C82BA7A006DBA60 /* CRC16.swift in Sources */ = {isa = PBXBuildFile; fileRef = C1EAD6E11C82BA7A006DBA60 /* CRC16.swift */; };
		C1EAD6E41C82BA87006DBA60 /* CRC16Tests.swift in Sources */ = {isa = PBXBuildFile; fileRef = C1EAD6E31C82BA87006DBA60 /* CRC16Tests.swift */; };
		C1EB955D1C887FE5002517DF /* HistoryPage.swift in Sources */ = {isa = PBXBuildFile; fileRef = C1EB955C1C887FE5002517DF /* HistoryPage.swift */; };
		C1EF58881B3F93FE001C8C80 /* Config.m in Sources */ = {isa = PBXBuildFile; fileRef = C1EF58871B3F93FE001C8C80 /* Config.m */; };
		C1F0004C1EBE68A600F65163 /* DataFrameMessageBody.swift in Sources */ = {isa = PBXBuildFile; fileRef = C1F0004B1EBE68A600F65163 /* DataFrameMessageBody.swift */; };
		C1F000501EBE727C00F65163 /* BasalScheduleTests.swift in Sources */ = {isa = PBXBuildFile; fileRef = C1F0004F1EBE727C00F65163 /* BasalScheduleTests.swift */; };
		C1F000521EBE73F400F65163 /* BasalSchedule.swift in Sources */ = {isa = PBXBuildFile; fileRef = C1F000511EBE73F400F65163 /* BasalSchedule.swift */; };
		C1F1A5EA215164FA00F0B820 /* PairPodSetupViewController.swift in Sources */ = {isa = PBXBuildFile; fileRef = C1F1A5E9215164FA00F0B820 /* PairPodSetupViewController.swift */; };
		C1F1A5EC2151F73F00F0B820 /* InsertCannulaSetupViewController.swift in Sources */ = {isa = PBXBuildFile; fileRef = C1F1A5EB2151F73F00F0B820 /* InsertCannulaSetupViewController.swift */; };
		C1F1A5EE2151FBA700F0B820 /* PodSetupCompleteViewController.swift in Sources */ = {isa = PBXBuildFile; fileRef = C1F1A5ED2151FBA700F0B820 /* PodSetupCompleteViewController.swift */; };
		C1F6EB871F89C3B100CFE393 /* CRC8.swift in Sources */ = {isa = PBXBuildFile; fileRef = C1EAD6DD1C82B78C006DBA60 /* CRC8.swift */; };
		C1F6EB891F89C3E200CFE393 /* FourByteSixByteEncoding.swift in Sources */ = {isa = PBXBuildFile; fileRef = C1F6EB881F89C3E200CFE393 /* FourByteSixByteEncoding.swift */; };
		C1F6EB8B1F89C41200CFE393 /* MinimedPacket.swift in Sources */ = {isa = PBXBuildFile; fileRef = C1F6EB8A1F89C41200CFE393 /* MinimedPacket.swift */; };
		C1F6EB8D1F89C45500CFE393 /* MinimedPacketTests.swift in Sources */ = {isa = PBXBuildFile; fileRef = C1F6EB8C1F89C45500CFE393 /* MinimedPacketTests.swift */; };
		C1F8B1DF223AB1DF00DD66CF /* MinimedDoseProgressEstimator.swift in Sources */ = {isa = PBXBuildFile; fileRef = C1F8B1DE223AB1DF00DD66CF /* MinimedDoseProgressEstimator.swift */; };
		C1FC49EC2135CB2D007D0788 /* LaunchScreen.storyboard in Resources */ = {isa = PBXBuildFile; fileRef = C1FC49EB2135CB2D007D0788 /* LaunchScreen.storyboard */; };
		C1FC49EE2135DD56007D0788 /* CommandResponseViewController.swift in Sources */ = {isa = PBXBuildFile; fileRef = C1FC49ED2135DD56007D0788 /* CommandResponseViewController.swift */; };
		C1FDFCA91D964A3E00ADBC31 /* BolusReminderPumpEvent.swift in Sources */ = {isa = PBXBuildFile; fileRef = C1FDFCA81D964A3E00ADBC31 /* BolusReminderPumpEvent.swift */; };
		C1FFAF4D212944F600C50C1D /* Localizable.strings in Resources */ = {isa = PBXBuildFile; fileRef = C1FFAF4B212944F600C50C1D /* Localizable.strings */; };
		C1FFAF6F212CB4F100C50C1D /* RileyLinkConnectionManagerState.swift in Sources */ = {isa = PBXBuildFile; fileRef = C1FFAF6E212CB4F100C50C1D /* RileyLinkConnectionManagerState.swift */; };
		C1FFAF72212FAAEF00C50C1D /* RileyLink.xcassets in Resources */ = {isa = PBXBuildFile; fileRef = C1FFAF71212FAAEF00C50C1D /* RileyLink.xcassets */; };
		C1FFAF81213323CC00C50C1D /* OmniKit.framework in Frameworks */ = {isa = PBXBuildFile; fileRef = C1FFAF78213323CC00C50C1D /* OmniKit.framework */; };
		C1FFAF8A213323CC00C50C1D /* OmniKit.h in Headers */ = {isa = PBXBuildFile; fileRef = C1FFAF7A213323CC00C50C1D /* OmniKit.h */; settings = {ATTRIBUTES = (Public, ); }; };
		C1FFAF8D213323CC00C50C1D /* OmniKit.framework in Frameworks */ = {isa = PBXBuildFile; fileRef = C1FFAF78213323CC00C50C1D /* OmniKit.framework */; };
		C1FFAF8E213323CC00C50C1D /* OmniKit.framework in Embed Frameworks */ = {isa = PBXBuildFile; fileRef = C1FFAF78213323CC00C50C1D /* OmniKit.framework */; settings = {ATTRIBUTES = (CodeSignOnCopy, RemoveHeadersOnCopy, ); }; };
		C1FFAFB6213323E900C50C1D /* OmnipodPumpManagerState.swift in Sources */ = {isa = PBXBuildFile; fileRef = C1FFAF96213323E600C50C1D /* OmnipodPumpManagerState.swift */; };
		C1FFAFB7213323E900C50C1D /* OmnipodPumpManager.swift in Sources */ = {isa = PBXBuildFile; fileRef = C1FFAF97213323E600C50C1D /* OmnipodPumpManager.swift */; };
		C1FFAFB8213323E900C50C1D /* Pod.swift in Sources */ = {isa = PBXBuildFile; fileRef = C1FFAF98213323E600C50C1D /* Pod.swift */; };
		C1FFAFB9213323E900C50C1D /* PodCommsSession.swift in Sources */ = {isa = PBXBuildFile; fileRef = C1FFAF99213323E600C50C1D /* PodCommsSession.swift */; };
		C1FFAFBA213323E900C50C1D /* BasalDeliveryTable.swift in Sources */ = {isa = PBXBuildFile; fileRef = C1FFAF9A213323E700C50C1D /* BasalDeliveryTable.swift */; };
		C1FFAFBB213323E900C50C1D /* MessageTransport.swift in Sources */ = {isa = PBXBuildFile; fileRef = C1FFAF9B213323E700C50C1D /* MessageTransport.swift */; };
		C1FFAFBC213323E900C50C1D /* Message.swift in Sources */ = {isa = PBXBuildFile; fileRef = C1FFAF9C213323E700C50C1D /* Message.swift */; };
		C1FFAFBD213323E900C50C1D /* PodState.swift in Sources */ = {isa = PBXBuildFile; fileRef = C1FFAF9D213323E700C50C1D /* PodState.swift */; };
		C1FFAFBE213323E900C50C1D /* CRC16.swift in Sources */ = {isa = PBXBuildFile; fileRef = C1FFAF9E213323E700C50C1D /* CRC16.swift */; };
		C1FFAFBF213323E900C50C1D /* BasalSchedule.swift in Sources */ = {isa = PBXBuildFile; fileRef = C1FFAF9F213323E800C50C1D /* BasalSchedule.swift */; };
		C1FFAFC0213323E900C50C1D /* CRC8.swift in Sources */ = {isa = PBXBuildFile; fileRef = C1FFAFA0213323E800C50C1D /* CRC8.swift */; };
		C1FFAFC1213323E900C50C1D /* Notification.swift in Sources */ = {isa = PBXBuildFile; fileRef = C1FFAFA2213323E800C50C1D /* Notification.swift */; };
		C1FFAFC2213323E900C50C1D /* VersionResponse.swift in Sources */ = {isa = PBXBuildFile; fileRef = C1FFAFA4213323E800C50C1D /* VersionResponse.swift */; };
		C1FFAFC3213323E900C50C1D /* PodInfoResponse.swift in Sources */ = {isa = PBXBuildFile; fileRef = C1FFAFA5213323E800C50C1D /* PodInfoResponse.swift */; };
		C1FFAFC4213323E900C50C1D /* TempBasalExtraCommand.swift in Sources */ = {isa = PBXBuildFile; fileRef = C1FFAFA6213323E800C50C1D /* TempBasalExtraCommand.swift */; };
		C1FFAFC5213323E900C50C1D /* DeactivatePodCommand.swift in Sources */ = {isa = PBXBuildFile; fileRef = C1FFAFA7213323E800C50C1D /* DeactivatePodCommand.swift */; };
		C1FFAFC6213323E900C50C1D /* MessageBlock.swift in Sources */ = {isa = PBXBuildFile; fileRef = C1FFAFA8213323E800C50C1D /* MessageBlock.swift */; };
		C1FFAFC7213323E900C50C1D /* PlaceholderMessageBlock.swift in Sources */ = {isa = PBXBuildFile; fileRef = C1FFAFA9213323E800C50C1D /* PlaceholderMessageBlock.swift */; };
		C1FFAFC8213323E900C50C1D /* BolusExtraCommand.swift in Sources */ = {isa = PBXBuildFile; fileRef = C1FFAFAA213323E800C50C1D /* BolusExtraCommand.swift */; };
		C1FFAFC9213323E900C50C1D /* StatusResponse.swift in Sources */ = {isa = PBXBuildFile; fileRef = C1FFAFAB213323E800C50C1D /* StatusResponse.swift */; };
		C1FFAFCA213323E900C50C1D /* GetStatusCommand.swift in Sources */ = {isa = PBXBuildFile; fileRef = C1FFAFAC213323E800C50C1D /* GetStatusCommand.swift */; };
		C1FFAFCB213323E900C50C1D /* BasalScheduleExtraCommand.swift in Sources */ = {isa = PBXBuildFile; fileRef = C1FFAFAD213323E800C50C1D /* BasalScheduleExtraCommand.swift */; };
		C1FFAFCC213323E900C50C1D /* CancelDeliveryCommand.swift in Sources */ = {isa = PBXBuildFile; fileRef = C1FFAFAE213323E800C50C1D /* CancelDeliveryCommand.swift */; };
		C1FFAFCD213323E900C50C1D /* SetupPodCommand.swift in Sources */ = {isa = PBXBuildFile; fileRef = C1FFAFAF213323E800C50C1D /* SetupPodCommand.swift */; };
		C1FFAFCE213323E900C50C1D /* AssignAddressCommand.swift in Sources */ = {isa = PBXBuildFile; fileRef = C1FFAFB0213323E800C50C1D /* AssignAddressCommand.swift */; };
		C1FFAFCF213323E900C50C1D /* ErrorResponse.swift in Sources */ = {isa = PBXBuildFile; fileRef = C1FFAFB1213323E800C50C1D /* ErrorResponse.swift */; };
		C1FFAFD0213323E900C50C1D /* SetInsulinScheduleCommand.swift in Sources */ = {isa = PBXBuildFile; fileRef = C1FFAFB2213323E800C50C1D /* SetInsulinScheduleCommand.swift */; };
		C1FFAFD1213323E900C50C1D /* ConfigureAlertsCommand.swift in Sources */ = {isa = PBXBuildFile; fileRef = C1FFAFB3213323E800C50C1D /* ConfigureAlertsCommand.swift */; };
		C1FFAFD2213323E900C50C1D /* PodComms.swift in Sources */ = {isa = PBXBuildFile; fileRef = C1FFAFB4213323E800C50C1D /* PodComms.swift */; };
		C1FFAFD3213323E900C50C1D /* Packet.swift in Sources */ = {isa = PBXBuildFile; fileRef = C1FFAFB5213323E900C50C1D /* Packet.swift */; };
		C1FFAFEB213323FA00C50C1D /* OmniKitUI.h in Headers */ = {isa = PBXBuildFile; fileRef = C1FFAFDB213323F900C50C1D /* OmniKitUI.h */; settings = {ATTRIBUTES = (Public, ); }; };
		C1FFAFEE213323FA00C50C1D /* OmniKitUI.framework in Frameworks */ = {isa = PBXBuildFile; fileRef = C1FFAFD9213323F900C50C1D /* OmniKitUI.framework */; };
		C1FFAFEF213323FA00C50C1D /* OmniKitUI.framework in Embed Frameworks */ = {isa = PBXBuildFile; fileRef = C1FFAFD9213323F900C50C1D /* OmniKitUI.framework */; settings = {ATTRIBUTES = (CodeSignOnCopy, RemoveHeadersOnCopy, ); }; };
		C1FFAFFE2133241700C50C1D /* MessageTests.swift in Sources */ = {isa = PBXBuildFile; fileRef = C1FFAFF62133241500C50C1D /* MessageTests.swift */; };
		C1FFAFFF2133241700C50C1D /* PodStateTests.swift in Sources */ = {isa = PBXBuildFile; fileRef = C1FFAFF72133241500C50C1D /* PodStateTests.swift */; };
		C1FFB0002133241700C50C1D /* TempBasalTests.swift in Sources */ = {isa = PBXBuildFile; fileRef = C1FFAFF82133241500C50C1D /* TempBasalTests.swift */; };
		C1FFB0012133241700C50C1D /* CRC8Tests.swift in Sources */ = {isa = PBXBuildFile; fileRef = C1FFAFF92133241600C50C1D /* CRC8Tests.swift */; };
		C1FFB0022133241700C50C1D /* PacketTests.swift in Sources */ = {isa = PBXBuildFile; fileRef = C1FFAFFA2133241600C50C1D /* PacketTests.swift */; };
		C1FFB0032133241700C50C1D /* BasalScheduleTests.swift in Sources */ = {isa = PBXBuildFile; fileRef = C1FFAFFB2133241600C50C1D /* BasalScheduleTests.swift */; };
		C1FFB0042133241700C50C1D /* CRC16Tests.swift in Sources */ = {isa = PBXBuildFile; fileRef = C1FFAFFC2133241600C50C1D /* CRC16Tests.swift */; };
		C1FFB00E2133242C00C50C1D /* OmniPodPumpManager+UI.swift in Sources */ = {isa = PBXBuildFile; fileRef = C1FFB0062133242B00C50C1D /* OmniPodPumpManager+UI.swift */; };
		C1FFB00F2133242C00C50C1D /* OmniKitUI.xcassets in Resources */ = {isa = PBXBuildFile; fileRef = C1FFB0072133242C00C50C1D /* OmniKitUI.xcassets */; };
		C1FFB0102133242C00C50C1D /* OmnipodSettingsViewController.swift in Sources */ = {isa = PBXBuildFile; fileRef = C1FFB0082133242C00C50C1D /* OmnipodSettingsViewController.swift */; };
		C1FFB0132133242C00C50C1D /* OmnipodPumpManagerSetupViewController.swift in Sources */ = {isa = PBXBuildFile; fileRef = C1FFB00C2133242C00C50C1D /* OmnipodPumpManagerSetupViewController.swift */; };
		C1FFB0142133249300C50C1D /* RileyLinkKit.framework in Frameworks */ = {isa = PBXBuildFile; fileRef = 43722FAE1CB9F7630038B7F2 /* RileyLinkKit.framework */; };
		C1FFB0152133249900C50C1D /* RileyLinkBLEKit.framework in Frameworks */ = {isa = PBXBuildFile; fileRef = 431CE76F1F98564100255374 /* RileyLinkBLEKit.framework */; };
		C1FFB016213324BC00C50C1D /* LoopKit.framework in Frameworks */ = {isa = PBXBuildFile; fileRef = 43FB610B20DDF55F002B996B /* LoopKit.framework */; };
		C1FFB01721332A1F00C50C1D /* TimeInterval.swift in Sources */ = {isa = PBXBuildFile; fileRef = 43EBE4501EAD238C0073A0B5 /* TimeInterval.swift */; };
		C1FFB01821332A2A00C50C1D /* OSLog.swift in Sources */ = {isa = PBXBuildFile; fileRef = 431CE7941F9B0DAE00255374 /* OSLog.swift */; };
		C1FFB01921332A7100C50C1D /* IdentifiableClass.swift in Sources */ = {isa = PBXBuildFile; fileRef = 431185AE1CF25A590059ED98 /* IdentifiableClass.swift */; };
		C1FFB01A21332AFE00C50C1D /* IdentifiableClass.swift in Sources */ = {isa = PBXBuildFile; fileRef = 431185AE1CF25A590059ED98 /* IdentifiableClass.swift */; };
		C1FFB01B21332DD900C50C1D /* TimeZone.swift in Sources */ = {isa = PBXBuildFile; fileRef = 4345D1CD1DA16AF300BAAD22 /* TimeZone.swift */; };
		C1FFB01C21332E0900C50C1D /* UITableViewCell.swift in Sources */ = {isa = PBXBuildFile; fileRef = C1B4A9581D1E6357003B8985 /* UITableViewCell.swift */; };
		C1FFB01D21332E1700C50C1D /* Data.swift in Sources */ = {isa = PBXBuildFile; fileRef = C1EAD6BA1C826B92006DBA60 /* Data.swift */; };
		C1FFB01E2133860E00C50C1D /* UIColor.swift in Sources */ = {isa = PBXBuildFile; fileRef = C14FFC601D3D75470049CF85 /* UIColor.swift */; };
		C1FFB02121343E6D00C50C1D /* TimeInterval.swift in Sources */ = {isa = PBXBuildFile; fileRef = 43EBE4501EAD238C0073A0B5 /* TimeInterval.swift */; };
		C1FFB02421343EC200C50C1D /* OmniKit.framework in Frameworks */ = {isa = PBXBuildFile; fileRef = C1FFAF78213323CC00C50C1D /* OmniKit.framework */; };
		C1FFB02521343F0300C50C1D /* LoopKit.framework in Frameworks */ = {isa = PBXBuildFile; fileRef = 43FB610B20DDF55F002B996B /* LoopKit.framework */; };
		C1FFB02621343F0600C50C1D /* LoopKitUI.framework in Frameworks */ = {isa = PBXBuildFile; fileRef = 43FB610A20DDF55E002B996B /* LoopKitUI.framework */; };
		D807D7D82289135D006BCDF0 /* BeepType.swift in Sources */ = {isa = PBXBuildFile; fileRef = D807D7D72289135D006BCDF0 /* BeepType.swift */; };
		D807D7DA228913EC006BCDF0 /* BeepConfigCommand.swift in Sources */ = {isa = PBXBuildFile; fileRef = D807D7D9228913EC006BCDF0 /* BeepConfigCommand.swift */; };
		E95D0660215D76E40072157B /* PodInfoPulseLog.swift in Sources */ = {isa = PBXBuildFile; fileRef = E95D065F215D76E40072157B /* PodInfoPulseLog.swift */; };
		E9C06B262150371700B602AD /* PodInfoConfiguredAlerts.swift in Sources */ = {isa = PBXBuildFile; fileRef = E9C06B252150371700B602AD /* PodInfoConfiguredAlerts.swift */; };
		E9C06B2821506A9200B602AD /* AcknowledgeAlertsTests.swift in Sources */ = {isa = PBXBuildFile; fileRef = E9C06B2721506A9200B602AD /* AcknowledgeAlertsTests.swift */; };
		E9C06B2A21506BF300B602AD /* AcknowledgeAlertCommand.swift in Sources */ = {isa = PBXBuildFile; fileRef = E9C06B2921506BF300B602AD /* AcknowledgeAlertCommand.swift */; };
		E9C06B2C21513B2600B602AD /* PodInfoTests.swift in Sources */ = {isa = PBXBuildFile; fileRef = E9C06B2B21513B2600B602AD /* PodInfoTests.swift */; };
		E9E54AB62156B2D500E319B8 /* PodInfoPulseLogPlus.swift in Sources */ = {isa = PBXBuildFile; fileRef = E9E54AB52156B2D500E319B8 /* PodInfoPulseLogPlus.swift */; };
		E9EDD475215AFFF300A103D1 /* PodInfoActivationTime.swift in Sources */ = {isa = PBXBuildFile; fileRef = E9EDD474215AFFF300A103D1 /* PodInfoActivationTime.swift */; };
		E9EE3368214ECFF900888876 /* StatusTests.swift in Sources */ = {isa = PBXBuildFile; fileRef = E9EE3367214ECFF900888876 /* StatusTests.swift */; };
		E9EE336A214ED00400888876 /* BolusTests.swift in Sources */ = {isa = PBXBuildFile; fileRef = E9EE3369214ED00400888876 /* BolusTests.swift */; };
		E9EE336E214ED01200888876 /* PodInfo.swift in Sources */ = {isa = PBXBuildFile; fileRef = E9EE336B214ED01200888876 /* PodInfo.swift */; };
		E9EE3370214ED01200888876 /* DetailedStatus.swift in Sources */ = {isa = PBXBuildFile; fileRef = E9EE336D214ED01200888876 /* DetailedStatus.swift */; };
/* End PBXBuildFile section */

/* Begin PBXContainerItemProxy section */
		431CE7791F98564200255374 /* PBXContainerItemProxy */ = {
			isa = PBXContainerItemProxy;
			containerPortal = C12EA22F198B436800309FA4 /* Project object */;
			proxyType = 1;
			remoteGlobalIDString = 431CE76E1F98564100255374;
			remoteInfo = RileyLinkBLEKit;
		};
		431CE7821F98564200255374 /* PBXContainerItemProxy */ = {
			isa = PBXContainerItemProxy;
			containerPortal = C12EA22F198B436800309FA4 /* Project object */;
			proxyType = 1;
			remoteGlobalIDString = 431CE76E1F98564100255374;
			remoteInfo = RileyLinkBLEKit;
		};
		4352A72A20DEC9B700CAC200 /* PBXContainerItemProxy */ = {
			isa = PBXContainerItemProxy;
			containerPortal = C12EA22F198B436800309FA4 /* Project object */;
			proxyType = 1;
			remoteGlobalIDString = 4352A72420DEC9B700CAC200;
			remoteInfo = MinimedKitUI;
		};
		43722FC11CB9F7640038B7F2 /* PBXContainerItemProxy */ = {
			isa = PBXContainerItemProxy;
			containerPortal = C12EA22F198B436800309FA4 /* Project object */;
			proxyType = 1;
			remoteGlobalIDString = 43722FAD1CB9F7630038B7F2;
			remoteInfo = RileyLinkKit;
		};
		437DE4FC229BB0D1003B1074 /* PBXContainerItemProxy */ = {
			isa = PBXContainerItemProxy;
			containerPortal = C12EA22F198B436800309FA4 /* Project object */;
			proxyType = 1;
			remoteGlobalIDString = 43722FAD1CB9F7630038B7F2;
			remoteInfo = RileyLinkKit;
		};
		437DE4FE229BB0E3003B1074 /* PBXContainerItemProxy */ = {
			isa = PBXContainerItemProxy;
			containerPortal = C12EA22F198B436800309FA4 /* Project object */;
			proxyType = 1;
			remoteGlobalIDString = C1FFAF77213323CC00C50C1D;
			remoteInfo = OmniKit;
		};
		437DE500229BB0E9003B1074 /* PBXContainerItemProxy */ = {
			isa = PBXContainerItemProxy;
			containerPortal = C12EA22F198B436800309FA4 /* Project object */;
			proxyType = 1;
			remoteGlobalIDString = 43D5E78D1FAF7BFB004ACDB7;
			remoteInfo = RileyLinkKitUI;
		};
		43C246A21D891D6C0031F8D1 /* PBXContainerItemProxy */ = {
			isa = PBXContainerItemProxy;
			containerPortal = C12EA22F198B436800309FA4 /* Project object */;
			proxyType = 1;
			remoteGlobalIDString = 43C246921D8918AE0031F8D1;
			remoteInfo = Crypto;
		};
		43C246A41D891DB80031F8D1 /* PBXContainerItemProxy */ = {
			isa = PBXContainerItemProxy;
			containerPortal = C12EA22F198B436800309FA4 /* Project object */;
			proxyType = 1;
			remoteGlobalIDString = 43C246921D8918AE0031F8D1;
			remoteInfo = Crypto;
		};
		43D5E7931FAF7BFB004ACDB7 /* PBXContainerItemProxy */ = {
			isa = PBXContainerItemProxy;
			containerPortal = C12EA22F198B436800309FA4 /* Project object */;
			proxyType = 1;
			remoteGlobalIDString = 43D5E78D1FAF7BFB004ACDB7;
			remoteInfo = RileyLinkKitUI;
		};
		A9B839C622809D8D004E745E /* PBXContainerItemProxy */ = {
			isa = PBXContainerItemProxy;
			containerPortal = C12EA22F198B436800309FA4 /* Project object */;
			proxyType = 1;
			remoteGlobalIDString = 43722FAD1CB9F7630038B7F2;
			remoteInfo = RileyLinkKit;
		};
		A9B839C822809D91004E745E /* PBXContainerItemProxy */ = {
			isa = PBXContainerItemProxy;
			containerPortal = C12EA22F198B436800309FA4 /* Project object */;
			proxyType = 1;
			remoteGlobalIDString = 431CE76E1F98564100255374;
			remoteInfo = RileyLinkBLEKit;
		};
		A9B839CA22809DB3004E745E /* PBXContainerItemProxy */ = {
			isa = PBXContainerItemProxy;
			containerPortal = C12EA22F198B436800309FA4 /* Project object */;
			proxyType = 1;
			remoteGlobalIDString = 431CE76E1F98564100255374;
			remoteInfo = RileyLinkBLEKit;
		};
		A9B839D022809DE7004E745E /* PBXContainerItemProxy */ = {
			isa = PBXContainerItemProxy;
			containerPortal = C12EA22F198B436800309FA4 /* Project object */;
			proxyType = 1;
			remoteGlobalIDString = 43722FAD1CB9F7630038B7F2;
			remoteInfo = RileyLinkKit;
		};
		A9B839D222809DF3004E745E /* PBXContainerItemProxy */ = {
			isa = PBXContainerItemProxy;
			containerPortal = C12EA22F198B436800309FA4 /* Project object */;
			proxyType = 1;
			remoteGlobalIDString = C10D9BC01C8269D500378342;
			remoteInfo = MinimedKit;
		};
		A9B839D422809DF3004E745E /* PBXContainerItemProxy */ = {
			isa = PBXContainerItemProxy;
			containerPortal = C12EA22F198B436800309FA4 /* Project object */;
			proxyType = 1;
			remoteGlobalIDString = 43D5E78D1FAF7BFB004ACDB7;
			remoteInfo = RileyLinkKitUI;
		};
		C10D9BCC1C8269D500378342 /* PBXContainerItemProxy */ = {
			isa = PBXContainerItemProxy;
			containerPortal = C12EA22F198B436800309FA4 /* Project object */;
			proxyType = 1;
			remoteGlobalIDString = C10D9BC01C8269D500378342;
			remoteInfo = MinimedKit;
		};
		C10D9BD41C8269D500378342 /* PBXContainerItemProxy */ = {
			isa = PBXContainerItemProxy;
			containerPortal = C12EA22F198B436800309FA4 /* Project object */;
			proxyType = 1;
			remoteGlobalIDString = C10D9BC01C8269D500378342;
			remoteInfo = MinimedKit;
		};
		C136AA4523117228008A320D /* PBXContainerItemProxy */ = {
			isa = PBXContainerItemProxy;
			containerPortal = C12EA22F198B436800309FA4 /* Project object */;
			proxyType = 1;
			remoteGlobalIDString = 43722FAD1CB9F7630038B7F2;
			remoteInfo = RileyLinkKit;
		};
		C136AA4723117228008A320D /* PBXContainerItemProxy */ = {
			isa = PBXContainerItemProxy;
			containerPortal = C12EA22F198B436800309FA4 /* Project object */;
			proxyType = 1;
			remoteGlobalIDString = 431CE76E1F98564100255374;
			remoteInfo = RileyLinkBLEKit;
		};
		C136AA4923117228008A320D /* PBXContainerItemProxy */ = {
			isa = PBXContainerItemProxy;
			containerPortal = C12EA22F198B436800309FA4 /* Project object */;
			proxyType = 1;
			remoteGlobalIDString = 43D5E78D1FAF7BFB004ACDB7;
			remoteInfo = RileyLinkKitUI;
		};
		C136AA4B23117228008A320D /* PBXContainerItemProxy */ = {
			isa = PBXContainerItemProxy;
			containerPortal = C12EA22F198B436800309FA4 /* Project object */;
			proxyType = 1;
			remoteGlobalIDString = C1FFAF77213323CC00C50C1D;
			remoteInfo = OmniKit;
		};
		C136AA4D23117228008A320D /* PBXContainerItemProxy */ = {
			isa = PBXContainerItemProxy;
			containerPortal = C12EA22F198B436800309FA4 /* Project object */;
			proxyType = 1;
			remoteGlobalIDString = C1FFAFD8213323F900C50C1D;
			remoteInfo = OmniKitUI;
		};
		C136AA68231188F1008A320D /* PBXContainerItemProxy */ = {
			isa = PBXContainerItemProxy;
			containerPortal = C12EA22F198B436800309FA4 /* Project object */;
			proxyType = 1;
			remoteGlobalIDString = 431CE76E1F98564100255374;
			remoteInfo = RileyLinkBLEKit;
		};
		C136AA6A231188F1008A320D /* PBXContainerItemProxy */ = {
			isa = PBXContainerItemProxy;
			containerPortal = C12EA22F198B436800309FA4 /* Project object */;
			proxyType = 1;
			remoteGlobalIDString = 43722FAD1CB9F7630038B7F2;
			remoteInfo = RileyLinkKit;
		};
		C136AA6C231188F1008A320D /* PBXContainerItemProxy */ = {
			isa = PBXContainerItemProxy;
			containerPortal = C12EA22F198B436800309FA4 /* Project object */;
			proxyType = 1;
			remoteGlobalIDString = 43D5E78D1FAF7BFB004ACDB7;
			remoteInfo = RileyLinkKitUI;
		};
		C136AA6E231188F1008A320D /* PBXContainerItemProxy */ = {
			isa = PBXContainerItemProxy;
			containerPortal = C12EA22F198B436800309FA4 /* Project object */;
			proxyType = 1;
			remoteGlobalIDString = C10D9BC01C8269D500378342;
			remoteInfo = MinimedKit;
		};
		C136AA70231188F1008A320D /* PBXContainerItemProxy */ = {
			isa = PBXContainerItemProxy;
			containerPortal = C12EA22F198B436800309FA4 /* Project object */;
			proxyType = 1;
			remoteGlobalIDString = 4352A72420DEC9B700CAC200;
			remoteInfo = MinimedKitUI;
		};
		C1B3831E1CD0665D00CE7782 /* PBXContainerItemProxy */ = {
			isa = PBXContainerItemProxy;
			containerPortal = C12EA22F198B436800309FA4 /* Project object */;
			proxyType = 1;
			remoteGlobalIDString = C1B3830A1CD0665D00CE7782;
			remoteInfo = NightscoutUploadKit;
		};
		C1BC25992313843700E80E3F /* PBXContainerItemProxy */ = {
			isa = PBXContainerItemProxy;
			containerPortal = C12EA22F198B436800309FA4 /* Project object */;
			proxyType = 1;
			remoteGlobalIDString = C1B3830A1CD0665D00CE7782;
			remoteInfo = NightscoutUploadKit;
		};
		C1FFAF82213323CC00C50C1D /* PBXContainerItemProxy */ = {
			isa = PBXContainerItemProxy;
			containerPortal = C12EA22F198B436800309FA4 /* Project object */;
			proxyType = 1;
			remoteGlobalIDString = C1FFAF77213323CC00C50C1D;
			remoteInfo = OmniKit;
		};
		C1FFAF8B213323CC00C50C1D /* PBXContainerItemProxy */ = {
			isa = PBXContainerItemProxy;
			containerPortal = C12EA22F198B436800309FA4 /* Project object */;
			proxyType = 1;
			remoteGlobalIDString = C1FFAF77213323CC00C50C1D;
			remoteInfo = OmniKit;
		};
		C1FFAFEC213323FA00C50C1D /* PBXContainerItemProxy */ = {
			isa = PBXContainerItemProxy;
			containerPortal = C12EA22F198B436800309FA4 /* Project object */;
			proxyType = 1;
			remoteGlobalIDString = C1FFAFD8213323F900C50C1D;
			remoteInfo = OmniKitUI;
		};
/* End PBXContainerItemProxy section */

/* Begin PBXCopyFilesBuildPhase section */
		C10D9BB81C82614F00378342 /* Embed Frameworks */ = {
			isa = PBXCopyFilesBuildPhase;
			buildActionMask = 2147483647;
			dstPath = "";
			dstSubfolderSpec = 10;
			files = (
				C1FFAF8E213323CC00C50C1D /* OmniKit.framework in Embed Frameworks */,
				43722FC41CB9F7640038B7F2 /* RileyLinkKit.framework in Embed Frameworks */,
				43C246AA1D8A31540031F8D1 /* Crypto.framework in Embed Frameworks */,
				C10D9BD71C8269D500378342 /* MinimedKit.framework in Embed Frameworks */,
				43D5E7961FAF7BFB004ACDB7 /* RileyLinkKitUI.framework in Embed Frameworks */,
				C1FFAFEF213323FA00C50C1D /* OmniKitUI.framework in Embed Frameworks */,
				C1B383211CD0665D00CE7782 /* NightscoutUploadKit.framework in Embed Frameworks */,
				4352A72D20DEC9B700CAC200 /* MinimedKitUI.framework in Embed Frameworks */,
				431CE7851F98564200255374 /* RileyLinkBLEKit.framework in Embed Frameworks */,
			);
			name = "Embed Frameworks";
			runOnlyForDeploymentPostprocessing = 0;
		};
		C1BB128321CB5603009A29B5 /* CopyFiles */ = {
			isa = PBXCopyFilesBuildPhase;
			buildActionMask = 2147483647;
			dstPath = /usr/share/man/man1/;
			dstSubfolderSpec = 0;
			files = (
			);
			runOnlyForDeploymentPostprocessing = 1;
		};
/* End PBXCopyFilesBuildPhase section */

/* Begin PBXFileReference section */
<<<<<<< HEAD
		198AA26127295EDC00FB87CE /* CommandResponseViewController.swift */ = {isa = PBXFileReference; fileEncoding = 4; lastKnownFileType = sourcecode.swift; path = CommandResponseViewController.swift; sourceTree = "<group>"; };
=======
		19E85E1F273EA8F2000CCFAE /* tr */ = {isa = PBXFileReference; lastKnownFileType = text.plist.strings; name = tr; path = tr.lproj/OmnipodPumpManager.strings; sourceTree = "<group>"; };
		19E85E20273EA8F4000CCFAE /* tr */ = {isa = PBXFileReference; lastKnownFileType = text.plist.strings; name = tr; path = tr.lproj/Localizable.strings; sourceTree = "<group>"; };
		19E85E21273EA8F6000CCFAE /* tr */ = {isa = PBXFileReference; lastKnownFileType = text.plist.strings; name = tr; path = tr.lproj/MinimedPumpManager.strings; sourceTree = "<group>"; };
		19E85E22273EA8F6000CCFAE /* tr */ = {isa = PBXFileReference; lastKnownFileType = text.plist.strings; name = tr; path = tr.lproj/Localizable.strings; sourceTree = "<group>"; };
		19E85E23273EA8F6000CCFAE /* tr */ = {isa = PBXFileReference; lastKnownFileType = text.plist.strings; name = tr; path = tr.lproj/Localizable.strings; sourceTree = "<group>"; };
		19E85E24273EA8F6000CCFAE /* tr */ = {isa = PBXFileReference; lastKnownFileType = text.plist.strings; name = tr; path = tr.lproj/Localizable.strings; sourceTree = "<group>"; };
		19E85E25273EA8F6000CCFAE /* tr */ = {isa = PBXFileReference; lastKnownFileType = text.plist.strings; name = tr; path = tr.lproj/Localizable.strings; sourceTree = "<group>"; };
		19E85E26273EA8F7000CCFAE /* tr */ = {isa = PBXFileReference; lastKnownFileType = text.plist.strings; name = tr; path = tr.lproj/Localizable.strings; sourceTree = "<group>"; };
		19E85E27273EA94B000CCFAE /* tr */ = {isa = PBXFileReference; lastKnownFileType = text.plist.strings; name = tr; path = tr.lproj/Localizable.strings; sourceTree = "<group>"; };
>>>>>>> 42f7b792
		2B19B9871DF3EF68006AB65F /* NewTimePumpEvent.swift */ = {isa = PBXFileReference; fileEncoding = 4; lastKnownFileType = sourcecode.swift; path = NewTimePumpEvent.swift; sourceTree = "<group>"; };
		2F962EBE1E678BAA0070EFBD /* PumpOpsSynchronousTests.swift */ = {isa = PBXFileReference; fileEncoding = 4; lastKnownFileType = sourcecode.swift; lineEnding = 0; path = PumpOpsSynchronousTests.swift; sourceTree = "<group>"; xcLanguageSpecificationIdentifier = xcode.lang.swift; };
		2F962EC01E6872170070EFBD /* TimestampedHistoryEventTests.swift */ = {isa = PBXFileReference; fileEncoding = 4; lastKnownFileType = sourcecode.swift; path = TimestampedHistoryEventTests.swift; sourceTree = "<group>"; };
		2F962EC21E6873A10070EFBD /* PumpMessageSender.swift */ = {isa = PBXFileReference; fileEncoding = 4; lastKnownFileType = sourcecode.swift; path = PumpMessageSender.swift; sourceTree = "<group>"; };
		2F962EC41E705C6D0070EFBD /* PumpOpsSynchronousBuildFromFramesTests.swift */ = {isa = PBXFileReference; fileEncoding = 4; lastKnownFileType = sourcecode.swift; lineEnding = 0; path = PumpOpsSynchronousBuildFromFramesTests.swift; sourceTree = "<group>"; xcLanguageSpecificationIdentifier = xcode.lang.swift; };
		2F962EC71E7074E60070EFBD /* BolusNormalPumpEventTests.swift */ = {isa = PBXFileReference; fileEncoding = 4; lastKnownFileType = sourcecode.swift; lineEnding = 0; path = BolusNormalPumpEventTests.swift; sourceTree = "<group>"; xcLanguageSpecificationIdentifier = xcode.lang.swift; };
		2F962EC91E70831F0070EFBD /* PumpModelTests.swift */ = {isa = PBXFileReference; fileEncoding = 4; lastKnownFileType = sourcecode.swift; lineEnding = 0; path = PumpModelTests.swift; sourceTree = "<group>"; xcLanguageSpecificationIdentifier = xcode.lang.swift; };
		2FDE1A061E57B12D00B56A27 /* ReadCurrentPageNumberMessageBody.swift */ = {isa = PBXFileReference; fileEncoding = 4; lastKnownFileType = sourcecode.swift; path = ReadCurrentPageNumberMessageBody.swift; sourceTree = "<group>"; };
		43047FC31FAEC70600508343 /* RadioFirmwareVersionTests.swift */ = {isa = PBXFileReference; lastKnownFileType = sourcecode.swift; path = RadioFirmwareVersionTests.swift; sourceTree = "<group>"; };
		43047FC51FAEC83000508343 /* RFPacketTests.swift */ = {isa = PBXFileReference; lastKnownFileType = sourcecode.swift; path = RFPacketTests.swift; sourceTree = "<group>"; };
		431185AE1CF25A590059ED98 /* IdentifiableClass.swift */ = {isa = PBXFileReference; fileEncoding = 4; lastKnownFileType = sourcecode.swift; path = IdentifiableClass.swift; sourceTree = "<group>"; };
		431CE76F1F98564100255374 /* RileyLinkBLEKit.framework */ = {isa = PBXFileReference; explicitFileType = wrapper.framework; includeInIndex = 0; path = RileyLinkBLEKit.framework; sourceTree = BUILT_PRODUCTS_DIR; };
		431CE7711F98564100255374 /* RileyLinkBLEKit.h */ = {isa = PBXFileReference; lastKnownFileType = sourcecode.c.h; path = RileyLinkBLEKit.h; sourceTree = "<group>"; };
		431CE7721F98564100255374 /* Info.plist */ = {isa = PBXFileReference; lastKnownFileType = text.plist.xml; path = Info.plist; sourceTree = "<group>"; };
		431CE7771F98564200255374 /* RileyLinkBLEKitTests.xctest */ = {isa = PBXFileReference; explicitFileType = wrapper.cfbundle; includeInIndex = 0; path = RileyLinkBLEKitTests.xctest; sourceTree = BUILT_PRODUCTS_DIR; };
		431CE7801F98564200255374 /* Info.plist */ = {isa = PBXFileReference; lastKnownFileType = text.plist.xml; path = Info.plist; sourceTree = "<group>"; };
		431CE78C1F985B5400255374 /* PeripheralManager.swift */ = {isa = PBXFileReference; lastKnownFileType = sourcecode.swift; path = PeripheralManager.swift; sourceTree = "<group>"; };
		431CE78E1F985B6E00255374 /* CBPeripheral.swift */ = {isa = PBXFileReference; lastKnownFileType = sourcecode.swift; path = CBPeripheral.swift; sourceTree = "<group>"; };
		431CE7901F985D8D00255374 /* RileyLinkDeviceManager.swift */ = {isa = PBXFileReference; lastKnownFileType = sourcecode.swift; path = RileyLinkDeviceManager.swift; sourceTree = "<group>"; };
		431CE7921F985DE700255374 /* PeripheralManager+RileyLink.swift */ = {isa = PBXFileReference; lastKnownFileType = sourcecode.swift; path = "PeripheralManager+RileyLink.swift"; sourceTree = "<group>"; };
		431CE7941F9B0DAE00255374 /* OSLog.swift */ = {isa = PBXFileReference; lastKnownFileType = sourcecode.swift; path = OSLog.swift; sourceTree = "<group>"; };
		431CE79B1F9B21BA00255374 /* RileyLinkDevice.swift */ = {isa = PBXFileReference; lastKnownFileType = sourcecode.swift; path = RileyLinkDevice.swift; sourceTree = "<group>"; };
		431CE79D1F9BE73900255374 /* BLEFirmwareVersion.swift */ = {isa = PBXFileReference; lastKnownFileType = sourcecode.swift; path = BLEFirmwareVersion.swift; sourceTree = "<group>"; };
		431CE7A01F9D195600255374 /* CBCentralManager.swift */ = {isa = PBXFileReference; lastKnownFileType = sourcecode.swift; path = CBCentralManager.swift; sourceTree = "<group>"; };
		431CE7A21F9D737F00255374 /* Command.swift */ = {isa = PBXFileReference; lastKnownFileType = sourcecode.swift; path = Command.swift; sourceTree = "<group>"; };
		431CE7A41F9D78F500255374 /* RFPacket.swift */ = {isa = PBXFileReference; lastKnownFileType = sourcecode.swift; path = RFPacket.swift; sourceTree = "<group>"; };
		431CE7A61F9D98F700255374 /* CommandSession.swift */ = {isa = PBXFileReference; lastKnownFileType = sourcecode.swift; path = CommandSession.swift; sourceTree = "<group>"; };
		4322B75520282DA60002837D /* ResponseBufferTests.swift */ = {isa = PBXFileReference; lastKnownFileType = sourcecode.swift; path = ResponseBufferTests.swift; sourceTree = "<group>"; };
		432847C21FA57C0F00CDE69C /* RadioFirmwareVersion.swift */ = {isa = PBXFileReference; lastKnownFileType = sourcecode.swift; path = RadioFirmwareVersion.swift; sourceTree = "<group>"; };
		43323EA61FA81A0F003FB0FA /* NumberFormatter.swift */ = {isa = PBXFileReference; lastKnownFileType = sourcecode.swift; path = NumberFormatter.swift; sourceTree = "<group>"; };
		43323EA91FA81C1B003FB0FA /* RileyLinkDevice.swift */ = {isa = PBXFileReference; lastKnownFileType = sourcecode.swift; path = RileyLinkDevice.swift; sourceTree = "<group>"; };
		433568751CF67FA800FD9D54 /* ReadRemainingInsulinMessageBody.swift */ = {isa = PBXFileReference; fileEncoding = 4; lastKnownFileType = sourcecode.swift; path = ReadRemainingInsulinMessageBody.swift; sourceTree = "<group>"; };
		433ABFFB2016FDF700E6C1FF /* RileyLinkDeviceError.swift */ = {isa = PBXFileReference; lastKnownFileType = sourcecode.swift; path = RileyLinkDeviceError.swift; sourceTree = "<group>"; };
		4345D1CD1DA16AF300BAAD22 /* TimeZone.swift */ = {isa = PBXFileReference; fileEncoding = 4; lastKnownFileType = sourcecode.swift; path = TimeZone.swift; sourceTree = "<group>"; };
		43462E8A1CCB06F500F958A8 /* AppDelegate.swift */ = {isa = PBXFileReference; fileEncoding = 4; lastKnownFileType = sourcecode.swift; path = AppDelegate.swift; sourceTree = "<group>"; };
		434AB0921CBA0DF600422F4A /* PumpOps.swift */ = {isa = PBXFileReference; fileEncoding = 4; lastKnownFileType = sourcecode.swift; path = PumpOps.swift; sourceTree = "<group>"; };
		434AB0931CBA0DF600422F4A /* PumpOpsSession.swift */ = {isa = PBXFileReference; fileEncoding = 4; lastKnownFileType = sourcecode.swift; name = PumpOpsSession.swift; path = ../../RileyLinkKit/PumpOpsSession.swift; sourceTree = "<group>"; };
		434AB0941CBA0DF600422F4A /* PumpState.swift */ = {isa = PBXFileReference; fileEncoding = 4; lastKnownFileType = sourcecode.swift; path = PumpState.swift; sourceTree = "<group>"; };
		4352A72520DEC9B700CAC200 /* MinimedKitUI.framework */ = {isa = PBXFileReference; explicitFileType = wrapper.framework; includeInIndex = 0; path = MinimedKitUI.framework; sourceTree = BUILT_PRODUCTS_DIR; };
		4352A72720DEC9B700CAC200 /* MinimedKitUI.h */ = {isa = PBXFileReference; lastKnownFileType = sourcecode.c.h; path = MinimedKitUI.h; sourceTree = "<group>"; };
		4352A72820DEC9B700CAC200 /* Info.plist */ = {isa = PBXFileReference; lastKnownFileType = text.plist.xml; path = Info.plist; sourceTree = "<group>"; };
		4352A73120DEC9D600CAC200 /* CommandResponseViewController.swift */ = {isa = PBXFileReference; lastKnownFileType = sourcecode.swift; path = CommandResponseViewController.swift; sourceTree = "<group>"; };
		4352A73820DECBAA00CAC200 /* RileyLinkMinimedDeviceTableViewController.swift */ = {isa = PBXFileReference; lastKnownFileType = sourcecode.swift; path = RileyLinkMinimedDeviceTableViewController.swift; sourceTree = "<group>"; };
		4352A73D20DED01700CAC200 /* HKUnit.swift */ = {isa = PBXFileReference; fileEncoding = 4; lastKnownFileType = sourcecode.swift; path = HKUnit.swift; sourceTree = "<group>"; };
		4352A74020DED23000CAC200 /* RileyLinkDeviceManager.swift */ = {isa = PBXFileReference; fileEncoding = 4; lastKnownFileType = sourcecode.swift; path = RileyLinkDeviceManager.swift; sourceTree = "<group>"; };
		435535D51FB6D98400CE5A23 /* UserDefaults.swift */ = {isa = PBXFileReference; lastKnownFileType = sourcecode.swift; path = UserDefaults.swift; sourceTree = "<group>"; };
		435535DB1FB8B37E00CE5A23 /* PumpMessage+PumpOpsSession.swift */ = {isa = PBXFileReference; lastKnownFileType = sourcecode.swift; path = "PumpMessage+PumpOpsSession.swift"; sourceTree = "<group>"; };
		435D26AF20DA08CE00891C17 /* RileyLinkPumpManager.swift */ = {isa = PBXFileReference; fileEncoding = 4; lastKnownFileType = sourcecode.swift; path = RileyLinkPumpManager.swift; sourceTree = "<group>"; };
		435D26B320DA0AAE00891C17 /* RileyLinkDevicesHeaderView.swift */ = {isa = PBXFileReference; fileEncoding = 4; lastKnownFileType = sourcecode.swift; path = RileyLinkDevicesHeaderView.swift; sourceTree = "<group>"; };
		435D26B520DA0BCC00891C17 /* RileyLinkDevicesTableViewDataSource.swift */ = {isa = PBXFileReference; lastKnownFileType = sourcecode.swift; path = RileyLinkDevicesTableViewDataSource.swift; sourceTree = "<group>"; };
		436CCEF11FB953E800A6822B /* CommandSession.swift */ = {isa = PBXFileReference; lastKnownFileType = sourcecode.swift; path = CommandSession.swift; sourceTree = "<group>"; };
		43709ABA20DF1C6400F941B3 /* RileyLinkSetupTableViewController.swift */ = {isa = PBXFileReference; fileEncoding = 4; lastKnownFileType = sourcecode.swift; path = RileyLinkSetupTableViewController.swift; sourceTree = "<group>"; };
		43709ABB20DF1C6400F941B3 /* RileyLinkManagerSetupViewController.swift */ = {isa = PBXFileReference; fileEncoding = 4; lastKnownFileType = sourcecode.swift; path = RileyLinkManagerSetupViewController.swift; sourceTree = "<group>"; };
		43709ABC20DF1C6400F941B3 /* RileyLinkSettingsViewController.swift */ = {isa = PBXFileReference; fileEncoding = 4; lastKnownFileType = sourcecode.swift; path = RileyLinkSettingsViewController.swift; sourceTree = "<group>"; };
		43709AC020DF1C8B00F941B3 /* PumpModel.swift */ = {isa = PBXFileReference; fileEncoding = 4; lastKnownFileType = sourcecode.swift; path = PumpModel.swift; sourceTree = "<group>"; };
		43709AC120DF1C8B00F941B3 /* RadioSelectionTableViewController.swift */ = {isa = PBXFileReference; fileEncoding = 4; lastKnownFileType = sourcecode.swift; path = RadioSelectionTableViewController.swift; sourceTree = "<group>"; };
		43709AC220DF1C8B00F941B3 /* MinimedPumpSettingsViewController.swift */ = {isa = PBXFileReference; fileEncoding = 4; lastKnownFileType = sourcecode.swift; path = MinimedPumpSettingsViewController.swift; sourceTree = "<group>"; };
		43709AC320DF1C8B00F941B3 /* MinimedPumpManager+UI.swift */ = {isa = PBXFileReference; fileEncoding = 4; lastKnownFileType = sourcecode.swift; path = "MinimedPumpManager+UI.swift"; sourceTree = "<group>"; };
		43709AC820DF1C9A00F941B3 /* MinimedKitUI.xcassets */ = {isa = PBXFileReference; lastKnownFileType = folder.assetcatalog; path = MinimedKitUI.xcassets; sourceTree = "<group>"; };
		43709ACD20DF1CF700F941B3 /* MinimedPumpClockSetupViewController.swift */ = {isa = PBXFileReference; fileEncoding = 4; lastKnownFileType = sourcecode.swift; path = MinimedPumpClockSetupViewController.swift; sourceTree = "<group>"; };
		43709ACE20DF1CF700F941B3 /* MinimedPumpIDSetupViewController.swift */ = {isa = PBXFileReference; fileEncoding = 4; lastKnownFileType = sourcecode.swift; path = MinimedPumpIDSetupViewController.swift; sourceTree = "<group>"; };
		43709ACF20DF1CF700F941B3 /* MinimedPumpManagerSetupViewController.swift */ = {isa = PBXFileReference; fileEncoding = 4; lastKnownFileType = sourcecode.swift; path = MinimedPumpManagerSetupViewController.swift; sourceTree = "<group>"; };
		43709AD020DF1CF700F941B3 /* MinimedPumpSentrySetupViewController.swift */ = {isa = PBXFileReference; fileEncoding = 4; lastKnownFileType = sourcecode.swift; path = MinimedPumpSentrySetupViewController.swift; sourceTree = "<group>"; };
		43709AD120DF1CF700F941B3 /* MinimedPumpSetupCompleteViewController.swift */ = {isa = PBXFileReference; fileEncoding = 4; lastKnownFileType = sourcecode.swift; path = MinimedPumpSetupCompleteViewController.swift; sourceTree = "<group>"; };
		43709ADF20DF1D5400F941B3 /* Base */ = {isa = PBXFileReference; lastKnownFileType = file.storyboard; name = Base; path = Base.lproj/MinimedPumpManager.storyboard; sourceTree = "<group>"; };
		43709AEB20E0056F00F941B3 /* RileyLinkKitUI.xcassets */ = {isa = PBXFileReference; lastKnownFileType = folder.assetcatalog; path = RileyLinkKitUI.xcassets; sourceTree = "<group>"; };
		43709AED20E008F300F941B3 /* SetupImageTableViewCell.swift */ = {isa = PBXFileReference; lastKnownFileType = sourcecode.swift; path = SetupImageTableViewCell.swift; sourceTree = "<group>"; };
		43709AEF20E0120F00F941B3 /* SetupImageTableViewCell.xib */ = {isa = PBXFileReference; lastKnownFileType = file.xib; path = SetupImageTableViewCell.xib; sourceTree = "<group>"; };
		43722FAE1CB9F7630038B7F2 /* RileyLinkKit.framework */ = {isa = PBXFileReference; explicitFileType = wrapper.framework; includeInIndex = 0; path = RileyLinkKit.framework; sourceTree = BUILT_PRODUCTS_DIR; };
		43722FB01CB9F7640038B7F2 /* RileyLinkKit.h */ = {isa = PBXFileReference; lastKnownFileType = sourcecode.c.h; path = RileyLinkKit.h; sourceTree = "<group>"; };
		43722FB21CB9F7640038B7F2 /* Info.plist */ = {isa = PBXFileReference; lastKnownFileType = text.plist.xml; path = Info.plist; sourceTree = "<group>"; };
		43722FC01CB9F7640038B7F2 /* Info.plist */ = {isa = PBXFileReference; lastKnownFileType = text.plist.xml; path = Info.plist; sourceTree = "<group>"; };
		437462381FA9287A00643383 /* RileyLinkDevice.swift */ = {isa = PBXFileReference; lastKnownFileType = sourcecode.swift; path = RileyLinkDevice.swift; sourceTree = "<group>"; };
		437DE508229C8A05003B1074 /* copy-frameworks.sh */ = {isa = PBXFileReference; fileEncoding = 4; lastKnownFileType = text.script.sh; path = "copy-frameworks.sh"; sourceTree = "<group>"; };
		4384C8C51FB92F8100D916E6 /* HistoryPage+PumpOpsSession.swift */ = {isa = PBXFileReference; lastKnownFileType = sourcecode.swift; path = "HistoryPage+PumpOpsSession.swift"; sourceTree = "<group>"; };
		4384C8C71FB937E500D916E6 /* PumpSettings.swift */ = {isa = PBXFileReference; lastKnownFileType = sourcecode.swift; path = PumpSettings.swift; sourceTree = "<group>"; };
		438D39211D19011700D40CA4 /* PlaceholderPumpEvent.swift */ = {isa = PBXFileReference; fileEncoding = 4; lastKnownFileType = sourcecode.swift; path = PlaceholderPumpEvent.swift; sourceTree = "<group>"; };
		439731261CF21C3C00F474E5 /* RileyLinkDeviceTableViewCell.swift */ = {isa = PBXFileReference; fileEncoding = 4; lastKnownFileType = sourcecode.swift; path = RileyLinkDeviceTableViewCell.swift; sourceTree = "<group>"; };
		43A068EB1CF6BA6900F9EFE4 /* ReadRemainingInsulinMessageBodyTests.swift */ = {isa = PBXFileReference; fileEncoding = 4; lastKnownFileType = sourcecode.swift; lineEnding = 0; path = ReadRemainingInsulinMessageBodyTests.swift; sourceTree = "<group>"; xcLanguageSpecificationIdentifier = xcode.lang.swift; };
		43B0ADBF1D0FC03200AAD278 /* NSDateComponentsTests.swift */ = {isa = PBXFileReference; fileEncoding = 4; lastKnownFileType = sourcecode.swift; path = NSDateComponentsTests.swift; sourceTree = "<group>"; };
		43B0ADC11D12454700AAD278 /* TimestampedHistoryEvent.swift */ = {isa = PBXFileReference; fileEncoding = 4; lastKnownFileType = sourcecode.swift; path = TimestampedHistoryEvent.swift; sourceTree = "<group>"; };
		43B0ADC31D12506A00AAD278 /* NSDateFormatter.swift */ = {isa = PBXFileReference; fileEncoding = 4; lastKnownFileType = sourcecode.swift; path = NSDateFormatter.swift; sourceTree = "<group>"; };
		43B0ADC81D1268B300AAD278 /* TimeFormat.swift */ = {isa = PBXFileReference; fileEncoding = 4; lastKnownFileType = sourcecode.swift; path = TimeFormat.swift; sourceTree = "<group>"; };
		43B0ADCA1D126B1100AAD278 /* SelectBasalProfilePumpEvent.swift */ = {isa = PBXFileReference; fileEncoding = 4; lastKnownFileType = sourcecode.swift; path = SelectBasalProfilePumpEvent.swift; sourceTree = "<group>"; };
		43BA719A202591A70058961E /* Response.swift */ = {isa = PBXFileReference; lastKnownFileType = sourcecode.swift; path = Response.swift; sourceTree = "<group>"; };
		43BA719C2026C9B00058961E /* ResponseBuffer.swift */ = {isa = PBXFileReference; lastKnownFileType = sourcecode.swift; path = ResponseBuffer.swift; sourceTree = "<group>"; };
		43BF58AF1FF594CB00499C46 /* SelectBasalProfileMessageBody.swift */ = {isa = PBXFileReference; lastKnownFileType = sourcecode.swift; path = SelectBasalProfileMessageBody.swift; sourceTree = "<group>"; };
		43BF58B11FF5A22200499C46 /* BasalProfile.swift */ = {isa = PBXFileReference; lastKnownFileType = sourcecode.swift; path = BasalProfile.swift; sourceTree = "<group>"; };
		43C246931D8918AE0031F8D1 /* Crypto.framework */ = {isa = PBXFileReference; explicitFileType = wrapper.framework; includeInIndex = 0; path = Crypto.framework; sourceTree = BUILT_PRODUCTS_DIR; };
		43C246951D8918AE0031F8D1 /* Crypto.h */ = {isa = PBXFileReference; lastKnownFileType = sourcecode.c.h; path = Crypto.h; sourceTree = "<group>"; };
		43C246961D8918AE0031F8D1 /* Info.plist */ = {isa = PBXFileReference; lastKnownFileType = text.plist.xml; path = Info.plist; sourceTree = "<group>"; };
		43C2469F1D8919E20031F8D1 /* Crypto.m */ = {isa = PBXFileReference; fileEncoding = 4; lastKnownFileType = sourcecode.c.objc; path = Crypto.m; sourceTree = "<group>"; };
		43CA93241CB8BB33000026B5 /* CoreBluetooth.framework */ = {isa = PBXFileReference; lastKnownFileType = wrapper.framework; name = CoreBluetooth.framework; path = System/Library/Frameworks/CoreBluetooth.framework; sourceTree = SDKROOT; };
		43CA93281CB8CF22000026B5 /* ChangeTempBasalCarelinkMessageBody.swift */ = {isa = PBXFileReference; fileEncoding = 4; lastKnownFileType = sourcecode.swift; path = ChangeTempBasalCarelinkMessageBody.swift; sourceTree = "<group>"; };
		43CA932A1CB8CF76000026B5 /* ChangeTimeCarelinkMessageBody.swift */ = {isa = PBXFileReference; fileEncoding = 4; lastKnownFileType = sourcecode.swift; path = ChangeTimeCarelinkMessageBody.swift; sourceTree = "<group>"; };
		43CA932C1CB8CFA1000026B5 /* ReadTempBasalCarelinkMessageBody.swift */ = {isa = PBXFileReference; fileEncoding = 4; lastKnownFileType = sourcecode.swift; path = ReadTempBasalCarelinkMessageBody.swift; sourceTree = "<group>"; };
		43CA932D1CB8CFA1000026B5 /* ReadTimeCarelinkMessageBody.swift */ = {isa = PBXFileReference; fileEncoding = 4; lastKnownFileType = sourcecode.swift; path = ReadTimeCarelinkMessageBody.swift; sourceTree = "<group>"; };
		43CA93301CB97191000026B5 /* ReadTempBasalCarelinkMessageBodyTests.swift */ = {isa = PBXFileReference; fileEncoding = 4; lastKnownFileType = sourcecode.swift; path = ReadTempBasalCarelinkMessageBodyTests.swift; sourceTree = "<group>"; };
		43CA93321CB9726A000026B5 /* ChangeTimeCarelinMessageBodyTests.swift */ = {isa = PBXFileReference; fileEncoding = 4; lastKnownFileType = sourcecode.swift; path = ChangeTimeCarelinMessageBodyTests.swift; sourceTree = "<group>"; };
		43CA93341CB9727F000026B5 /* ChangeTempBasalCarelinkMessageBodyTests.swift */ = {isa = PBXFileReference; fileEncoding = 4; lastKnownFileType = sourcecode.swift; path = ChangeTempBasalCarelinkMessageBodyTests.swift; sourceTree = "<group>"; };
		43CACE19224844E200F90AF5 /* MinimedPumpManagerRecents.swift */ = {isa = PBXFileReference; lastKnownFileType = sourcecode.swift; path = MinimedPumpManagerRecents.swift; sourceTree = "<group>"; };
		43CEC07320D0949B00F1BC19 /* ReadRemoteControlIDsMessageBody.swift */ = {isa = PBXFileReference; lastKnownFileType = sourcecode.swift; path = ReadRemoteControlIDsMessageBody.swift; sourceTree = "<group>"; };
		43CEC07520D099B400F1BC19 /* SetRemoteControlEnabledMessageBody.swift */ = {isa = PBXFileReference; lastKnownFileType = sourcecode.swift; path = SetRemoteControlEnabledMessageBody.swift; sourceTree = "<group>"; };
		43CEC07720D0CF7200F1BC19 /* ReadRemoteControlIDsMessageBodyTests.swift */ = {isa = PBXFileReference; lastKnownFileType = sourcecode.swift; path = ReadRemoteControlIDsMessageBodyTests.swift; sourceTree = "<group>"; };
		43D5E7871FAEDAC4004ACDB7 /* PeripheralManagerError.swift */ = {isa = PBXFileReference; lastKnownFileType = sourcecode.swift; path = PeripheralManagerError.swift; sourceTree = "<group>"; };
		43D5E78E1FAF7BFB004ACDB7 /* RileyLinkKitUI.framework */ = {isa = PBXFileReference; explicitFileType = wrapper.framework; includeInIndex = 0; path = RileyLinkKitUI.framework; sourceTree = BUILT_PRODUCTS_DIR; };
		43D5E7901FAF7BFB004ACDB7 /* RileyLinkKitUI.h */ = {isa = PBXFileReference; lastKnownFileType = sourcecode.c.h; path = RileyLinkKitUI.h; sourceTree = "<group>"; };
		43D5E7911FAF7BFB004ACDB7 /* Info.plist */ = {isa = PBXFileReference; lastKnownFileType = text.plist.xml; path = Info.plist; sourceTree = "<group>"; };
		43D8708A20DE1BC9006B549E /* PumpColor.swift */ = {isa = PBXFileReference; fileEncoding = 4; lastKnownFileType = sourcecode.swift; path = PumpColor.swift; sourceTree = "<group>"; };
		43D8708C20DE1C05006B549E /* DoseStore.swift */ = {isa = PBXFileReference; fileEncoding = 4; lastKnownFileType = sourcecode.swift; path = DoseStore.swift; sourceTree = "<group>"; };
		43D8708E20DE1C23006B549E /* EnliteSensorDisplayable.swift */ = {isa = PBXFileReference; fileEncoding = 4; lastKnownFileType = sourcecode.swift; path = EnliteSensorDisplayable.swift; sourceTree = "<group>"; };
		43D8709020DE1C3B006B549E /* MySentryPumpStatusMessageBody+CGMManager.swift */ = {isa = PBXFileReference; fileEncoding = 4; lastKnownFileType = sourcecode.swift; path = "MySentryPumpStatusMessageBody+CGMManager.swift"; sourceTree = "<group>"; };
		43D8709220DE1C80006B549E /* PumpOpsSession+LoopKit.swift */ = {isa = PBXFileReference; fileEncoding = 4; lastKnownFileType = sourcecode.swift; path = "PumpOpsSession+LoopKit.swift"; sourceTree = "<group>"; };
		43D8709420DE1C91006B549E /* RileyLinkDevice.swift */ = {isa = PBXFileReference; fileEncoding = 4; lastKnownFileType = sourcecode.swift; path = RileyLinkDevice.swift; sourceTree = "<group>"; };
		43D8709620DE1CA1006B549E /* SensorValueGlucoseEvent+CGMManager.swift */ = {isa = PBXFileReference; fileEncoding = 4; lastKnownFileType = sourcecode.swift; path = "SensorValueGlucoseEvent+CGMManager.swift"; sourceTree = "<group>"; };
		43D8709820DE1CB6006B549E /* MinimedPumpManager.swift */ = {isa = PBXFileReference; fileEncoding = 4; lastKnownFileType = sourcecode.swift; path = MinimedPumpManager.swift; sourceTree = "<group>"; };
		43D8709920DE1CB6006B549E /* MinimedPumpManagerError.swift */ = {isa = PBXFileReference; fileEncoding = 4; lastKnownFileType = sourcecode.swift; path = MinimedPumpManagerError.swift; sourceTree = "<group>"; };
		43D8709A20DE1CB6006B549E /* MinimedPumpManagerState.swift */ = {isa = PBXFileReference; fileEncoding = 4; lastKnownFileType = sourcecode.swift; path = MinimedPumpManagerState.swift; sourceTree = "<group>"; };
		43D870A120DE1DCF006B549E /* InsulinDataSource.swift */ = {isa = PBXFileReference; fileEncoding = 4; lastKnownFileType = sourcecode.swift; path = InsulinDataSource.swift; sourceTree = "<group>"; };
		43DAD00120A6A470000F8529 /* ReadOtherDevicesStatusMessageBody.swift */ = {isa = PBXFileReference; lastKnownFileType = sourcecode.swift; path = ReadOtherDevicesStatusMessageBody.swift; sourceTree = "<group>"; };
		43DAD00320A6A677000F8529 /* ReadOtherDevicesIDsMessageBody.swift */ = {isa = PBXFileReference; lastKnownFileType = sourcecode.swift; path = ReadOtherDevicesIDsMessageBody.swift; sourceTree = "<group>"; };
		43DAD00520A6B10A000F8529 /* ReadOtherDevicesIDsMessageBodyTests.swift */ = {isa = PBXFileReference; lastKnownFileType = sourcecode.swift; path = ReadOtherDevicesIDsMessageBodyTests.swift; sourceTree = "<group>"; };
		43DFB60A20D229CC008A7BAE /* ChangeRemoteControlIDMessageBody.swift */ = {isa = PBXFileReference; lastKnownFileType = sourcecode.swift; path = ChangeRemoteControlIDMessageBody.swift; sourceTree = "<group>"; };
		43DFB60C20D22CCB008A7BAE /* ChangeRemoteControlIDMessageBodyTests.swift */ = {isa = PBXFileReference; lastKnownFileType = sourcecode.swift; path = ChangeRemoteControlIDMessageBodyTests.swift; sourceTree = "<group>"; };
		43DFB60E20D3744A008A7BAE /* ChangeMaxBolusMessageBody.swift */ = {isa = PBXFileReference; lastKnownFileType = sourcecode.swift; path = ChangeMaxBolusMessageBody.swift; sourceTree = "<group>"; };
		43DFB61020D37748008A7BAE /* ChangeMaxBolusMessageBodyTests.swift */ = {isa = PBXFileReference; lastKnownFileType = sourcecode.swift; path = ChangeMaxBolusMessageBodyTests.swift; sourceTree = "<group>"; };
		43DFB61220D37800008A7BAE /* ChangeMaxBasalRateMessageBodyTests.swift */ = {isa = PBXFileReference; lastKnownFileType = sourcecode.swift; path = ChangeMaxBasalRateMessageBodyTests.swift; sourceTree = "<group>"; };
		43DFB61420D3791A008A7BAE /* ChangeMaxBasalRateMessageBody.swift */ = {isa = PBXFileReference; lastKnownFileType = sourcecode.swift; path = ChangeMaxBasalRateMessageBody.swift; sourceTree = "<group>"; };
		43EBE4501EAD238C0073A0B5 /* TimeInterval.swift */ = {isa = PBXFileReference; fileEncoding = 4; lastKnownFileType = sourcecode.swift; path = TimeInterval.swift; sourceTree = "<group>"; };
		43F348051D596270009933DC /* HKUnit.swift */ = {isa = PBXFileReference; fileEncoding = 4; lastKnownFileType = sourcecode.swift; path = HKUnit.swift; sourceTree = "<group>"; };
		43F89CA022BDFB8D006BB54E /* UIActivityIndicatorView.swift */ = {isa = PBXFileReference; lastKnownFileType = sourcecode.swift; path = UIActivityIndicatorView.swift; sourceTree = "<group>"; };
		43FB610A20DDF55E002B996B /* LoopKitUI.framework */ = {isa = PBXFileReference; explicitFileType = wrapper.framework; path = LoopKitUI.framework; sourceTree = BUILT_PRODUCTS_DIR; };
		43FB610B20DDF55F002B996B /* LoopKit.framework */ = {isa = PBXFileReference; explicitFileType = wrapper.framework; path = LoopKit.framework; sourceTree = BUILT_PRODUCTS_DIR; };
		43FF221B1CB9B9DE00024F30 /* NSDateComponents.swift */ = {isa = PBXFileReference; fileEncoding = 4; lastKnownFileType = sourcecode.swift; path = NSDateComponents.swift; sourceTree = "<group>"; };
		492526701E4521FB00ACBA5F /* NoteNightscoutTreatment.swift */ = {isa = PBXFileReference; fileEncoding = 4; lastKnownFileType = sourcecode.swift; path = NoteNightscoutTreatment.swift; sourceTree = "<group>"; };
		541688DA1DB820BF005B1891 /* ReadCurrentGlucosePageMessageBodyTests.swift */ = {isa = PBXFileReference; fileEncoding = 4; lastKnownFileType = sourcecode.swift; path = ReadCurrentGlucosePageMessageBodyTests.swift; sourceTree = "<group>"; };
		541688DC1DB82213005B1891 /* ReadCurrentGlucosePageMessageBody.swift */ = {isa = PBXFileReference; fileEncoding = 4; lastKnownFileType = sourcecode.swift; path = ReadCurrentGlucosePageMessageBody.swift; sourceTree = "<group>"; };
		541688DE1DB82E72005B1891 /* TimestampedGlucoseEvent.swift */ = {isa = PBXFileReference; fileEncoding = 4; lastKnownFileType = sourcecode.swift; path = TimestampedGlucoseEvent.swift; sourceTree = "<group>"; };
		545AEFB11DF5D7DB00DF9433 /* SensorDataLowGlucoseEventTests.swift */ = {isa = PBXFileReference; fileEncoding = 4; lastKnownFileType = sourcecode.swift; path = SensorDataLowGlucoseEventTests.swift; sourceTree = "<group>"; };
		545AEFB31DF5D99700DF9433 /* SensorDataLowGlucoseEvent.swift */ = {isa = PBXFileReference; fileEncoding = 4; lastKnownFileType = sourcecode.swift; path = SensorDataLowGlucoseEvent.swift; sourceTree = "<group>"; };
		546145C01DCEB47600DC6DEB /* NightscoutEntry.swift */ = {isa = PBXFileReference; fileEncoding = 4; lastKnownFileType = sourcecode.swift; path = NightscoutEntry.swift; sourceTree = "<group>"; };
		546A85CD1DF7B99D00733213 /* SensorPacketGlucoseEventTests.swift */ = {isa = PBXFileReference; fileEncoding = 4; lastKnownFileType = sourcecode.swift; path = SensorPacketGlucoseEventTests.swift; sourceTree = "<group>"; };
		546A85CF1DF7BB8B00733213 /* SensorPacketGlucoseEvent.swift */ = {isa = PBXFileReference; fileEncoding = 4; lastKnownFileType = sourcecode.swift; path = SensorPacketGlucoseEvent.swift; sourceTree = "<group>"; };
		546A85D11DF7BD5F00733213 /* SensorErrorGlucoseEventTests.swift */ = {isa = PBXFileReference; fileEncoding = 4; lastKnownFileType = sourcecode.swift; path = SensorErrorGlucoseEventTests.swift; sourceTree = "<group>"; };
		546A85D31DF7BE1400733213 /* SensorErrorGlucoseEvent.swift */ = {isa = PBXFileReference; fileEncoding = 4; lastKnownFileType = sourcecode.swift; path = SensorErrorGlucoseEvent.swift; sourceTree = "<group>"; };
		546A85D51DF7C7AA00733213 /* SensorDataHighGlucoseEventTests.swift */ = {isa = PBXFileReference; fileEncoding = 4; lastKnownFileType = sourcecode.swift; path = SensorDataHighGlucoseEventTests.swift; sourceTree = "<group>"; };
		546A85D71DF7C83A00733213 /* SensorDataHighGlucoseEvent.swift */ = {isa = PBXFileReference; fileEncoding = 4; lastKnownFileType = sourcecode.swift; path = SensorDataHighGlucoseEvent.swift; sourceTree = "<group>"; };
		54A840D01DB85D0600B1F202 /* UnknownGlucoseEvent.swift */ = {isa = PBXFileReference; fileEncoding = 4; lastKnownFileType = sourcecode.swift; path = UnknownGlucoseEvent.swift; sourceTree = "<group>"; };
		54B3F9011DFB984800B0ABFA /* DataEndGlucoseEvent.swift */ = {isa = PBXFileReference; fileEncoding = 4; lastKnownFileType = sourcecode.swift; path = DataEndGlucoseEvent.swift; sourceTree = "<group>"; };
		54BC44721DB46A5200340EED /* GlucosePageTests.swift */ = {isa = PBXFileReference; fileEncoding = 4; lastKnownFileType = sourcecode.swift; path = GlucosePageTests.swift; sourceTree = "<group>"; };
		54BC44741DB46B0A00340EED /* GlucosePage.swift */ = {isa = PBXFileReference; fileEncoding = 4; lastKnownFileType = sourcecode.swift; path = GlucosePage.swift; sourceTree = "<group>"; };
		54BC44771DB46C7D00340EED /* GlucoseEvent.swift */ = {isa = PBXFileReference; fileEncoding = 4; lastKnownFileType = sourcecode.swift; path = GlucoseEvent.swift; sourceTree = "<group>"; };
		54BC447B1DB4742F00340EED /* GlucoseEventType.swift */ = {isa = PBXFileReference; fileEncoding = 4; lastKnownFileType = sourcecode.swift; path = GlucoseEventType.swift; sourceTree = "<group>"; };
		54BC447D1DB4753A00340EED /* GlucoseSensorDataGlucoseEvent.swift */ = {isa = PBXFileReference; fileEncoding = 4; lastKnownFileType = sourcecode.swift; path = GlucoseSensorDataGlucoseEvent.swift; sourceTree = "<group>"; };
		54BC447F1DB4762200340EED /* TenSomethingGlucoseEvent.swift */ = {isa = PBXFileReference; fileEncoding = 4; lastKnownFileType = sourcecode.swift; path = TenSomethingGlucoseEvent.swift; sourceTree = "<group>"; };
		54BC44811DB476BB00340EED /* CalBGForGHGlucoseEvent.swift */ = {isa = PBXFileReference; fileEncoding = 4; lastKnownFileType = sourcecode.swift; path = CalBGForGHGlucoseEvent.swift; sourceTree = "<group>"; };
		54BC44831DB476F600340EED /* SensorCalFactorGlucoseEvent.swift */ = {isa = PBXFileReference; fileEncoding = 4; lastKnownFileType = sourcecode.swift; path = SensorCalFactorGlucoseEvent.swift; sourceTree = "<group>"; };
		54BC44891DB47BA500340EED /* SensorWeakSignalGlucoseEvent.swift */ = {isa = PBXFileReference; fileEncoding = 4; lastKnownFileType = sourcecode.swift; path = SensorWeakSignalGlucoseEvent.swift; sourceTree = "<group>"; };
		54BC448B1DB47BEA00340EED /* SensorCalGlucoseEvent.swift */ = {isa = PBXFileReference; fileEncoding = 4; lastKnownFileType = sourcecode.swift; path = SensorCalGlucoseEvent.swift; sourceTree = "<group>"; };
		54BC448F1DB47C7400340EED /* SensorTimestampGlucoseEvent.swift */ = {isa = PBXFileReference; fileEncoding = 4; lastKnownFileType = sourcecode.swift; path = SensorTimestampGlucoseEvent.swift; sourceTree = "<group>"; };
		54BC44911DB47CBA00340EED /* BatteryChangeGlucoseEvent.swift */ = {isa = PBXFileReference; fileEncoding = 4; lastKnownFileType = sourcecode.swift; path = BatteryChangeGlucoseEvent.swift; sourceTree = "<group>"; };
		54BC44931DB47CFB00340EED /* SensorStatusGlucoseEvent.swift */ = {isa = PBXFileReference; fileEncoding = 4; lastKnownFileType = sourcecode.swift; path = SensorStatusGlucoseEvent.swift; sourceTree = "<group>"; };
		54BC44951DB47D2A00340EED /* DateTimeChangeGlucoseEvent.swift */ = {isa = PBXFileReference; fileEncoding = 4; lastKnownFileType = sourcecode.swift; path = DateTimeChangeGlucoseEvent.swift; sourceTree = "<group>"; };
		54BC44971DB47D5300340EED /* SensorSyncGlucoseEvent.swift */ = {isa = PBXFileReference; fileEncoding = 4; lastKnownFileType = sourcecode.swift; path = SensorSyncGlucoseEvent.swift; sourceTree = "<group>"; };
		54BC44991DB47DFE00340EED /* NineteenSomethingGlucoseEvent.swift */ = {isa = PBXFileReference; fileEncoding = 4; lastKnownFileType = sourcecode.swift; path = NineteenSomethingGlucoseEvent.swift; sourceTree = "<group>"; };
		54BC449B1DB483F700340EED /* RelativeTimestampedGlucoseEvent.swift */ = {isa = PBXFileReference; fileEncoding = 4; lastKnownFileType = sourcecode.swift; path = RelativeTimestampedGlucoseEvent.swift; sourceTree = "<group>"; };
		54BC44A01DB6F74300340EED /* BatteryChangeGlucoseEventTests.swift */ = {isa = PBXFileReference; fileEncoding = 4; lastKnownFileType = sourcecode.swift; path = BatteryChangeGlucoseEventTests.swift; sourceTree = "<group>"; };
		54BC44A21DB7021B00340EED /* SensorStatusGlucoseEventTests.swift */ = {isa = PBXFileReference; fileEncoding = 4; lastKnownFileType = sourcecode.swift; path = SensorStatusGlucoseEventTests.swift; sourceTree = "<group>"; };
		54BC44A41DB702C800340EED /* DateTimeChangeGlucoseEventTests.swift */ = {isa = PBXFileReference; fileEncoding = 4; lastKnownFileType = sourcecode.swift; path = DateTimeChangeGlucoseEventTests.swift; sourceTree = "<group>"; };
		54BC44A61DB703E900340EED /* SensorSyncGlucoseEventTests.swift */ = {isa = PBXFileReference; fileEncoding = 4; lastKnownFileType = sourcecode.swift; path = SensorSyncGlucoseEventTests.swift; sourceTree = "<group>"; };
		54BC44A81DB704A600340EED /* CalBGForGHGlucoseEventTests.swift */ = {isa = PBXFileReference; fileEncoding = 4; lastKnownFileType = sourcecode.swift; path = CalBGForGHGlucoseEventTests.swift; sourceTree = "<group>"; };
		54BC44AA1DB7093700340EED /* SensorTimestampGlucoseEventTests.swift */ = {isa = PBXFileReference; fileEncoding = 4; lastKnownFileType = sourcecode.swift; path = SensorTimestampGlucoseEventTests.swift; sourceTree = "<group>"; };
		54BC44AC1DB70A5E00340EED /* SensorCalFactorGlucoseEventTests.swift */ = {isa = PBXFileReference; fileEncoding = 4; lastKnownFileType = sourcecode.swift; path = SensorCalFactorGlucoseEventTests.swift; sourceTree = "<group>"; };
		54BC44AE1DB70C3E00340EED /* TenSomethingGlucoseEventTests.swift */ = {isa = PBXFileReference; fileEncoding = 4; lastKnownFileType = sourcecode.swift; path = TenSomethingGlucoseEventTests.swift; sourceTree = "<group>"; };
		54BC44B01DB70F4A00340EED /* GlucoseSensorDataGlucoseEventTests.swift */ = {isa = PBXFileReference; fileEncoding = 4; lastKnownFileType = sourcecode.swift; path = GlucoseSensorDataGlucoseEventTests.swift; sourceTree = "<group>"; };
		54BC44B21DB711BE00340EED /* SensorCalGlucoseEventTests.swift */ = {isa = PBXFileReference; fileEncoding = 4; lastKnownFileType = sourcecode.swift; path = SensorCalGlucoseEventTests.swift; sourceTree = "<group>"; };
		54BC44B41DB7184D00340EED /* NSStringExtensions.swift */ = {isa = PBXFileReference; fileEncoding = 4; lastKnownFileType = sourcecode.swift; path = NSStringExtensions.swift; sourceTree = "<group>"; };
		54BC44B61DB81B5100340EED /* GetGlucosePageMessageBodyTests.swift */ = {isa = PBXFileReference; fileEncoding = 4; lastKnownFileType = sourcecode.swift; path = GetGlucosePageMessageBodyTests.swift; sourceTree = "<group>"; };
		54BC44B81DB81D6100340EED /* GetGlucosePageMessageBody.swift */ = {isa = PBXFileReference; fileEncoding = 4; lastKnownFileType = sourcecode.swift; path = GetGlucosePageMessageBody.swift; sourceTree = "<group>"; };
		54DA4E841DFDC0A70007F489 /* SensorValueGlucoseEvent.swift */ = {isa = PBXFileReference; fileEncoding = 4; lastKnownFileType = sourcecode.swift; path = SensorValueGlucoseEvent.swift; sourceTree = "<group>"; };
		7D199DA3212A159900241026 /* pl */ = {isa = PBXFileReference; lastKnownFileType = text.plist.strings; name = pl; path = pl.lproj/MinimedPumpManager.strings; sourceTree = "<group>"; };
		7D199DA4212A159900241026 /* pl */ = {isa = PBXFileReference; lastKnownFileType = text.plist.strings; name = pl; path = pl.lproj/Localizable.strings; sourceTree = "<group>"; };
		7D199DA8212A159900241026 /* pl */ = {isa = PBXFileReference; lastKnownFileType = text.plist.strings; name = pl; path = pl.lproj/Localizable.strings; sourceTree = "<group>"; };
		7D199DAF212A159A00241026 /* pl */ = {isa = PBXFileReference; lastKnownFileType = text.plist.strings; name = pl; path = pl.lproj/Localizable.strings; sourceTree = "<group>"; };
		7D199DB2212A159A00241026 /* pl */ = {isa = PBXFileReference; lastKnownFileType = text.plist.strings; name = pl; path = pl.lproj/Localizable.strings; sourceTree = "<group>"; };
		7D199DB4212A159A00241026 /* pl */ = {isa = PBXFileReference; lastKnownFileType = text.plist.strings; name = pl; path = pl.lproj/Localizable.strings; sourceTree = "<group>"; };
		7D2366EF212527DA0028B67D /* LocalizedString.swift */ = {isa = PBXFileReference; lastKnownFileType = sourcecode.swift; path = LocalizedString.swift; sourceTree = "<group>"; };
		7D2366F8212528560028B67D /* Base */ = {isa = PBXFileReference; lastKnownFileType = text.plist.strings; name = Base; path = Base.lproj/Localizable.strings; sourceTree = "<group>"; };
		7D2366F9212528990028B67D /* Base */ = {isa = PBXFileReference; lastKnownFileType = text.plist.strings; name = Base; path = Base.lproj/Localizable.strings; sourceTree = "<group>"; };
		7D2366FA212529510028B67D /* fr */ = {isa = PBXFileReference; lastKnownFileType = text.plist.strings; name = fr; path = fr.lproj/MinimedPumpManager.strings; sourceTree = "<group>"; };
		7D2366FB212529510028B67D /* fr */ = {isa = PBXFileReference; lastKnownFileType = text.plist.strings; name = fr; path = fr.lproj/Localizable.strings; sourceTree = "<group>"; };
		7D2366FF212529520028B67D /* fr */ = {isa = PBXFileReference; lastKnownFileType = text.plist.strings; name = fr; path = fr.lproj/Localizable.strings; sourceTree = "<group>"; };
		7D2367062125297B0028B67D /* de */ = {isa = PBXFileReference; lastKnownFileType = text.plist.strings; name = de; path = de.lproj/MinimedPumpManager.strings; sourceTree = "<group>"; };
		7D2367072125297B0028B67D /* de */ = {isa = PBXFileReference; lastKnownFileType = text.plist.strings; name = de; path = de.lproj/Localizable.strings; sourceTree = "<group>"; };
		7D23670B2125297B0028B67D /* de */ = {isa = PBXFileReference; lastKnownFileType = text.plist.strings; name = de; path = de.lproj/Localizable.strings; sourceTree = "<group>"; };
		7D236712212529810028B67D /* zh-Hans */ = {isa = PBXFileReference; lastKnownFileType = text.plist.strings; name = "zh-Hans"; path = "zh-Hans.lproj/MinimedPumpManager.strings"; sourceTree = "<group>"; };
		7D236713212529810028B67D /* zh-Hans */ = {isa = PBXFileReference; lastKnownFileType = text.plist.strings; name = "zh-Hans"; path = "zh-Hans.lproj/Localizable.strings"; sourceTree = "<group>"; };
		7D236717212529820028B67D /* zh-Hans */ = {isa = PBXFileReference; lastKnownFileType = text.plist.strings; name = "zh-Hans"; path = "zh-Hans.lproj/Localizable.strings"; sourceTree = "<group>"; };
		7D23671E212529890028B67D /* it */ = {isa = PBXFileReference; lastKnownFileType = text.plist.strings; name = it; path = it.lproj/MinimedPumpManager.strings; sourceTree = "<group>"; };
		7D23671F212529890028B67D /* it */ = {isa = PBXFileReference; lastKnownFileType = text.plist.strings; name = it; path = it.lproj/Localizable.strings; sourceTree = "<group>"; };
		7D236723212529890028B67D /* it */ = {isa = PBXFileReference; lastKnownFileType = text.plist.strings; name = it; path = it.lproj/Localizable.strings; sourceTree = "<group>"; };
		7D23672A212529940028B67D /* nl */ = {isa = PBXFileReference; lastKnownFileType = text.plist.strings; name = nl; path = nl.lproj/MinimedPumpManager.strings; sourceTree = "<group>"; };
		7D23672B212529950028B67D /* nl */ = {isa = PBXFileReference; lastKnownFileType = text.plist.strings; name = nl; path = nl.lproj/Localizable.strings; sourceTree = "<group>"; };
		7D23672F212529950028B67D /* nl */ = {isa = PBXFileReference; lastKnownFileType = text.plist.strings; name = nl; path = nl.lproj/Localizable.strings; sourceTree = "<group>"; };
		7D2367362125299F0028B67D /* nb */ = {isa = PBXFileReference; lastKnownFileType = text.plist.strings; name = nb; path = nb.lproj/MinimedPumpManager.strings; sourceTree = "<group>"; };
		7D2367372125299F0028B67D /* nb */ = {isa = PBXFileReference; lastKnownFileType = text.plist.strings; name = nb; path = nb.lproj/Localizable.strings; sourceTree = "<group>"; };
		7D23673B212529A00028B67D /* nb */ = {isa = PBXFileReference; lastKnownFileType = text.plist.strings; name = nb; path = nb.lproj/Localizable.strings; sourceTree = "<group>"; };
		7D23675721252A5E0028B67D /* es */ = {isa = PBXFileReference; lastKnownFileType = text.plist.strings; name = es; path = es.lproj/MinimedPumpManager.strings; sourceTree = "<group>"; };
		7D23675F21252A720028B67D /* ru */ = {isa = PBXFileReference; lastKnownFileType = text.plist.strings; name = ru; path = ru.lproj/MinimedPumpManager.strings; sourceTree = "<group>"; };
		7D23679321252EBC0028B67D /* es */ = {isa = PBXFileReference; lastKnownFileType = text.plist.strings; name = es; path = es.lproj/Localizable.strings; sourceTree = "<group>"; };
		7D23679621252EBC0028B67D /* es */ = {isa = PBXFileReference; lastKnownFileType = text.plist.strings; name = es; path = es.lproj/Localizable.strings; sourceTree = "<group>"; };
		7D23679821252F050028B67D /* Base */ = {isa = PBXFileReference; lastKnownFileType = text.plist.strings; name = Base; path = Base.lproj/Localizable.strings; sourceTree = "<group>"; };
		7D23679921252F0D0028B67D /* Base */ = {isa = PBXFileReference; lastKnownFileType = text.plist.strings; name = Base; path = Base.lproj/Localizable.strings; sourceTree = "<group>"; };
		7D23679A21252FF30028B67D /* de */ = {isa = PBXFileReference; lastKnownFileType = text.plist.strings; name = de; path = de.lproj/Localizable.strings; sourceTree = "<group>"; };
		7D23679B21252FF30028B67D /* de */ = {isa = PBXFileReference; lastKnownFileType = text.plist.strings; name = de; path = de.lproj/Localizable.strings; sourceTree = "<group>"; };
		7D23679C2125300A0028B67D /* fr */ = {isa = PBXFileReference; lastKnownFileType = text.plist.strings; name = fr; path = fr.lproj/Localizable.strings; sourceTree = "<group>"; };
		7D23679D2125300A0028B67D /* fr */ = {isa = PBXFileReference; lastKnownFileType = text.plist.strings; name = fr; path = fr.lproj/Localizable.strings; sourceTree = "<group>"; };
		7D23679E212530160028B67D /* it */ = {isa = PBXFileReference; lastKnownFileType = text.plist.strings; name = it; path = it.lproj/Localizable.strings; sourceTree = "<group>"; };
		7D23679F212530160028B67D /* it */ = {isa = PBXFileReference; lastKnownFileType = text.plist.strings; name = it; path = it.lproj/Localizable.strings; sourceTree = "<group>"; };
		7D2367A0212530230028B67D /* nb */ = {isa = PBXFileReference; lastKnownFileType = text.plist.strings; name = nb; path = nb.lproj/Localizable.strings; sourceTree = "<group>"; };
		7D2367A1212530230028B67D /* nb */ = {isa = PBXFileReference; lastKnownFileType = text.plist.strings; name = nb; path = nb.lproj/Localizable.strings; sourceTree = "<group>"; };
		7D2367A2212530300028B67D /* ru */ = {isa = PBXFileReference; lastKnownFileType = text.plist.strings; name = ru; path = ru.lproj/Localizable.strings; sourceTree = "<group>"; };
		7D2367A3212530300028B67D /* ru */ = {isa = PBXFileReference; lastKnownFileType = text.plist.strings; name = ru; path = ru.lproj/Localizable.strings; sourceTree = "<group>"; };
		7D2367A42125303D0028B67D /* zh-Hans */ = {isa = PBXFileReference; lastKnownFileType = text.plist.strings; name = "zh-Hans"; path = "zh-Hans.lproj/Localizable.strings"; sourceTree = "<group>"; };
		7D2367A52125303D0028B67D /* zh-Hans */ = {isa = PBXFileReference; lastKnownFileType = text.plist.strings; name = "zh-Hans"; path = "zh-Hans.lproj/Localizable.strings"; sourceTree = "<group>"; };
		7D2367A62125304D0028B67D /* nl */ = {isa = PBXFileReference; lastKnownFileType = text.plist.strings; name = nl; path = nl.lproj/Localizable.strings; sourceTree = "<group>"; };
		7D2367A72125304D0028B67D /* nl */ = {isa = PBXFileReference; lastKnownFileType = text.plist.strings; name = nl; path = nl.lproj/Localizable.strings; sourceTree = "<group>"; };
		7D68AACE1FE31DEB00522C49 /* ru */ = {isa = PBXFileReference; lastKnownFileType = text.plist.strings; name = ru; path = ru.lproj/Localizable.strings; sourceTree = "<group>"; };
		7D68AAD31FE31DEC00522C49 /* ru */ = {isa = PBXFileReference; lastKnownFileType = text.plist.strings; name = ru; path = ru.lproj/Localizable.strings; sourceTree = "<group>"; };
		7D70768C1FE09310004AC8EA /* es */ = {isa = PBXFileReference; lastKnownFileType = text.plist.strings; name = es; path = es.lproj/Localizable.strings; sourceTree = "<group>"; };
		7D7076961FE09311004AC8EA /* es */ = {isa = PBXFileReference; lastKnownFileType = text.plist.strings; name = es; path = es.lproj/Localizable.strings; sourceTree = "<group>"; };
		7D9BEFEA23369382005DCFD6 /* en */ = {isa = PBXFileReference; lastKnownFileType = text.plist.strings; name = en; path = en.lproj/Localizable.strings; sourceTree = "<group>"; };
		7D9BEFEC23369580005DCFD6 /* en */ = {isa = PBXFileReference; lastKnownFileType = text.plist.strings; name = en; path = en.lproj/MinimedPumpManager.strings; sourceTree = "<group>"; };
		7D9BEFF023369861005DCFD6 /* en */ = {isa = PBXFileReference; lastKnownFileType = text.plist.strings; name = en; path = en.lproj/Localizable.strings; sourceTree = "<group>"; };
		7D9BEFF6233698BF005DCFD6 /* zh-Hans */ = {isa = PBXFileReference; lastKnownFileType = text.plist.strings; name = "zh-Hans"; path = "zh-Hans.lproj/Localizable.strings"; sourceTree = "<group>"; };
		7D9BEFF7233698C0005DCFD6 /* nl */ = {isa = PBXFileReference; lastKnownFileType = text.plist.strings; name = nl; path = nl.lproj/Localizable.strings; sourceTree = "<group>"; };
		7D9BEFF8233698C1005DCFD6 /* fr */ = {isa = PBXFileReference; lastKnownFileType = text.plist.strings; name = fr; path = fr.lproj/Localizable.strings; sourceTree = "<group>"; };
		7D9BEFF9233698C2005DCFD6 /* de */ = {isa = PBXFileReference; lastKnownFileType = text.plist.strings; name = de; path = de.lproj/Localizable.strings; sourceTree = "<group>"; };
		7D9BEFFA233698C3005DCFD6 /* it */ = {isa = PBXFileReference; lastKnownFileType = text.plist.strings; name = it; path = it.lproj/Localizable.strings; sourceTree = "<group>"; };
		7D9BEFFB233698C4005DCFD6 /* nb */ = {isa = PBXFileReference; lastKnownFileType = text.plist.strings; name = nb; path = nb.lproj/Localizable.strings; sourceTree = "<group>"; };
		7D9BEFFC233698C5005DCFD6 /* pl */ = {isa = PBXFileReference; lastKnownFileType = text.plist.strings; name = pl; path = pl.lproj/Localizable.strings; sourceTree = "<group>"; };
		7D9BEFFD233698C6005DCFD6 /* ru */ = {isa = PBXFileReference; lastKnownFileType = text.plist.strings; name = ru; path = ru.lproj/Localizable.strings; sourceTree = "<group>"; };
		7D9BEFFE233698C7005DCFD6 /* es */ = {isa = PBXFileReference; lastKnownFileType = text.plist.strings; name = es; path = es.lproj/Localizable.strings; sourceTree = "<group>"; };
		7D9BF00223369910005DCFD6 /* en */ = {isa = PBXFileReference; lastKnownFileType = text.plist.strings; name = en; path = en.lproj/Localizable.strings; sourceTree = "<group>"; };
		7D9BF00423369918005DCFD6 /* zh-Hans */ = {isa = PBXFileReference; lastKnownFileType = text.plist.strings; name = "zh-Hans"; path = "zh-Hans.lproj/Localizable.strings"; sourceTree = "<group>"; };
		7D9BF00523369919005DCFD6 /* nl */ = {isa = PBXFileReference; lastKnownFileType = text.plist.strings; name = nl; path = nl.lproj/Localizable.strings; sourceTree = "<group>"; };
		7D9BF0062336991B005DCFD6 /* fr */ = {isa = PBXFileReference; lastKnownFileType = text.plist.strings; name = fr; path = fr.lproj/Localizable.strings; sourceTree = "<group>"; };
		7D9BF0072336991B005DCFD6 /* de */ = {isa = PBXFileReference; lastKnownFileType = text.plist.strings; name = de; path = de.lproj/Localizable.strings; sourceTree = "<group>"; };
		7D9BF0082336991C005DCFD6 /* it */ = {isa = PBXFileReference; lastKnownFileType = text.plist.strings; name = it; path = it.lproj/Localizable.strings; sourceTree = "<group>"; };
		7D9BF0092336991D005DCFD6 /* nb */ = {isa = PBXFileReference; lastKnownFileType = text.plist.strings; name = nb; path = nb.lproj/Localizable.strings; sourceTree = "<group>"; };
		7D9BF00A2336991E005DCFD6 /* pl */ = {isa = PBXFileReference; lastKnownFileType = text.plist.strings; name = pl; path = pl.lproj/Localizable.strings; sourceTree = "<group>"; };
		7D9BF00B2336991F005DCFD6 /* ru */ = {isa = PBXFileReference; lastKnownFileType = text.plist.strings; name = ru; path = ru.lproj/Localizable.strings; sourceTree = "<group>"; };
		7D9BF00C23369920005DCFD6 /* es */ = {isa = PBXFileReference; lastKnownFileType = text.plist.strings; name = es; path = es.lproj/Localizable.strings; sourceTree = "<group>"; };
		7D9BF00D2336A2D3005DCFD6 /* vi */ = {isa = PBXFileReference; lastKnownFileType = text.plist.strings; name = vi; path = vi.lproj/MinimedPumpManager.strings; sourceTree = "<group>"; };
		7D9BF00E2336A2D3005DCFD6 /* vi */ = {isa = PBXFileReference; lastKnownFileType = text.plist.strings; name = vi; path = vi.lproj/Localizable.strings; sourceTree = "<group>"; };
		7D9BF00F2336A2D3005DCFD6 /* vi */ = {isa = PBXFileReference; lastKnownFileType = text.plist.strings; name = vi; path = vi.lproj/Localizable.strings; sourceTree = "<group>"; };
		7D9BF0102336A2D3005DCFD6 /* vi */ = {isa = PBXFileReference; lastKnownFileType = text.plist.strings; name = vi; path = vi.lproj/Localizable.strings; sourceTree = "<group>"; };
		7D9BF0112336A2D3005DCFD6 /* vi */ = {isa = PBXFileReference; lastKnownFileType = text.plist.strings; name = vi; path = vi.lproj/Localizable.strings; sourceTree = "<group>"; };
		7D9BF0122336A2D3005DCFD6 /* vi */ = {isa = PBXFileReference; lastKnownFileType = text.plist.strings; name = vi; path = vi.lproj/Localizable.strings; sourceTree = "<group>"; };
		7D9BF0132336A2D3005DCFD6 /* vi */ = {isa = PBXFileReference; lastKnownFileType = text.plist.strings; name = vi; path = vi.lproj/Localizable.strings; sourceTree = "<group>"; };
		7D9BF0142336A2D4005DCFD6 /* vi */ = {isa = PBXFileReference; lastKnownFileType = text.plist.strings; name = vi; path = vi.lproj/Localizable.strings; sourceTree = "<group>"; };
		7D9BF0152336A2E3005DCFD6 /* ja */ = {isa = PBXFileReference; lastKnownFileType = text.plist.strings; name = ja; path = ja.lproj/MinimedPumpManager.strings; sourceTree = "<group>"; };
		7D9BF0162336A2E3005DCFD6 /* ja */ = {isa = PBXFileReference; lastKnownFileType = text.plist.strings; name = ja; path = ja.lproj/Localizable.strings; sourceTree = "<group>"; };
		7D9BF0172336A2E3005DCFD6 /* ja */ = {isa = PBXFileReference; lastKnownFileType = text.plist.strings; name = ja; path = ja.lproj/Localizable.strings; sourceTree = "<group>"; };
		7D9BF0182336A2E3005DCFD6 /* ja */ = {isa = PBXFileReference; lastKnownFileType = text.plist.strings; name = ja; path = ja.lproj/Localizable.strings; sourceTree = "<group>"; };
		7D9BF0192336A2E3005DCFD6 /* ja */ = {isa = PBXFileReference; lastKnownFileType = text.plist.strings; name = ja; path = ja.lproj/Localizable.strings; sourceTree = "<group>"; };
		7D9BF01A2336A2E4005DCFD6 /* ja */ = {isa = PBXFileReference; lastKnownFileType = text.plist.strings; name = ja; path = ja.lproj/Localizable.strings; sourceTree = "<group>"; };
		7D9BF01B2336A2E4005DCFD6 /* ja */ = {isa = PBXFileReference; lastKnownFileType = text.plist.strings; name = ja; path = ja.lproj/Localizable.strings; sourceTree = "<group>"; };
		7D9BF01C2336A2E4005DCFD6 /* ja */ = {isa = PBXFileReference; lastKnownFileType = text.plist.strings; name = ja; path = ja.lproj/Localizable.strings; sourceTree = "<group>"; };
		7D9BF01D2336A2EA005DCFD6 /* sv */ = {isa = PBXFileReference; lastKnownFileType = text.plist.strings; name = sv; path = sv.lproj/MinimedPumpManager.strings; sourceTree = "<group>"; };
		7D9BF01E2336A2EA005DCFD6 /* sv */ = {isa = PBXFileReference; lastKnownFileType = text.plist.strings; name = sv; path = sv.lproj/Localizable.strings; sourceTree = "<group>"; };
		7D9BF01F2336A2EA005DCFD6 /* sv */ = {isa = PBXFileReference; lastKnownFileType = text.plist.strings; name = sv; path = sv.lproj/Localizable.strings; sourceTree = "<group>"; };
		7D9BF0202336A2EA005DCFD6 /* sv */ = {isa = PBXFileReference; lastKnownFileType = text.plist.strings; name = sv; path = sv.lproj/Localizable.strings; sourceTree = "<group>"; };
		7D9BF0212336A2EA005DCFD6 /* sv */ = {isa = PBXFileReference; lastKnownFileType = text.plist.strings; name = sv; path = sv.lproj/Localizable.strings; sourceTree = "<group>"; };
		7D9BF0222336A2EA005DCFD6 /* sv */ = {isa = PBXFileReference; lastKnownFileType = text.plist.strings; name = sv; path = sv.lproj/Localizable.strings; sourceTree = "<group>"; };
		7D9BF0232336A2EA005DCFD6 /* sv */ = {isa = PBXFileReference; lastKnownFileType = text.plist.strings; name = sv; path = sv.lproj/Localizable.strings; sourceTree = "<group>"; };
		7D9BF0242336A2EA005DCFD6 /* sv */ = {isa = PBXFileReference; lastKnownFileType = text.plist.strings; name = sv; path = sv.lproj/Localizable.strings; sourceTree = "<group>"; };
		7D9BF0252336A2F1005DCFD6 /* da */ = {isa = PBXFileReference; lastKnownFileType = text.plist.strings; name = da; path = da.lproj/MinimedPumpManager.strings; sourceTree = "<group>"; };
		7D9BF0262336A2F1005DCFD6 /* da */ = {isa = PBXFileReference; lastKnownFileType = text.plist.strings; name = da; path = da.lproj/Localizable.strings; sourceTree = "<group>"; };
		7D9BF0272336A2F1005DCFD6 /* da */ = {isa = PBXFileReference; lastKnownFileType = text.plist.strings; name = da; path = da.lproj/Localizable.strings; sourceTree = "<group>"; };
		7D9BF0282336A2F2005DCFD6 /* da */ = {isa = PBXFileReference; lastKnownFileType = text.plist.strings; name = da; path = da.lproj/Localizable.strings; sourceTree = "<group>"; };
		7D9BF0292336A2F2005DCFD6 /* da */ = {isa = PBXFileReference; lastKnownFileType = text.plist.strings; name = da; path = da.lproj/Localizable.strings; sourceTree = "<group>"; };
		7D9BF02A2336A2F2005DCFD6 /* da */ = {isa = PBXFileReference; lastKnownFileType = text.plist.strings; name = da; path = da.lproj/Localizable.strings; sourceTree = "<group>"; };
		7D9BF02B2336A2F2005DCFD6 /* da */ = {isa = PBXFileReference; lastKnownFileType = text.plist.strings; name = da; path = da.lproj/Localizable.strings; sourceTree = "<group>"; };
		7D9BF02C2336A2F2005DCFD6 /* da */ = {isa = PBXFileReference; lastKnownFileType = text.plist.strings; name = da; path = da.lproj/Localizable.strings; sourceTree = "<group>"; };
		7D9BF02D2336A2FB005DCFD6 /* fi */ = {isa = PBXFileReference; lastKnownFileType = text.plist.strings; name = fi; path = fi.lproj/MinimedPumpManager.strings; sourceTree = "<group>"; };
		7D9BF02E2336A2FB005DCFD6 /* fi */ = {isa = PBXFileReference; lastKnownFileType = text.plist.strings; name = fi; path = fi.lproj/Localizable.strings; sourceTree = "<group>"; };
		7D9BF02F2336A2FB005DCFD6 /* fi */ = {isa = PBXFileReference; lastKnownFileType = text.plist.strings; name = fi; path = fi.lproj/Localizable.strings; sourceTree = "<group>"; };
		7D9BF0302336A2FB005DCFD6 /* fi */ = {isa = PBXFileReference; lastKnownFileType = text.plist.strings; name = fi; path = fi.lproj/Localizable.strings; sourceTree = "<group>"; };
		7D9BF0312336A2FB005DCFD6 /* fi */ = {isa = PBXFileReference; lastKnownFileType = text.plist.strings; name = fi; path = fi.lproj/Localizable.strings; sourceTree = "<group>"; };
		7D9BF0322336A2FB005DCFD6 /* fi */ = {isa = PBXFileReference; lastKnownFileType = text.plist.strings; name = fi; path = fi.lproj/Localizable.strings; sourceTree = "<group>"; };
		7D9BF0332336A2FB005DCFD6 /* fi */ = {isa = PBXFileReference; lastKnownFileType = text.plist.strings; name = fi; path = fi.lproj/Localizable.strings; sourceTree = "<group>"; };
		7D9BF0342336A2FB005DCFD6 /* fi */ = {isa = PBXFileReference; lastKnownFileType = text.plist.strings; name = fi; path = fi.lproj/Localizable.strings; sourceTree = "<group>"; };
		7D9BF0352336A304005DCFD6 /* pt-BR */ = {isa = PBXFileReference; lastKnownFileType = text.plist.strings; name = "pt-BR"; path = "pt-BR.lproj/MinimedPumpManager.strings"; sourceTree = "<group>"; };
		7D9BF0362336A304005DCFD6 /* pt-BR */ = {isa = PBXFileReference; lastKnownFileType = text.plist.strings; name = "pt-BR"; path = "pt-BR.lproj/Localizable.strings"; sourceTree = "<group>"; };
		7D9BF0372336A304005DCFD6 /* pt-BR */ = {isa = PBXFileReference; lastKnownFileType = text.plist.strings; name = "pt-BR"; path = "pt-BR.lproj/Localizable.strings"; sourceTree = "<group>"; };
		7D9BF0382336A304005DCFD6 /* pt-BR */ = {isa = PBXFileReference; lastKnownFileType = text.plist.strings; name = "pt-BR"; path = "pt-BR.lproj/Localizable.strings"; sourceTree = "<group>"; };
		7D9BF0392336A304005DCFD6 /* pt-BR */ = {isa = PBXFileReference; lastKnownFileType = text.plist.strings; name = "pt-BR"; path = "pt-BR.lproj/Localizable.strings"; sourceTree = "<group>"; };
		7D9BF03A2336A305005DCFD6 /* pt-BR */ = {isa = PBXFileReference; lastKnownFileType = text.plist.strings; name = "pt-BR"; path = "pt-BR.lproj/Localizable.strings"; sourceTree = "<group>"; };
		7D9BF03B2336A305005DCFD6 /* pt-BR */ = {isa = PBXFileReference; lastKnownFileType = text.plist.strings; name = "pt-BR"; path = "pt-BR.lproj/Localizable.strings"; sourceTree = "<group>"; };
		7D9BF03C2336A305005DCFD6 /* pt-BR */ = {isa = PBXFileReference; lastKnownFileType = text.plist.strings; name = "pt-BR"; path = "pt-BR.lproj/Localizable.strings"; sourceTree = "<group>"; };
		7D9BF03E2336AE0B005DCFD6 /* Base */ = {isa = PBXFileReference; lastKnownFileType = file.storyboard; name = Base; path = Base.lproj/OmnipodPumpManager.storyboard; sourceTree = "<group>"; };
		7D9BF0412336AE28005DCFD6 /* en */ = {isa = PBXFileReference; lastKnownFileType = text.plist.strings; name = en; path = en.lproj/OmnipodPumpManager.strings; sourceTree = "<group>"; };
		7D9BF0432336AE38005DCFD6 /* zh-Hans */ = {isa = PBXFileReference; lastKnownFileType = text.plist.strings; name = "zh-Hans"; path = "zh-Hans.lproj/OmnipodPumpManager.strings"; sourceTree = "<group>"; };
		7D9BF0452336AE3D005DCFD6 /* da */ = {isa = PBXFileReference; lastKnownFileType = text.plist.strings; name = da; path = da.lproj/OmnipodPumpManager.strings; sourceTree = "<group>"; };
		7D9BF0472336AE3E005DCFD6 /* nl */ = {isa = PBXFileReference; lastKnownFileType = text.plist.strings; name = nl; path = nl.lproj/OmnipodPumpManager.strings; sourceTree = "<group>"; };
		7D9BF0492336AE41005DCFD6 /* fi */ = {isa = PBXFileReference; lastKnownFileType = text.plist.strings; name = fi; path = fi.lproj/OmnipodPumpManager.strings; sourceTree = "<group>"; };
		7D9BF04B2336AE43005DCFD6 /* fr */ = {isa = PBXFileReference; lastKnownFileType = text.plist.strings; name = fr; path = fr.lproj/OmnipodPumpManager.strings; sourceTree = "<group>"; };
		7D9BF04D2336AE45005DCFD6 /* de */ = {isa = PBXFileReference; lastKnownFileType = text.plist.strings; name = de; path = de.lproj/OmnipodPumpManager.strings; sourceTree = "<group>"; };
		7D9BF04F2336AE47005DCFD6 /* it */ = {isa = PBXFileReference; lastKnownFileType = text.plist.strings; name = it; path = it.lproj/OmnipodPumpManager.strings; sourceTree = "<group>"; };
		7D9BF0512336AE49005DCFD6 /* ja */ = {isa = PBXFileReference; lastKnownFileType = text.plist.strings; name = ja; path = ja.lproj/OmnipodPumpManager.strings; sourceTree = "<group>"; };
		7D9BF0532336AE4B005DCFD6 /* nb */ = {isa = PBXFileReference; lastKnownFileType = text.plist.strings; name = nb; path = nb.lproj/OmnipodPumpManager.strings; sourceTree = "<group>"; };
		7D9BF0552336AE4E005DCFD6 /* pl */ = {isa = PBXFileReference; lastKnownFileType = text.plist.strings; name = pl; path = pl.lproj/OmnipodPumpManager.strings; sourceTree = "<group>"; };
		7D9BF0572336AE50005DCFD6 /* pt-BR */ = {isa = PBXFileReference; lastKnownFileType = text.plist.strings; name = "pt-BR"; path = "pt-BR.lproj/OmnipodPumpManager.strings"; sourceTree = "<group>"; };
		7D9BF0592336AE53005DCFD6 /* ru */ = {isa = PBXFileReference; lastKnownFileType = text.plist.strings; name = ru; path = ru.lproj/OmnipodPumpManager.strings; sourceTree = "<group>"; };
		7D9BF05B2336AE55005DCFD6 /* es */ = {isa = PBXFileReference; lastKnownFileType = text.plist.strings; name = es; path = es.lproj/OmnipodPumpManager.strings; sourceTree = "<group>"; };
		7D9BF05D2336AE58005DCFD6 /* sv */ = {isa = PBXFileReference; lastKnownFileType = text.plist.strings; name = sv; path = sv.lproj/OmnipodPumpManager.strings; sourceTree = "<group>"; };
		7D9BF05F2336AE5A005DCFD6 /* vi */ = {isa = PBXFileReference; lastKnownFileType = text.plist.strings; name = vi; path = vi.lproj/OmnipodPumpManager.strings; sourceTree = "<group>"; };
		7D9BF14D23371407005DCFD6 /* ro */ = {isa = PBXFileReference; lastKnownFileType = text.plist.strings; name = ro; path = ro.lproj/MinimedPumpManager.strings; sourceTree = "<group>"; };
		7D9BF14E23371407005DCFD6 /* ro */ = {isa = PBXFileReference; lastKnownFileType = text.plist.strings; name = ro; path = ro.lproj/OmnipodPumpManager.strings; sourceTree = "<group>"; };
		7D9BF14F23371407005DCFD6 /* ro */ = {isa = PBXFileReference; lastKnownFileType = text.plist.strings; name = ro; path = ro.lproj/Localizable.strings; sourceTree = "<group>"; };
		7D9BF15023371408005DCFD6 /* ro */ = {isa = PBXFileReference; lastKnownFileType = text.plist.strings; name = ro; path = ro.lproj/Localizable.strings; sourceTree = "<group>"; };
		7D9BF15123371408005DCFD6 /* ro */ = {isa = PBXFileReference; lastKnownFileType = text.plist.strings; name = ro; path = ro.lproj/Localizable.strings; sourceTree = "<group>"; };
		7D9BF15223371408005DCFD6 /* ro */ = {isa = PBXFileReference; lastKnownFileType = text.plist.strings; name = ro; path = ro.lproj/Localizable.strings; sourceTree = "<group>"; };
		7D9BF15323371408005DCFD6 /* ro */ = {isa = PBXFileReference; lastKnownFileType = text.plist.strings; name = ro; path = ro.lproj/Localizable.strings; sourceTree = "<group>"; };
		7D9BF15423371408005DCFD6 /* ro */ = {isa = PBXFileReference; lastKnownFileType = text.plist.strings; name = ro; path = ro.lproj/Localizable.strings; sourceTree = "<group>"; };
		7D9BF15523371408005DCFD6 /* ro */ = {isa = PBXFileReference; lastKnownFileType = text.plist.strings; name = ro; path = ro.lproj/Localizable.strings; sourceTree = "<group>"; };
		7DEFE05222ED1C2300FCD378 /* OverrideStatus.swift */ = {isa = PBXFileReference; fileEncoding = 4; lastKnownFileType = sourcecode.swift; path = OverrideStatus.swift; sourceTree = "<group>"; };
		B62DBD562725B9EB0050C038 /* CommandResponseViewController.swift */ = {isa = PBXFileReference; fileEncoding = 4; lastKnownFileType = sourcecode.swift; path = CommandResponseViewController.swift; sourceTree = "<group>"; };
		C104A9BF217E603E006E3C3E /* OmnipodReservoirView.swift */ = {isa = PBXFileReference; fileEncoding = 4; lastKnownFileType = sourcecode.swift; path = OmnipodReservoirView.swift; sourceTree = "<group>"; };
		C104A9C0217E603E006E3C3E /* OmnipodReservoirView.xib */ = {isa = PBXFileReference; fileEncoding = 4; lastKnownFileType = file.xib; path = OmnipodReservoirView.xib; sourceTree = "<group>"; };
		C104A9C4217E645C006E3C3E /* HUDAssets.xcassets */ = {isa = PBXFileReference; lastKnownFileType = folder.assetcatalog; path = HUDAssets.xcassets; sourceTree = "<group>"; };
		C10AB08C1C855613000F102E /* FindDeviceMessageBody.swift */ = {isa = PBXFileReference; fileEncoding = 4; lastKnownFileType = sourcecode.swift; path = FindDeviceMessageBody.swift; sourceTree = "<group>"; };
		C10AB08E1C855F34000F102E /* DeviceLinkMessageBody.swift */ = {isa = PBXFileReference; fileEncoding = 4; lastKnownFileType = sourcecode.swift; path = DeviceLinkMessageBody.swift; sourceTree = "<group>"; };
		C10D9BC11C8269D500378342 /* MinimedKit.framework */ = {isa = PBXFileReference; explicitFileType = wrapper.framework; includeInIndex = 0; path = MinimedKit.framework; sourceTree = BUILT_PRODUCTS_DIR; };
		C10D9BC31C8269D500378342 /* MinimedKit.h */ = {isa = PBXFileReference; lastKnownFileType = sourcecode.c.h; path = MinimedKit.h; sourceTree = "<group>"; };
		C10D9BC51C8269D500378342 /* Info.plist */ = {isa = PBXFileReference; lastKnownFileType = text.plist.xml; path = Info.plist; sourceTree = "<group>"; };
		C10D9BCA1C8269D500378342 /* MinimedKitTests.xctest */ = {isa = PBXFileReference; explicitFileType = wrapper.cfbundle; includeInIndex = 0; path = MinimedKitTests.xctest; sourceTree = BUILT_PRODUCTS_DIR; };
		C10D9BD31C8269D500378342 /* Info.plist */ = {isa = PBXFileReference; lastKnownFileType = text.plist.xml; path = Info.plist; sourceTree = "<group>"; };
		C11166AD2180D834000EEAAB /* AlertSlot.swift */ = {isa = PBXFileReference; lastKnownFileType = sourcecode.swift; path = AlertSlot.swift; sourceTree = "<group>"; };
		C11AA525258728CF00BDE12F /* ReservoirHUDView.swift */ = {isa = PBXFileReference; fileEncoding = 4; lastKnownFileType = sourcecode.swift; path = ReservoirHUDView.swift; sourceTree = "<group>"; };
		C11AA526258728CF00BDE12F /* ReservoirHUDView.xib */ = {isa = PBXFileReference; fileEncoding = 4; lastKnownFileType = file.xib; path = ReservoirHUDView.xib; sourceTree = "<group>"; };
		C11F6B7D21C9646300752BBC /* FaultConfigCommand.swift */ = {isa = PBXFileReference; lastKnownFileType = sourcecode.swift; path = FaultConfigCommand.swift; sourceTree = "<group>"; };
		C121985E1C8DE77D00BC374C /* FindDeviceMessageBodyTests.swift */ = {isa = PBXFileReference; fileEncoding = 4; lastKnownFileType = sourcecode.swift; path = FindDeviceMessageBodyTests.swift; sourceTree = "<group>"; };
		C12198601C8DEB7B00BC374C /* DeviceLinkMessageBodyTests.swift */ = {isa = PBXFileReference; fileEncoding = 4; lastKnownFileType = sourcecode.swift; path = DeviceLinkMessageBodyTests.swift; sourceTree = "<group>"; };
		C12198621C8DF4C800BC374C /* HistoryPageTests.swift */ = {isa = PBXFileReference; fileEncoding = 4; lastKnownFileType = sourcecode.swift; path = HistoryPageTests.swift; sourceTree = "<group>"; };
		C121989E1C8DFC2200BC374C /* BolusCarelinkMessageBody.swift */ = {isa = PBXFileReference; fileEncoding = 4; lastKnownFileType = sourcecode.swift; path = BolusCarelinkMessageBody.swift; sourceTree = "<group>"; };
		C12198A21C8DFC3600BC374C /* BolusCarelinkMessageBodyTests.swift */ = {isa = PBXFileReference; fileEncoding = 4; lastKnownFileType = sourcecode.swift; path = BolusCarelinkMessageBodyTests.swift; sourceTree = "<group>"; };
		C12198A81C8F2AF200BC374C /* DailyTotal523PumpEvent.swift */ = {isa = PBXFileReference; fileEncoding = 4; lastKnownFileType = sourcecode.swift; path = DailyTotal523PumpEvent.swift; sourceTree = "<group>"; };
		C12198AC1C8F332500BC374C /* TimestampedPumpEvent.swift */ = {isa = PBXFileReference; fileEncoding = 4; lastKnownFileType = sourcecode.swift; lineEnding = 0; path = TimestampedPumpEvent.swift; sourceTree = "<group>"; xcLanguageSpecificationIdentifier = xcode.lang.swift; };
		C12198B21C8F730700BC374C /* BolusWizardEstimatePumpEvent.swift */ = {isa = PBXFileReference; fileEncoding = 4; lastKnownFileType = sourcecode.swift; lineEnding = 0; path = BolusWizardEstimatePumpEvent.swift; sourceTree = "<group>"; xcLanguageSpecificationIdentifier = xcode.lang.swift; };
		C121FE04233FA20E00630EB5 /* OverrideTreatment.swift */ = {isa = PBXFileReference; lastKnownFileType = sourcecode.swift; path = OverrideTreatment.swift; sourceTree = "<group>"; };
		C125728A211F7E6C0061BA2F /* UnknownPumpEvent57.swift */ = {isa = PBXFileReference; lastKnownFileType = sourcecode.swift; path = UnknownPumpEvent57.swift; sourceTree = "<group>"; };
		C125728E2121DB7C0061BA2F /* PumpManagerState.swift */ = {isa = PBXFileReference; lastKnownFileType = sourcecode.swift; path = PumpManagerState.swift; sourceTree = "<group>"; };
		C12572912121EEEE0061BA2F /* SettingsImageTableViewCell.swift */ = {isa = PBXFileReference; lastKnownFileType = sourcecode.swift; path = SettingsImageTableViewCell.swift; sourceTree = "<group>"; };
		C125729321220FEC0061BA2F /* MainStoryboard.storyboard */ = {isa = PBXFileReference; lastKnownFileType = file.storyboard; path = MainStoryboard.storyboard; sourceTree = "<group>"; };
		C12572972125FA390061BA2F /* RileyLinkConnectionManager.swift */ = {isa = PBXFileReference; lastKnownFileType = sourcecode.swift; path = RileyLinkConnectionManager.swift; sourceTree = "<group>"; };
		C12616431B685F0A001FAD87 /* CoreData.framework */ = {isa = PBXFileReference; lastKnownFileType = wrapper.framework; name = CoreData.framework; path = System/Library/Frameworks/CoreData.framework; sourceTree = SDKROOT; };
		C12716092378C2270093DAB7 /* ResumePumpEventTests.swift */ = {isa = PBXFileReference; lastKnownFileType = sourcecode.swift; path = ResumePumpEventTests.swift; sourceTree = "<group>"; };
		C1271B061A9A34E900B7C949 /* Log.m */ = {isa = PBXFileReference; fileEncoding = 4; lastKnownFileType = sourcecode.c.objc; path = Log.m; sourceTree = "<group>"; };
		C1271B081A9A350400B7C949 /* Log.h */ = {isa = PBXFileReference; lastKnownFileType = sourcecode.c.h; path = Log.h; sourceTree = "<group>"; };
		C1274F761D8232580002912B /* DailyTotal515PumpEvent.swift */ = {isa = PBXFileReference; fileEncoding = 4; lastKnownFileType = sourcecode.swift; path = DailyTotal515PumpEvent.swift; sourceTree = "<group>"; };
		C1274F781D823A550002912B /* ChangeMeterIDPumpEvent.swift */ = {isa = PBXFileReference; fileEncoding = 4; lastKnownFileType = sourcecode.swift; path = ChangeMeterIDPumpEvent.swift; sourceTree = "<group>"; };
		C1274F7C1D82411C0002912B /* MainViewController.swift */ = {isa = PBXFileReference; fileEncoding = 4; lastKnownFileType = sourcecode.swift; path = MainViewController.swift; sourceTree = "<group>"; };
		C1274F851D8242BE0002912B /* PumpRegion.swift */ = {isa = PBXFileReference; fileEncoding = 4; lastKnownFileType = sourcecode.swift; path = PumpRegion.swift; sourceTree = "<group>"; };
		C127D926215C00420031799D /* PodCommsSession+LoopKit.swift */ = {isa = PBXFileReference; fileEncoding = 4; lastKnownFileType = sourcecode.swift; path = "PodCommsSession+LoopKit.swift"; sourceTree = "<group>"; };
		C12EA237198B436800309FA4 /* RileyLink.app */ = {isa = PBXFileReference; explicitFileType = wrapper.application; includeInIndex = 0; path = RileyLink.app; sourceTree = BUILT_PRODUCTS_DIR; };
		C12EA23A198B436800309FA4 /* Foundation.framework */ = {isa = PBXFileReference; lastKnownFileType = wrapper.framework; name = Foundation.framework; path = System/Library/Frameworks/Foundation.framework; sourceTree = SDKROOT; };
		C12EA23C198B436800309FA4 /* CoreGraphics.framework */ = {isa = PBXFileReference; lastKnownFileType = wrapper.framework; name = CoreGraphics.framework; path = System/Library/Frameworks/CoreGraphics.framework; sourceTree = SDKROOT; };
		C12EA23E198B436800309FA4 /* UIKit.framework */ = {isa = PBXFileReference; lastKnownFileType = wrapper.framework; name = UIKit.framework; path = System/Library/Frameworks/UIKit.framework; sourceTree = SDKROOT; };
		C12EA242198B436800309FA4 /* RileyLink-Info.plist */ = {isa = PBXFileReference; lastKnownFileType = text.plist.xml; path = "RileyLink-Info.plist"; sourceTree = "<group>"; };
		C12EA253198B436800309FA4 /* XCTest.framework */ = {isa = PBXFileReference; lastKnownFileType = wrapper.framework; name = XCTest.framework; path = Library/Frameworks/XCTest.framework; sourceTree = DEVELOPER_DIR; };
		C12EA25B198B436900309FA4 /* RileyLinkTests-Info.plist */ = {isa = PBXFileReference; lastKnownFileType = text.plist.xml; path = "RileyLinkTests-Info.plist"; sourceTree = "<group>"; };
		C12EA25F198B436900309FA4 /* RileyLinkTests.m */ = {isa = PBXFileReference; lastKnownFileType = sourcecode.c.objc; path = RileyLinkTests.m; sourceTree = "<group>"; };
		C1330F421DBDA46400569064 /* ChangeSensorAlarmSilenceConfigPumpEvent.swift */ = {isa = PBXFileReference; fileEncoding = 4; lastKnownFileType = sourcecode.swift; path = ChangeSensorAlarmSilenceConfigPumpEvent.swift; sourceTree = "<group>"; };
		C133CF921D5943780034B82D /* PredictedBG.swift */ = {isa = PBXFileReference; fileEncoding = 4; lastKnownFileType = sourcecode.swift; path = PredictedBG.swift; sourceTree = "<group>"; };
		C136AA2A23116E32008A320D /* OmniKitPlugin.loopplugin */ = {isa = PBXFileReference; explicitFileType = wrapper.framework; includeInIndex = 0; path = OmniKitPlugin.loopplugin; sourceTree = BUILT_PRODUCTS_DIR; };
		C136AA2C23116E32008A320D /* OmniKitPlugin.h */ = {isa = PBXFileReference; lastKnownFileType = sourcecode.c.h; path = OmniKitPlugin.h; sourceTree = "<group>"; };
		C136AA2D23116E32008A320D /* Info.plist */ = {isa = PBXFileReference; lastKnownFileType = text.plist.xml; path = Info.plist; sourceTree = "<group>"; };
		C136AA4123116E7B008A320D /* OmniKitPlugin.swift */ = {isa = PBXFileReference; lastKnownFileType = sourcecode.swift; path = OmniKitPlugin.swift; sourceTree = "<group>"; };
		C136AA5E231187B0008A320D /* MinimedKitPlugin.loopplugin */ = {isa = PBXFileReference; explicitFileType = wrapper.framework; includeInIndex = 0; path = MinimedKitPlugin.loopplugin; sourceTree = BUILT_PRODUCTS_DIR; };
		C136AA60231187B0008A320D /* MinimedKitPlugin.h */ = {isa = PBXFileReference; lastKnownFileType = sourcecode.c.h; path = MinimedKitPlugin.h; sourceTree = "<group>"; };
		C136AA61231187B0008A320D /* Info.plist */ = {isa = PBXFileReference; lastKnownFileType = text.plist.xml; path = Info.plist; sourceTree = "<group>"; };
		C136AA6623118817008A320D /* MinimedKitPlugin.swift */ = {isa = PBXFileReference; lastKnownFileType = sourcecode.swift; path = MinimedKitPlugin.swift; sourceTree = "<group>"; };
		C13BD63D21402A88006D7F19 /* PodInsulinMeasurements.swift */ = {isa = PBXFileReference; lastKnownFileType = sourcecode.swift; path = PodInsulinMeasurements.swift; sourceTree = "<group>"; };
		C13BD642214033E5006D7F19 /* UnfinalizedDose.swift */ = {isa = PBXFileReference; lastKnownFileType = sourcecode.swift; path = UnfinalizedDose.swift; sourceTree = "<group>"; };
		C13D15591DAACE8400ADC044 /* Either.swift */ = {isa = PBXFileReference; fileEncoding = 4; lastKnownFileType = sourcecode.swift; path = Either.swift; sourceTree = "<group>"; };
		C13F0436230B1DE6001413FF /* MKRingProgressView.framework */ = {isa = PBXFileReference; lastKnownFileType = wrapper.framework; path = MKRingProgressView.framework; sourceTree = BUILT_PRODUCTS_DIR; };
		C13FD2F3215E7338005FC495 /* FaultEventCode.swift */ = {isa = PBXFileReference; lastKnownFileType = sourcecode.swift; path = FaultEventCode.swift; sourceTree = "<group>"; };
		C13FD2F5215E743C005FC495 /* PodProgressStatus.swift */ = {isa = PBXFileReference; lastKnownFileType = sourcecode.swift; path = PodProgressStatus.swift; sourceTree = "<group>"; };
		C14303151C97C98000A40450 /* PumpAckMessageBody.swift */ = {isa = PBXFileReference; fileEncoding = 4; lastKnownFileType = sourcecode.swift; path = PumpAckMessageBody.swift; sourceTree = "<group>"; };
		C14303171C97CC6B00A40450 /* GetPumpModelCarelinkMessageBodyTests.swift */ = {isa = PBXFileReference; fileEncoding = 4; lastKnownFileType = sourcecode.swift; path = GetPumpModelCarelinkMessageBodyTests.swift; sourceTree = "<group>"; };
		C14303191C9A610B00A40450 /* GetBatteryCarelinkMessageBodyTests.swift */ = {isa = PBXFileReference; fileEncoding = 4; lastKnownFileType = sourcecode.swift; path = GetBatteryCarelinkMessageBodyTests.swift; sourceTree = "<group>"; };
		C145BF9D2219F2EC00A977CB /* Comparable.swift */ = {isa = PBXFileReference; lastKnownFileType = sourcecode.swift; path = Comparable.swift; sourceTree = "<group>"; };
		C145BFA3221BBA7E00A977CB /* SuspendResumeMessageBody.swift */ = {isa = PBXFileReference; fileEncoding = 4; lastKnownFileType = sourcecode.swift; path = SuspendResumeMessageBody.swift; sourceTree = "<group>"; };
		C14D2B041C9F5D5800C98E4C /* TempBasalDurationPumpEvent.swift */ = {isa = PBXFileReference; fileEncoding = 4; lastKnownFileType = sourcecode.swift; lineEnding = 0; path = TempBasalDurationPumpEvent.swift; sourceTree = "<group>"; xcLanguageSpecificationIdentifier = xcode.lang.swift; };
		C14D2B081C9F5EDA00C98E4C /* ChangeTempBasalTypePumpEvent.swift */ = {isa = PBXFileReference; fileEncoding = 4; lastKnownFileType = sourcecode.swift; lineEnding = 0; path = ChangeTempBasalTypePumpEvent.swift; sourceTree = "<group>"; xcLanguageSpecificationIdentifier = xcode.lang.swift; };
		C14FFC491D3AF1AC0049CF85 /* JournalEntryInsulinMarkerPumpEvent.swift */ = {isa = PBXFileReference; fileEncoding = 4; lastKnownFileType = sourcecode.swift; path = JournalEntryInsulinMarkerPumpEvent.swift; sourceTree = "<group>"; };
		C14FFC4E1D3D6DEF0049CF85 /* ServiceAuthentication.swift */ = {isa = PBXFileReference; fileEncoding = 4; lastKnownFileType = sourcecode.swift; path = ServiceAuthentication.swift; sourceTree = "<group>"; };
		C14FFC4F1D3D6DEF0049CF85 /* ServiceCredential.swift */ = {isa = PBXFileReference; fileEncoding = 4; lastKnownFileType = sourcecode.swift; path = ServiceCredential.swift; sourceTree = "<group>"; };
		C14FFC541D3D72A50049CF85 /* UIViewController.swift */ = {isa = PBXFileReference; fileEncoding = 4; lastKnownFileType = sourcecode.swift; path = UIViewController.swift; sourceTree = "<group>"; };
		C14FFC5A1D3D74F90049CF85 /* NibLoadable.swift */ = {isa = PBXFileReference; fileEncoding = 4; lastKnownFileType = sourcecode.swift; path = NibLoadable.swift; sourceTree = "<group>"; };
		C14FFC601D3D75470049CF85 /* UIColor.swift */ = {isa = PBXFileReference; fileEncoding = 4; lastKnownFileType = sourcecode.swift; path = UIColor.swift; sourceTree = "<group>"; };
		C14FFC621D3D7CE20049CF85 /* NightscoutService.swift */ = {isa = PBXFileReference; fileEncoding = 4; lastKnownFileType = sourcecode.swift; path = NightscoutService.swift; sourceTree = "<group>"; };
		C14FFC641D3D7E250049CF85 /* RemoteDataManager.swift */ = {isa = PBXFileReference; fileEncoding = 4; lastKnownFileType = sourcecode.swift; path = RemoteDataManager.swift; sourceTree = "<group>"; };
		C14FFC661D3D7E390049CF85 /* KeychainManager.swift */ = {isa = PBXFileReference; fileEncoding = 4; lastKnownFileType = sourcecode.swift; path = KeychainManager.swift; sourceTree = "<group>"; };
		C14FFC681D3D7E560049CF85 /* KeychainManager+RileyLink.swift */ = {isa = PBXFileReference; fileEncoding = 4; lastKnownFileType = sourcecode.swift; path = "KeychainManager+RileyLink.swift"; sourceTree = "<group>"; };
		C15AF2AC1D74929D0031FC9D /* ChangeBolusWizardSetupPumpEvent.swift */ = {isa = PBXFileReference; fileEncoding = 4; lastKnownFileType = sourcecode.swift; path = ChangeBolusWizardSetupPumpEvent.swift; sourceTree = "<group>"; };
		C15AF2AE1D7498930031FC9D /* RestoreMystery54PumpEvent.swift */ = {isa = PBXFileReference; fileEncoding = 4; lastKnownFileType = sourcecode.swift; path = RestoreMystery54PumpEvent.swift; sourceTree = "<group>"; };
		C15AF2B01D7498DD0031FC9D /* RestoreMystery55PumpEvent.swift */ = {isa = PBXFileReference; fileEncoding = 4; lastKnownFileType = sourcecode.swift; path = RestoreMystery55PumpEvent.swift; sourceTree = "<group>"; };
		C164A56122F1F0A6000E3FA5 /* UnfinalizedDose.swift */ = {isa = PBXFileReference; lastKnownFileType = sourcecode.swift; path = UnfinalizedDose.swift; sourceTree = "<group>"; };
		C168C3FF21AEF8DE00ADE90E /* PodReplacementNavigationController.swift */ = {isa = PBXFileReference; lastKnownFileType = sourcecode.swift; path = PodReplacementNavigationController.swift; sourceTree = "<group>"; };
		C168C40121AFACA600ADE90E /* ReplacePodViewController.swift */ = {isa = PBXFileReference; lastKnownFileType = sourcecode.swift; path = ReplacePodViewController.swift; sourceTree = "<group>"; };
		C16A08301D389205001A200C /* JournalEntryMealMarkerPumpEvent.swift */ = {isa = PBXFileReference; fileEncoding = 4; lastKnownFileType = sourcecode.swift; path = JournalEntryMealMarkerPumpEvent.swift; sourceTree = "<group>"; };
		C16C3D4321AC40AF00401105 /* OmnipodHUDProvider.swift */ = {isa = PBXFileReference; lastKnownFileType = sourcecode.swift; path = OmnipodHUDProvider.swift; sourceTree = "<group>"; };
		C16E190C224EA33000DD9B9D /* PodDoseProgressEstimator.swift */ = {isa = PBXFileReference; fileEncoding = 4; lastKnownFileType = sourcecode.swift; path = PodDoseProgressEstimator.swift; sourceTree = "<group>"; };
		C16E61212208C7A80069F357 /* ReservoirReading.swift */ = {isa = PBXFileReference; lastKnownFileType = sourcecode.swift; path = ReservoirReading.swift; sourceTree = "<group>"; };
		C16E61252208EC580069F357 /* MinimedHUDProvider.swift */ = {isa = PBXFileReference; lastKnownFileType = sourcecode.swift; path = MinimedHUDProvider.swift; sourceTree = "<group>"; };
		C170C98D1CECD6F300F3D8E5 /* CBPeripheralState.swift */ = {isa = PBXFileReference; fileEncoding = 4; lastKnownFileType = sourcecode.swift; path = CBPeripheralState.swift; sourceTree = "<group>"; };
		C170C9981CECD80000F3D8E5 /* RileyLinkDeviceTableViewController.swift */ = {isa = PBXFileReference; fileEncoding = 4; lastKnownFileType = sourcecode.swift; path = RileyLinkDeviceTableViewController.swift; sourceTree = "<group>"; };
		C1711A551C94F13400CB25BD /* ButtonPressCarelinkMessageBody.swift */ = {isa = PBXFileReference; fileEncoding = 4; lastKnownFileType = sourcecode.swift; path = ButtonPressCarelinkMessageBody.swift; sourceTree = "<group>"; };
		C1711A591C952D2900CB25BD /* GetPumpModelCarelinkMessageBody.swift */ = {isa = PBXFileReference; fileEncoding = 4; lastKnownFileType = sourcecode.swift; path = GetPumpModelCarelinkMessageBody.swift; sourceTree = "<group>"; };
		C1711A5B1C953F3000CB25BD /* GetBatteryCarelinkMessageBody.swift */ = {isa = PBXFileReference; fileEncoding = 4; lastKnownFileType = sourcecode.swift; path = GetBatteryCarelinkMessageBody.swift; sourceTree = "<group>"; };
		C1711A5D1C977BD000CB25BD /* GetHistoryPageCarelinkMessageBody.swift */ = {isa = PBXFileReference; fileEncoding = 4; lastKnownFileType = sourcecode.swift; path = GetHistoryPageCarelinkMessageBody.swift; sourceTree = "<group>"; };
		C178845C1D4EF3D800405663 /* ReadPumpStatusMessageBody.swift */ = {isa = PBXFileReference; fileEncoding = 4; lastKnownFileType = sourcecode.swift; path = ReadPumpStatusMessageBody.swift; sourceTree = "<group>"; };
		C178845E1D5166BE00405663 /* COBStatus.swift */ = {isa = PBXFileReference; fileEncoding = 4; lastKnownFileType = sourcecode.swift; path = COBStatus.swift; sourceTree = "<group>"; };
		C17884601D519F1E00405663 /* BatteryIndicator.swift */ = {isa = PBXFileReference; fileEncoding = 4; lastKnownFileType = sourcecode.swift; path = BatteryIndicator.swift; sourceTree = "<group>"; };
		C1814B87225F0A3D008D2D8E /* ExpirationReminderDateTableViewCell.swift */ = {isa = PBXFileReference; lastKnownFileType = sourcecode.swift; path = ExpirationReminderDateTableViewCell.swift; sourceTree = "<group>"; };
		C1814B89225FADFA008D2D8E /* ExpirationReminderDateTableViewCell.xib */ = {isa = PBXFileReference; fileEncoding = 4; lastKnownFileType = file.xib; path = ExpirationReminderDateTableViewCell.xib; sourceTree = "<group>"; };
		C1842BBA1C8E184300DB42AC /* PumpModel.swift */ = {isa = PBXFileReference; fileEncoding = 4; lastKnownFileType = sourcecode.swift; path = PumpModel.swift; sourceTree = "<group>"; };
		C1842BBC1C8E7C6E00DB42AC /* PumpEvent.swift */ = {isa = PBXFileReference; fileEncoding = 4; lastKnownFileType = sourcecode.swift; path = PumpEvent.swift; sourceTree = "<group>"; };
		C1842BBE1C8E855A00DB42AC /* PumpEventType.swift */ = {isa = PBXFileReference; fileEncoding = 4; lastKnownFileType = sourcecode.swift; lineEnding = 0; path = PumpEventType.swift; sourceTree = "<group>"; xcLanguageSpecificationIdentifier = xcode.lang.swift; };
		C1842BC01C8E8B2500DB42AC /* UnabsorbedInsulinPumpEvent.swift */ = {isa = PBXFileReference; fileEncoding = 4; lastKnownFileType = sourcecode.swift; lineEnding = 0; path = UnabsorbedInsulinPumpEvent.swift; sourceTree = "<group>"; xcLanguageSpecificationIdentifier = xcode.lang.swift; };
		C1842BC21C8E931E00DB42AC /* BolusNormalPumpEvent.swift */ = {isa = PBXFileReference; fileEncoding = 4; lastKnownFileType = sourcecode.swift; lineEnding = 0; path = BolusNormalPumpEvent.swift; sourceTree = "<group>"; xcLanguageSpecificationIdentifier = xcode.lang.swift; };
		C1842BC41C8F897E00DB42AC /* BasalProfileStartPumpEvent.swift */ = {isa = PBXFileReference; fileEncoding = 4; lastKnownFileType = sourcecode.swift; lineEnding = 0; path = BasalProfileStartPumpEvent.swift; sourceTree = "<group>"; xcLanguageSpecificationIdentifier = xcode.lang.swift; };
		C1842BC61C8F8DC200DB42AC /* CalBGForPHPumpEvent.swift */ = {isa = PBXFileReference; fileEncoding = 4; lastKnownFileType = sourcecode.swift; lineEnding = 0; path = CalBGForPHPumpEvent.swift; sourceTree = "<group>"; xcLanguageSpecificationIdentifier = xcode.lang.swift; };
		C1842BC81C8F968B00DB42AC /* BGReceivedPumpEvent.swift */ = {isa = PBXFileReference; fileEncoding = 4; lastKnownFileType = sourcecode.swift; lineEnding = 0; path = BGReceivedPumpEvent.swift; sourceTree = "<group>"; xcLanguageSpecificationIdentifier = xcode.lang.swift; };
		C1842BCA1C8F9A7200DB42AC /* RewindPumpEvent.swift */ = {isa = PBXFileReference; fileEncoding = 4; lastKnownFileType = sourcecode.swift; lineEnding = 0; path = RewindPumpEvent.swift; sourceTree = "<group>"; xcLanguageSpecificationIdentifier = xcode.lang.swift; };
		C1842BCC1C8F9BBD00DB42AC /* PrimePumpEvent.swift */ = {isa = PBXFileReference; fileEncoding = 4; lastKnownFileType = sourcecode.swift; lineEnding = 0; path = PrimePumpEvent.swift; sourceTree = "<group>"; xcLanguageSpecificationIdentifier = xcode.lang.swift; };
		C1842BCE1C8F9E5100DB42AC /* PumpAlarmPumpEvent.swift */ = {isa = PBXFileReference; fileEncoding = 4; lastKnownFileType = sourcecode.swift; lineEnding = 0; path = PumpAlarmPumpEvent.swift; sourceTree = "<group>"; xcLanguageSpecificationIdentifier = xcode.lang.swift; };
		C1842BD01C8FA3D200DB42AC /* AlarmClockReminderPumpEvent.swift */ = {isa = PBXFileReference; fileEncoding = 4; lastKnownFileType = sourcecode.swift; lineEnding = 0; path = AlarmClockReminderPumpEvent.swift; sourceTree = "<group>"; xcLanguageSpecificationIdentifier = xcode.lang.swift; };
		C1842BD21C8FA45100DB42AC /* SuspendPumpEvent.swift */ = {isa = PBXFileReference; fileEncoding = 4; lastKnownFileType = sourcecode.swift; lineEnding = 0; path = SuspendPumpEvent.swift; sourceTree = "<group>"; xcLanguageSpecificationIdentifier = xcode.lang.swift; };
		C1842BD31C8FA45100DB42AC /* ResumePumpEvent.swift */ = {isa = PBXFileReference; fileEncoding = 4; lastKnownFileType = sourcecode.swift; lineEnding = 0; path = ResumePumpEvent.swift; sourceTree = "<group>"; xcLanguageSpecificationIdentifier = xcode.lang.swift; };
		C1842BD41C8FA45100DB42AC /* ResultDailyTotalPumpEvent.swift */ = {isa = PBXFileReference; fileEncoding = 4; lastKnownFileType = sourcecode.swift; lineEnding = 0; path = ResultDailyTotalPumpEvent.swift; sourceTree = "<group>"; xcLanguageSpecificationIdentifier = xcode.lang.swift; };
		C1842BD51C8FA45100DB42AC /* DailyTotal522PumpEvent.swift */ = {isa = PBXFileReference; fileEncoding = 4; lastKnownFileType = sourcecode.swift; lineEnding = 0; path = DailyTotal522PumpEvent.swift; sourceTree = "<group>"; xcLanguageSpecificationIdentifier = xcode.lang.swift; };
		C1842BD61C8FA45100DB42AC /* JournalEntryPumpLowReservoirPumpEvent.swift */ = {isa = PBXFileReference; fileEncoding = 4; lastKnownFileType = sourcecode.swift; lineEnding = 0; path = JournalEntryPumpLowReservoirPumpEvent.swift; sourceTree = "<group>"; xcLanguageSpecificationIdentifier = xcode.lang.swift; };
		C1842BD71C8FA45100DB42AC /* JournalEntryPumpLowBatteryPumpEvent.swift */ = {isa = PBXFileReference; fileEncoding = 4; lastKnownFileType = sourcecode.swift; lineEnding = 0; path = JournalEntryPumpLowBatteryPumpEvent.swift; sourceTree = "<group>"; xcLanguageSpecificationIdentifier = xcode.lang.swift; };
		C1842BD81C8FA45100DB42AC /* JournalEntryExerciseMarkerPumpEvent.swift */ = {isa = PBXFileReference; fileEncoding = 4; lastKnownFileType = sourcecode.swift; lineEnding = 0; path = JournalEntryExerciseMarkerPumpEvent.swift; sourceTree = "<group>"; xcLanguageSpecificationIdentifier = xcode.lang.swift; };
		C1842BD91C8FA45100DB42AC /* EnableDisableRemotePumpEvent.swift */ = {isa = PBXFileReference; fileEncoding = 4; lastKnownFileType = sourcecode.swift; lineEnding = 0; path = EnableDisableRemotePumpEvent.swift; sourceTree = "<group>"; xcLanguageSpecificationIdentifier = xcode.lang.swift; };
		C1842BDA1C8FA45100DB42AC /* DeleteOtherDeviceIDPumpEvent.swift */ = {isa = PBXFileReference; fileEncoding = 4; lastKnownFileType = sourcecode.swift; lineEnding = 0; path = DeleteOtherDeviceIDPumpEvent.swift; sourceTree = "<group>"; xcLanguageSpecificationIdentifier = xcode.lang.swift; };
		C1842BDB1C8FA45100DB42AC /* DeleteBolusReminderTimePumpEvent.swift */ = {isa = PBXFileReference; fileEncoding = 4; lastKnownFileType = sourcecode.swift; lineEnding = 0; path = DeleteBolusReminderTimePumpEvent.swift; sourceTree = "<group>"; xcLanguageSpecificationIdentifier = xcode.lang.swift; };
		C1842BDD1C8FA45100DB42AC /* ClearAlarmPumpEvent.swift */ = {isa = PBXFileReference; fileEncoding = 4; lastKnownFileType = sourcecode.swift; lineEnding = 0; path = ClearAlarmPumpEvent.swift; sourceTree = "<group>"; xcLanguageSpecificationIdentifier = xcode.lang.swift; };
		C1842BDE1C8FA45100DB42AC /* ChangeWatchdogMarriageProfilePumpEvent.swift */ = {isa = PBXFileReference; fileEncoding = 4; lastKnownFileType = sourcecode.swift; lineEnding = 0; path = ChangeWatchdogMarriageProfilePumpEvent.swift; sourceTree = "<group>"; xcLanguageSpecificationIdentifier = xcode.lang.swift; };
		C1842BDF1C8FA45100DB42AC /* ChangeWatchdogEnablePumpEvent.swift */ = {isa = PBXFileReference; fileEncoding = 4; lastKnownFileType = sourcecode.swift; lineEnding = 0; path = ChangeWatchdogEnablePumpEvent.swift; sourceTree = "<group>"; xcLanguageSpecificationIdentifier = xcode.lang.swift; };
		C1842BE01C8FA45100DB42AC /* ChangeVariableBolusPumpEvent.swift */ = {isa = PBXFileReference; fileEncoding = 4; lastKnownFileType = sourcecode.swift; lineEnding = 0; path = ChangeVariableBolusPumpEvent.swift; sourceTree = "<group>"; xcLanguageSpecificationIdentifier = xcode.lang.swift; };
		C1842BE11C8FA45100DB42AC /* ChangeTimePumpEvent.swift */ = {isa = PBXFileReference; fileEncoding = 4; lastKnownFileType = sourcecode.swift; lineEnding = 0; path = ChangeTimePumpEvent.swift; sourceTree = "<group>"; xcLanguageSpecificationIdentifier = xcode.lang.swift; };
		C1842BE21C8FA45100DB42AC /* ChangeTimeFormatPumpEvent.swift */ = {isa = PBXFileReference; fileEncoding = 4; lastKnownFileType = sourcecode.swift; lineEnding = 0; path = ChangeTimeFormatPumpEvent.swift; sourceTree = "<group>"; xcLanguageSpecificationIdentifier = xcode.lang.swift; };
		C1842BE31C8FA45100DB42AC /* TempBasalPumpEvent.swift */ = {isa = PBXFileReference; fileEncoding = 4; lastKnownFileType = sourcecode.swift; lineEnding = 0; path = TempBasalPumpEvent.swift; sourceTree = "<group>"; xcLanguageSpecificationIdentifier = xcode.lang.swift; };
		C1842BE41C8FA45100DB42AC /* ChangeSensorSetup2PumpEvent.swift */ = {isa = PBXFileReference; fileEncoding = 4; lastKnownFileType = sourcecode.swift; lineEnding = 0; path = ChangeSensorSetup2PumpEvent.swift; sourceTree = "<group>"; xcLanguageSpecificationIdentifier = xcode.lang.swift; };
		C1842BE51C8FA45100DB42AC /* ChangeSensorRateOfChangeAlertSetupPumpEvent.swift */ = {isa = PBXFileReference; fileEncoding = 4; lastKnownFileType = sourcecode.swift; lineEnding = 0; path = ChangeSensorRateOfChangeAlertSetupPumpEvent.swift; sourceTree = "<group>"; xcLanguageSpecificationIdentifier = xcode.lang.swift; };
		C1842BE61C8FA45100DB42AC /* ChangeReservoirWarningTimePumpEvent.swift */ = {isa = PBXFileReference; fileEncoding = 4; lastKnownFileType = sourcecode.swift; lineEnding = 0; path = ChangeReservoirWarningTimePumpEvent.swift; sourceTree = "<group>"; xcLanguageSpecificationIdentifier = xcode.lang.swift; };
		C1842BE71C8FA45100DB42AC /* ChangeParadigmLinkIDPumpEvent.swift */ = {isa = PBXFileReference; fileEncoding = 4; lastKnownFileType = sourcecode.swift; lineEnding = 0; path = ChangeParadigmLinkIDPumpEvent.swift; sourceTree = "<group>"; xcLanguageSpecificationIdentifier = xcode.lang.swift; };
		C1842BE81C8FA45100DB42AC /* ChangeOtherDeviceIDPumpEvent.swift */ = {isa = PBXFileReference; fileEncoding = 4; lastKnownFileType = sourcecode.swift; lineEnding = 0; path = ChangeOtherDeviceIDPumpEvent.swift; sourceTree = "<group>"; xcLanguageSpecificationIdentifier = xcode.lang.swift; };
		C1842BE91C8FA45100DB42AC /* ChangeMaxBolusPumpEvent.swift */ = {isa = PBXFileReference; fileEncoding = 4; lastKnownFileType = sourcecode.swift; lineEnding = 0; path = ChangeMaxBolusPumpEvent.swift; sourceTree = "<group>"; xcLanguageSpecificationIdentifier = xcode.lang.swift; };
		C1842BEA1C8FA45100DB42AC /* ChangeMaxBasalPumpEvent.swift */ = {isa = PBXFileReference; fileEncoding = 4; lastKnownFileType = sourcecode.swift; lineEnding = 0; path = ChangeMaxBasalPumpEvent.swift; sourceTree = "<group>"; xcLanguageSpecificationIdentifier = xcode.lang.swift; };
		C1842BEB1C8FA45100DB42AC /* ChangeChildBlockEnablePumpEvent.swift */ = {isa = PBXFileReference; fileEncoding = 4; lastKnownFileType = sourcecode.swift; lineEnding = 0; path = ChangeChildBlockEnablePumpEvent.swift; sourceTree = "<group>"; xcLanguageSpecificationIdentifier = xcode.lang.swift; };
		C1842BEC1C8FA45100DB42AC /* ChangeCarbUnitsPumpEvent.swift */ = {isa = PBXFileReference; fileEncoding = 4; lastKnownFileType = sourcecode.swift; lineEnding = 0; path = ChangeCarbUnitsPumpEvent.swift; sourceTree = "<group>"; xcLanguageSpecificationIdentifier = xcode.lang.swift; };
		C1842BED1C8FA45100DB42AC /* ChangeCaptureEventEnablePumpEvent.swift */ = {isa = PBXFileReference; fileEncoding = 4; lastKnownFileType = sourcecode.swift; lineEnding = 0; path = ChangeCaptureEventEnablePumpEvent.swift; sourceTree = "<group>"; xcLanguageSpecificationIdentifier = xcode.lang.swift; };
		C1842BEE1C8FA45100DB42AC /* BolusWizardSetupPumpEvent.swift */ = {isa = PBXFileReference; fileEncoding = 4; lastKnownFileType = sourcecode.swift; lineEnding = 0; path = BolusWizardSetupPumpEvent.swift; sourceTree = "<group>"; xcLanguageSpecificationIdentifier = xcode.lang.swift; };
		C1842BEF1C8FA45100DB42AC /* ChangeBolusScrollStepSizePumpEvent.swift */ = {isa = PBXFileReference; fileEncoding = 4; lastKnownFileType = sourcecode.swift; lineEnding = 0; path = ChangeBolusScrollStepSizePumpEvent.swift; sourceTree = "<group>"; xcLanguageSpecificationIdentifier = xcode.lang.swift; };
		C1842BF01C8FA45100DB42AC /* ChangeBolusReminderTimePumpEvent.swift */ = {isa = PBXFileReference; fileEncoding = 4; lastKnownFileType = sourcecode.swift; lineEnding = 0; path = ChangeBolusReminderTimePumpEvent.swift; sourceTree = "<group>"; xcLanguageSpecificationIdentifier = xcode.lang.swift; };
		C1842BF11C8FA45100DB42AC /* ChangeBolusReminderEnablePumpEvent.swift */ = {isa = PBXFileReference; fileEncoding = 4; lastKnownFileType = sourcecode.swift; lineEnding = 0; path = ChangeBolusReminderEnablePumpEvent.swift; sourceTree = "<group>"; xcLanguageSpecificationIdentifier = xcode.lang.swift; };
		C1842BF21C8FA45100DB42AC /* ChangeBGReminderOffsetPumpEvent.swift */ = {isa = PBXFileReference; fileEncoding = 4; lastKnownFileType = sourcecode.swift; lineEnding = 0; path = ChangeBGReminderOffsetPumpEvent.swift; sourceTree = "<group>"; xcLanguageSpecificationIdentifier = xcode.lang.swift; };
		C1842BF31C8FA45100DB42AC /* ChangeBGReminderEnablePumpEvent.swift */ = {isa = PBXFileReference; fileEncoding = 4; lastKnownFileType = sourcecode.swift; lineEnding = 0; path = ChangeBGReminderEnablePumpEvent.swift; sourceTree = "<group>"; xcLanguageSpecificationIdentifier = xcode.lang.swift; };
		C1842BF41C8FA45100DB42AC /* ChangeBasalProfilePumpEvent.swift */ = {isa = PBXFileReference; fileEncoding = 4; lastKnownFileType = sourcecode.swift; lineEnding = 0; path = ChangeBasalProfilePumpEvent.swift; sourceTree = "<group>"; xcLanguageSpecificationIdentifier = xcode.lang.swift; };
		C1842BF51C8FA45100DB42AC /* ChangeBasalProfilePatternPumpEvent.swift */ = {isa = PBXFileReference; fileEncoding = 4; lastKnownFileType = sourcecode.swift; lineEnding = 0; path = ChangeBasalProfilePatternPumpEvent.swift; sourceTree = "<group>"; xcLanguageSpecificationIdentifier = xcode.lang.swift; };
		C1842BF61C8FA45100DB42AC /* ChangeAudioBolusPumpEvent.swift */ = {isa = PBXFileReference; fileEncoding = 4; lastKnownFileType = sourcecode.swift; lineEnding = 0; path = ChangeAudioBolusPumpEvent.swift; sourceTree = "<group>"; xcLanguageSpecificationIdentifier = xcode.lang.swift; };
		C1842BF71C8FA45100DB42AC /* ChangeAlarmNotifyModePumpEvent.swift */ = {isa = PBXFileReference; fileEncoding = 4; lastKnownFileType = sourcecode.swift; lineEnding = 0; path = ChangeAlarmNotifyModePumpEvent.swift; sourceTree = "<group>"; xcLanguageSpecificationIdentifier = xcode.lang.swift; };
		C1842BF91C8FA45100DB42AC /* ChangeAlarmClockEnablePumpEvent.swift */ = {isa = PBXFileReference; fileEncoding = 4; lastKnownFileType = sourcecode.swift; lineEnding = 0; path = ChangeAlarmClockEnablePumpEvent.swift; sourceTree = "<group>"; xcLanguageSpecificationIdentifier = xcode.lang.swift; };
		C1842BFA1C8FA45100DB42AC /* BatteryPumpEvent.swift */ = {isa = PBXFileReference; fileEncoding = 4; lastKnownFileType = sourcecode.swift; lineEnding = 0; path = BatteryPumpEvent.swift; sourceTree = "<group>"; xcLanguageSpecificationIdentifier = xcode.lang.swift; };
		C1842BFB1C8FA45100DB42AC /* AlarmSensorPumpEvent.swift */ = {isa = PBXFileReference; fileEncoding = 4; lastKnownFileType = sourcecode.swift; lineEnding = 0; path = AlarmSensorPumpEvent.swift; sourceTree = "<group>"; xcLanguageSpecificationIdentifier = xcode.lang.swift; };
		C1842C281C908A3C00DB42AC /* NightscoutUploader.swift */ = {isa = PBXFileReference; fileEncoding = 4; lastKnownFileType = sourcecode.swift; path = NightscoutUploader.swift; sourceTree = "<group>"; };
		C184875B20BC232F00ABE9E7 /* CorrectionRange.swift */ = {isa = PBXFileReference; lastKnownFileType = sourcecode.swift; path = CorrectionRange.swift; sourceTree = "<group>"; };
		C184875D20BCDB0000ABE9E7 /* ForecastError.swift */ = {isa = PBXFileReference; lastKnownFileType = sourcecode.swift; path = ForecastError.swift; sourceTree = "<group>"; };
		C18C8C521D64123400E043FB /* EnableBolusWizardPumpEvent.swift */ = {isa = PBXFileReference; fileEncoding = 4; lastKnownFileType = sourcecode.swift; path = EnableBolusWizardPumpEvent.swift; sourceTree = "<group>"; };
		C18EB741207EE20100EA002B /* NightscoutProfile.swift */ = {isa = PBXFileReference; lastKnownFileType = sourcecode.swift; path = NightscoutProfile.swift; sourceTree = "<group>"; };
		C191D28E25B3844D00C26C0B /* AutomaticDoseRecommendation.swift */ = {isa = PBXFileReference; lastKnownFileType = sourcecode.swift; path = AutomaticDoseRecommendation.swift; sourceTree = "<group>"; };
		C1A492621D4A5A19008964FF /* IOBStatus.swift */ = {isa = PBXFileReference; fileEncoding = 4; lastKnownFileType = sourcecode.swift; path = IOBStatus.swift; sourceTree = "<group>"; };
		C1A492641D4A5DEB008964FF /* BatteryStatus.swift */ = {isa = PBXFileReference; fileEncoding = 4; lastKnownFileType = sourcecode.swift; path = BatteryStatus.swift; sourceTree = "<group>"; };
		C1A492661D4A65D9008964FF /* TempBasalAdjustment.swift */ = {isa = PBXFileReference; fileEncoding = 4; lastKnownFileType = sourcecode.swift; path = TempBasalAdjustment.swift; sourceTree = "<group>"; };
		C1A492681D4A66C0008964FF /* LoopEnacted.swift */ = {isa = PBXFileReference; fileEncoding = 4; lastKnownFileType = sourcecode.swift; path = LoopEnacted.swift; sourceTree = "<group>"; };
		C1A7215F1EC29C0B0080FAD7 /* PumpOpsError.swift */ = {isa = PBXFileReference; fileEncoding = 4; lastKnownFileType = sourcecode.swift; path = PumpOpsError.swift; sourceTree = "<group>"; };
		C1A721611EC3E0500080FAD7 /* PumpErrorMessageBody.swift */ = {isa = PBXFileReference; fileEncoding = 4; lastKnownFileType = sourcecode.swift; path = PumpErrorMessageBody.swift; sourceTree = "<group>"; };
		C1A721651EC4BCE30080FAD7 /* PartialDecode.swift */ = {isa = PBXFileReference; fileEncoding = 4; lastKnownFileType = sourcecode.swift; path = PartialDecode.swift; sourceTree = "<group>"; };
		C1ABE396224947C000570E82 /* PodCommsSessionTests.swift */ = {isa = PBXFileReference; lastKnownFileType = sourcecode.swift; path = PodCommsSessionTests.swift; sourceTree = "<group>"; };
		C1AF21E11D4838C90088C41D /* DeviceStatus.swift */ = {isa = PBXFileReference; fileEncoding = 4; lastKnownFileType = sourcecode.swift; path = DeviceStatus.swift; sourceTree = "<group>"; };
		C1AF21E31D4865320088C41D /* LoopStatus.swift */ = {isa = PBXFileReference; fileEncoding = 4; lastKnownFileType = sourcecode.swift; path = LoopStatus.swift; sourceTree = "<group>"; };
		C1AF21E51D48667F0088C41D /* UploaderStatus.swift */ = {isa = PBXFileReference; fileEncoding = 4; lastKnownFileType = sourcecode.swift; path = UploaderStatus.swift; sourceTree = "<group>"; };
		C1AF21E71D4866960088C41D /* PumpStatus.swift */ = {isa = PBXFileReference; fileEncoding = 4; lastKnownFileType = sourcecode.swift; path = PumpStatus.swift; sourceTree = "<group>"; };
		C1AF21EB1D4901220088C41D /* BolusNightscoutTreatment.swift */ = {isa = PBXFileReference; fileEncoding = 4; lastKnownFileType = sourcecode.swift; path = BolusNightscoutTreatment.swift; sourceTree = "<group>"; };
		C1AF21EC1D4901220088C41D /* NightscoutTreatment.swift */ = {isa = PBXFileReference; fileEncoding = 4; lastKnownFileType = sourcecode.swift; path = NightscoutTreatment.swift; sourceTree = "<group>"; };
		C1AF21ED1D4901220088C41D /* BGCheckNightscoutTreatment.swift */ = {isa = PBXFileReference; fileEncoding = 4; lastKnownFileType = sourcecode.swift; path = BGCheckNightscoutTreatment.swift; sourceTree = "<group>"; };
		C1AF21EE1D4901220088C41D /* CarbCorrectionNightscoutTreatment.swift */ = {isa = PBXFileReference; fileEncoding = 4; lastKnownFileType = sourcecode.swift; path = CarbCorrectionNightscoutTreatment.swift; sourceTree = "<group>"; };
		C1AF21EF1D4901220088C41D /* TempBasalNightscoutTreatment.swift */ = {isa = PBXFileReference; fileEncoding = 4; lastKnownFileType = sourcecode.swift; path = TempBasalNightscoutTreatment.swift; sourceTree = "<group>"; };
		C1B3830B1CD0665D00CE7782 /* NightscoutUploadKit.framework */ = {isa = PBXFileReference; explicitFileType = wrapper.framework; includeInIndex = 0; path = NightscoutUploadKit.framework; sourceTree = BUILT_PRODUCTS_DIR; };
		C1B3830D1CD0665D00CE7782 /* NightscoutUploadKit.h */ = {isa = PBXFileReference; lastKnownFileType = sourcecode.c.h; path = NightscoutUploadKit.h; sourceTree = "<group>"; };
		C1B3830F1CD0665D00CE7782 /* Info.plist */ = {isa = PBXFileReference; lastKnownFileType = text.plist.xml; path = Info.plist; sourceTree = "<group>"; };
		C1B383141CD0665D00CE7782 /* NightscoutUploadKitTests.xctest */ = {isa = PBXFileReference; explicitFileType = wrapper.cfbundle; includeInIndex = 0; path = NightscoutUploadKitTests.xctest; sourceTree = BUILT_PRODUCTS_DIR; };
		C1B3831D1CD0665D00CE7782 /* Info.plist */ = {isa = PBXFileReference; lastKnownFileType = text.plist.xml; path = Info.plist; sourceTree = "<group>"; };
		C1B383351CD1BA8100CE7782 /* DeviceDataManager.swift */ = {isa = PBXFileReference; fileEncoding = 4; lastKnownFileType = sourcecode.swift; path = DeviceDataManager.swift; sourceTree = "<group>"; };
		C1B4A9581D1E6357003B8985 /* UITableViewCell.swift */ = {isa = PBXFileReference; fileEncoding = 4; lastKnownFileType = sourcecode.swift; path = UITableViewCell.swift; sourceTree = "<group>"; };
		C1B73D64245F824400881A4F /* MinimedPumpManagerTests.swift */ = {isa = PBXFileReference; lastKnownFileType = sourcecode.swift; path = MinimedPumpManagerTests.swift; sourceTree = "<group>"; };
		C1B9E0DF256AF052008E8B84 /* da */ = {isa = PBXFileReference; lastKnownFileType = text.plist.strings; name = da; path = da.lproj/Localizable.strings; sourceTree = "<group>"; };
		C1B9E0F1256AF058008E8B84 /* zh-Hans */ = {isa = PBXFileReference; lastKnownFileType = text.plist.strings; name = "zh-Hans"; path = "zh-Hans.lproj/Localizable.strings"; sourceTree = "<group>"; };
		C1B9E0F2256AF05B008E8B84 /* en */ = {isa = PBXFileReference; lastKnownFileType = text.plist.strings; name = en; path = en.lproj/Localizable.strings; sourceTree = "<group>"; };
		C1B9E0F3256AF05D008E8B84 /* nl */ = {isa = PBXFileReference; lastKnownFileType = text.plist.strings; name = nl; path = nl.lproj/Localizable.strings; sourceTree = "<group>"; };
		C1B9E0F4256AF05F008E8B84 /* fi */ = {isa = PBXFileReference; lastKnownFileType = text.plist.strings; name = fi; path = fi.lproj/Localizable.strings; sourceTree = "<group>"; };
		C1B9E0F5256AF062008E8B84 /* fr */ = {isa = PBXFileReference; lastKnownFileType = text.plist.strings; name = fr; path = fr.lproj/Localizable.strings; sourceTree = "<group>"; };
		C1B9E0F6256AF064008E8B84 /* de */ = {isa = PBXFileReference; lastKnownFileType = text.plist.strings; name = de; path = de.lproj/Localizable.strings; sourceTree = "<group>"; };
		C1B9E0F7256AF066008E8B84 /* it */ = {isa = PBXFileReference; lastKnownFileType = text.plist.strings; name = it; path = it.lproj/Localizable.strings; sourceTree = "<group>"; };
		C1B9E0F8256AF068008E8B84 /* ja */ = {isa = PBXFileReference; lastKnownFileType = text.plist.strings; name = ja; path = ja.lproj/Localizable.strings; sourceTree = "<group>"; };
		C1B9E0F9256AF06A008E8B84 /* nb */ = {isa = PBXFileReference; lastKnownFileType = text.plist.strings; name = nb; path = nb.lproj/Localizable.strings; sourceTree = "<group>"; };
		C1B9E0FA256AF06D008E8B84 /* pl */ = {isa = PBXFileReference; lastKnownFileType = text.plist.strings; name = pl; path = pl.lproj/Localizable.strings; sourceTree = "<group>"; };
		C1B9E0FB256AF06F008E8B84 /* pt-BR */ = {isa = PBXFileReference; lastKnownFileType = text.plist.strings; name = "pt-BR"; path = "pt-BR.lproj/Localizable.strings"; sourceTree = "<group>"; };
		C1B9E0FC256AF071008E8B84 /* ro */ = {isa = PBXFileReference; lastKnownFileType = text.plist.strings; name = ro; path = ro.lproj/Localizable.strings; sourceTree = "<group>"; };
		C1B9E0FD256AF074008E8B84 /* ru */ = {isa = PBXFileReference; lastKnownFileType = text.plist.strings; name = ru; path = ru.lproj/Localizable.strings; sourceTree = "<group>"; };
		C1B9E0FE256AF076008E8B84 /* es */ = {isa = PBXFileReference; lastKnownFileType = text.plist.strings; name = es; path = es.lproj/Localizable.strings; sourceTree = "<group>"; };
		C1B9E0FF256AF078008E8B84 /* sv */ = {isa = PBXFileReference; lastKnownFileType = text.plist.strings; name = sv; path = sv.lproj/Localizable.strings; sourceTree = "<group>"; };
		C1B9E100256AF07B008E8B84 /* vi */ = {isa = PBXFileReference; lastKnownFileType = text.plist.strings; name = vi; path = vi.lproj/Localizable.strings; sourceTree = "<group>"; };
		C1BAD1171E63984C009BA1C6 /* RadioAdapter.swift */ = {isa = PBXFileReference; fileEncoding = 4; lastKnownFileType = sourcecode.swift; path = RadioAdapter.swift; sourceTree = "<group>"; };
		C1BB128521CB5603009A29B5 /* OmniKitPacketParser */ = {isa = PBXFileReference; explicitFileType = "compiled.mach-o.executable"; includeInIndex = 0; path = OmniKitPacketParser; sourceTree = BUILT_PRODUCTS_DIR; };
		C1BB128721CB5603009A29B5 /* main.swift */ = {isa = PBXFileReference; lastKnownFileType = sourcecode.swift; path = main.swift; sourceTree = "<group>"; };
		C1BB12B321CB5697009A29B5 /* Packet+RFPacket.swift */ = {isa = PBXFileReference; lastKnownFileType = sourcecode.swift; path = "Packet+RFPacket.swift"; sourceTree = "<group>"; };
		C1BC259723135EDB00E80E3F /* NightscoutProfileTests.swift */ = {isa = PBXFileReference; lastKnownFileType = sourcecode.swift; path = NightscoutProfileTests.swift; sourceTree = "<group>"; };
		C1C3578E1C927303009BDD4F /* MeterMessage.swift */ = {isa = PBXFileReference; fileEncoding = 4; lastKnownFileType = sourcecode.swift; path = MeterMessage.swift; sourceTree = "<group>"; };
		C1C357901C92733A009BDD4F /* MeterMessageTests.swift */ = {isa = PBXFileReference; fileEncoding = 4; lastKnownFileType = sourcecode.swift; name = MeterMessageTests.swift; path = Messages/MeterMessageTests.swift; sourceTree = "<group>"; };
		C1C659181E16BA9D0025CC58 /* CaseCountable.swift */ = {isa = PBXFileReference; fileEncoding = 4; lastKnownFileType = sourcecode.swift; path = CaseCountable.swift; sourceTree = "<group>"; };
		C1C73F1C1DE6306A0022FC89 /* BatteryChemistryType.swift */ = {isa = PBXFileReference; fileEncoding = 4; lastKnownFileType = sourcecode.swift; path = BatteryChemistryType.swift; sourceTree = "<group>"; };
		C1D00E9C1E8986A400B733B7 /* PumpSuspendTreatment.swift */ = {isa = PBXFileReference; fileEncoding = 4; lastKnownFileType = sourcecode.swift; path = PumpSuspendTreatment.swift; sourceTree = "<group>"; };
		C1D00EA01E8986F900B733B7 /* PumpResumeTreatment.swift */ = {isa = PBXFileReference; fileEncoding = 4; lastKnownFileType = sourcecode.swift; path = PumpResumeTreatment.swift; sourceTree = "<group>"; };
		C1DD5166259FE54400DE27AE /* InsulinTypeConfirmation.swift */ = {isa = PBXFileReference; lastKnownFileType = sourcecode.swift; path = InsulinTypeConfirmation.swift; sourceTree = "<group>"; };
		C1DD51D425A0BC6000DE27AE /* InsulinTypeConfirmation.swift */ = {isa = PBXFileReference; lastKnownFileType = sourcecode.swift; path = InsulinTypeConfirmation.swift; sourceTree = "<group>"; };
		C1E535E81991E36700C2AC49 /* NSData+Conversion.h */ = {isa = PBXFileReference; fileEncoding = 4; lastKnownFileType = sourcecode.c.h; path = "NSData+Conversion.h"; sourceTree = "<group>"; };
		C1E535E91991E36700C2AC49 /* NSData+Conversion.m */ = {isa = PBXFileReference; fileEncoding = 4; lastKnownFileType = sourcecode.c.objc; path = "NSData+Conversion.m"; sourceTree = "<group>"; };
		C1E5BEAC1D5E26F200BD4390 /* RileyLinkStatus.swift */ = {isa = PBXFileReference; fileEncoding = 4; lastKnownFileType = sourcecode.swift; path = RileyLinkStatus.swift; sourceTree = "<group>"; };
		C1EAD6AE1C826B6D006DBA60 /* MySentryAlertType.swift */ = {isa = PBXFileReference; fileEncoding = 4; lastKnownFileType = sourcecode.swift; path = MySentryAlertType.swift; sourceTree = "<group>"; };
		C1EAD6AF1C826B6D006DBA60 /* MessageBody.swift */ = {isa = PBXFileReference; fileEncoding = 4; lastKnownFileType = sourcecode.swift; path = MessageBody.swift; sourceTree = "<group>"; };
		C1EAD6B01C826B6D006DBA60 /* MessageType.swift */ = {isa = PBXFileReference; fileEncoding = 4; lastKnownFileType = sourcecode.swift; lineEnding = 0; path = MessageType.swift; sourceTree = "<group>"; xcLanguageSpecificationIdentifier = xcode.lang.swift; };
		C1EAD6B11C826B6D006DBA60 /* PacketType.swift */ = {isa = PBXFileReference; fileEncoding = 4; lastKnownFileType = sourcecode.swift; path = PacketType.swift; sourceTree = "<group>"; };
		C1EAD6B21C826B6D006DBA60 /* PumpMessage.swift */ = {isa = PBXFileReference; fileEncoding = 4; lastKnownFileType = sourcecode.swift; path = PumpMessage.swift; sourceTree = "<group>"; };
		C1EAD6B91C826B92006DBA60 /* Int.swift */ = {isa = PBXFileReference; fileEncoding = 4; lastKnownFileType = sourcecode.swift; path = Int.swift; sourceTree = "<group>"; };
		C1EAD6BA1C826B92006DBA60 /* Data.swift */ = {isa = PBXFileReference; fileEncoding = 4; lastKnownFileType = sourcecode.swift; path = Data.swift; sourceTree = "<group>"; };
		C1EAD6BB1C826B92006DBA60 /* NSDateComponents.swift */ = {isa = PBXFileReference; fileEncoding = 4; lastKnownFileType = sourcecode.swift; path = NSDateComponents.swift; sourceTree = "<group>"; };
		C1EAD6BD1C826B92006DBA60 /* CarelinkMessageBody.swift */ = {isa = PBXFileReference; fileEncoding = 4; lastKnownFileType = sourcecode.swift; path = CarelinkMessageBody.swift; sourceTree = "<group>"; };
		C1EAD6BE1C826B92006DBA60 /* MySentryAckMessageBody.swift */ = {isa = PBXFileReference; fileEncoding = 4; lastKnownFileType = sourcecode.swift; path = MySentryAckMessageBody.swift; sourceTree = "<group>"; };
		C1EAD6BF1C826B92006DBA60 /* MySentryAlertClearedMessageBody.swift */ = {isa = PBXFileReference; fileEncoding = 4; lastKnownFileType = sourcecode.swift; path = MySentryAlertClearedMessageBody.swift; sourceTree = "<group>"; };
		C1EAD6C01C826B92006DBA60 /* MySentryAlertMessageBody.swift */ = {isa = PBXFileReference; fileEncoding = 4; lastKnownFileType = sourcecode.swift; path = MySentryAlertMessageBody.swift; sourceTree = "<group>"; };
		C1EAD6C11C826B92006DBA60 /* MySentryPumpStatusMessageBody.swift */ = {isa = PBXFileReference; fileEncoding = 4; lastKnownFileType = sourcecode.swift; path = MySentryPumpStatusMessageBody.swift; sourceTree = "<group>"; };
		C1EAD6C21C826B92006DBA60 /* PowerOnCarelinkMessageBody.swift */ = {isa = PBXFileReference; fileEncoding = 4; lastKnownFileType = sourcecode.swift; path = PowerOnCarelinkMessageBody.swift; sourceTree = "<group>"; };
		C1EAD6C31C826B92006DBA60 /* ReadSettingsCarelinkMessageBody.swift */ = {isa = PBXFileReference; fileEncoding = 4; lastKnownFileType = sourcecode.swift; path = ReadSettingsCarelinkMessageBody.swift; sourceTree = "<group>"; };
		C1EAD6C41C826B92006DBA60 /* UnknownMessageBody.swift */ = {isa = PBXFileReference; fileEncoding = 4; lastKnownFileType = sourcecode.swift; path = UnknownMessageBody.swift; sourceTree = "<group>"; };
		C1EAD6D21C826C43006DBA60 /* MySentryPumpStatusMessageBodyTests.swift */ = {isa = PBXFileReference; fileEncoding = 4; lastKnownFileType = sourcecode.swift; name = MySentryPumpStatusMessageBodyTests.swift; path = ../MySentryPumpStatusMessageBodyTests.swift; sourceTree = "<group>"; };
		C1EAD6D31C826C43006DBA60 /* NSDataTests.swift */ = {isa = PBXFileReference; fileEncoding = 4; lastKnownFileType = sourcecode.swift; path = NSDataTests.swift; sourceTree = "<group>"; };
		C1EAD6D41C826C43006DBA60 /* ReadSettingsCarelinkMessageBodyTests.swift */ = {isa = PBXFileReference; fileEncoding = 4; lastKnownFileType = sourcecode.swift; name = ReadSettingsCarelinkMessageBodyTests.swift; path = ../ReadSettingsCarelinkMessageBodyTests.swift; sourceTree = "<group>"; };
		C1EAD6DD1C82B78C006DBA60 /* CRC8.swift */ = {isa = PBXFileReference; fileEncoding = 4; lastKnownFileType = sourcecode.swift; path = CRC8.swift; sourceTree = "<group>"; };
		C1EAD6DF1C82B910006DBA60 /* CRC8Tests.swift */ = {isa = PBXFileReference; fileEncoding = 4; lastKnownFileType = sourcecode.swift; path = CRC8Tests.swift; sourceTree = "<group>"; };
		C1EAD6E11C82BA7A006DBA60 /* CRC16.swift */ = {isa = PBXFileReference; fileEncoding = 4; lastKnownFileType = sourcecode.swift; path = CRC16.swift; sourceTree = "<group>"; };
		C1EAD6E31C82BA87006DBA60 /* CRC16Tests.swift */ = {isa = PBXFileReference; fileEncoding = 4; lastKnownFileType = sourcecode.swift; path = CRC16Tests.swift; sourceTree = "<group>"; };
		C1EAD6EA1C8409A9006DBA60 /* RileyLink-Bridging-Header.h */ = {isa = PBXFileReference; lastKnownFileType = sourcecode.c.h; path = "RileyLink-Bridging-Header.h"; sourceTree = "<group>"; };
		C1EB955C1C887FE5002517DF /* HistoryPage.swift */ = {isa = PBXFileReference; fileEncoding = 4; lastKnownFileType = sourcecode.swift; path = HistoryPage.swift; sourceTree = "<group>"; };
		C1EF58861B3F93FE001C8C80 /* Config.h */ = {isa = PBXFileReference; fileEncoding = 4; lastKnownFileType = sourcecode.c.h; path = Config.h; sourceTree = "<group>"; };
		C1EF58871B3F93FE001C8C80 /* Config.m */ = {isa = PBXFileReference; fileEncoding = 4; lastKnownFileType = sourcecode.c.objc; path = Config.m; sourceTree = "<group>"; };
		C1F0004B1EBE68A600F65163 /* DataFrameMessageBody.swift */ = {isa = PBXFileReference; fileEncoding = 4; lastKnownFileType = sourcecode.swift; path = DataFrameMessageBody.swift; sourceTree = "<group>"; };
		C1F0004F1EBE727C00F65163 /* BasalScheduleTests.swift */ = {isa = PBXFileReference; fileEncoding = 4; lastKnownFileType = sourcecode.swift; path = BasalScheduleTests.swift; sourceTree = "<group>"; };
		C1F000511EBE73F400F65163 /* BasalSchedule.swift */ = {isa = PBXFileReference; fileEncoding = 4; lastKnownFileType = sourcecode.swift; path = BasalSchedule.swift; sourceTree = "<group>"; };
		C1F1A5E9215164FA00F0B820 /* PairPodSetupViewController.swift */ = {isa = PBXFileReference; lastKnownFileType = sourcecode.swift; path = PairPodSetupViewController.swift; sourceTree = "<group>"; };
		C1F1A5EB2151F73F00F0B820 /* InsertCannulaSetupViewController.swift */ = {isa = PBXFileReference; lastKnownFileType = sourcecode.swift; path = InsertCannulaSetupViewController.swift; sourceTree = "<group>"; };
		C1F1A5ED2151FBA700F0B820 /* PodSetupCompleteViewController.swift */ = {isa = PBXFileReference; lastKnownFileType = sourcecode.swift; path = PodSetupCompleteViewController.swift; sourceTree = "<group>"; };
		C1F6EB881F89C3E200CFE393 /* FourByteSixByteEncoding.swift */ = {isa = PBXFileReference; fileEncoding = 4; lastKnownFileType = sourcecode.swift; path = FourByteSixByteEncoding.swift; sourceTree = "<group>"; };
		C1F6EB8A1F89C41200CFE393 /* MinimedPacket.swift */ = {isa = PBXFileReference; fileEncoding = 4; lastKnownFileType = sourcecode.swift; path = MinimedPacket.swift; sourceTree = "<group>"; };
		C1F6EB8C1F89C45500CFE393 /* MinimedPacketTests.swift */ = {isa = PBXFileReference; fileEncoding = 4; lastKnownFileType = sourcecode.swift; path = MinimedPacketTests.swift; sourceTree = "<group>"; };
		C1F8B1DE223AB1DF00DD66CF /* MinimedDoseProgressEstimator.swift */ = {isa = PBXFileReference; lastKnownFileType = sourcecode.swift; path = MinimedDoseProgressEstimator.swift; sourceTree = "<group>"; };
		C1FB4272216E5DFD00FAB378 /* GetPumpFirmwareVersionMessageBody.swift */ = {isa = PBXFileReference; lastKnownFileType = sourcecode.swift; path = GetPumpFirmwareVersionMessageBody.swift; sourceTree = "<group>"; };
		C1FC49EB2135CB2D007D0788 /* LaunchScreen.storyboard */ = {isa = PBXFileReference; lastKnownFileType = file.storyboard; path = LaunchScreen.storyboard; sourceTree = "<group>"; };
		C1FC49ED2135DD56007D0788 /* CommandResponseViewController.swift */ = {isa = PBXFileReference; lastKnownFileType = sourcecode.swift; path = CommandResponseViewController.swift; sourceTree = "<group>"; };
		C1FDFCA81D964A3E00ADBC31 /* BolusReminderPumpEvent.swift */ = {isa = PBXFileReference; fileEncoding = 4; lastKnownFileType = sourcecode.swift; path = BolusReminderPumpEvent.swift; sourceTree = "<group>"; };
		C1FFAF4C212944F600C50C1D /* Base */ = {isa = PBXFileReference; lastKnownFileType = text.plist.strings; name = Base; path = Base.lproj/Localizable.strings; sourceTree = "<group>"; };
		C1FFAF4F212944FF00C50C1D /* es */ = {isa = PBXFileReference; lastKnownFileType = text.plist.strings; name = es; path = es.lproj/Localizable.strings; sourceTree = "<group>"; };
		C1FFAF502129450200C50C1D /* ru */ = {isa = PBXFileReference; lastKnownFileType = text.plist.strings; name = ru; path = ru.lproj/Localizable.strings; sourceTree = "<group>"; };
		C1FFAF512129450500C50C1D /* fr */ = {isa = PBXFileReference; lastKnownFileType = text.plist.strings; name = fr; path = fr.lproj/Localizable.strings; sourceTree = "<group>"; };
		C1FFAF522129450800C50C1D /* de */ = {isa = PBXFileReference; lastKnownFileType = text.plist.strings; name = de; path = de.lproj/Localizable.strings; sourceTree = "<group>"; };
		C1FFAF532129450A00C50C1D /* zh-Hans */ = {isa = PBXFileReference; lastKnownFileType = text.plist.strings; name = "zh-Hans"; path = "zh-Hans.lproj/Localizable.strings"; sourceTree = "<group>"; };
		C1FFAF542129450D00C50C1D /* it */ = {isa = PBXFileReference; lastKnownFileType = text.plist.strings; name = it; path = it.lproj/Localizable.strings; sourceTree = "<group>"; };
		C1FFAF552129450F00C50C1D /* nl */ = {isa = PBXFileReference; lastKnownFileType = text.plist.strings; name = nl; path = nl.lproj/Localizable.strings; sourceTree = "<group>"; };
		C1FFAF562129451300C50C1D /* nb */ = {isa = PBXFileReference; lastKnownFileType = text.plist.strings; name = nb; path = nb.lproj/Localizable.strings; sourceTree = "<group>"; };
		C1FFAF6E212CB4F100C50C1D /* RileyLinkConnectionManagerState.swift */ = {isa = PBXFileReference; lastKnownFileType = sourcecode.swift; path = RileyLinkConnectionManagerState.swift; sourceTree = "<group>"; };
		C1FFAF71212FAAEF00C50C1D /* RileyLink.xcassets */ = {isa = PBXFileReference; lastKnownFileType = folder.assetcatalog; path = RileyLink.xcassets; sourceTree = "<group>"; };
		C1FFAF78213323CC00C50C1D /* OmniKit.framework */ = {isa = PBXFileReference; explicitFileType = wrapper.framework; includeInIndex = 0; path = OmniKit.framework; sourceTree = BUILT_PRODUCTS_DIR; };
		C1FFAF7A213323CC00C50C1D /* OmniKit.h */ = {isa = PBXFileReference; lastKnownFileType = sourcecode.c.h; path = OmniKit.h; sourceTree = "<group>"; };
		C1FFAF7B213323CC00C50C1D /* Info.plist */ = {isa = PBXFileReference; lastKnownFileType = text.plist.xml; path = Info.plist; sourceTree = "<group>"; };
		C1FFAF80213323CC00C50C1D /* OmniKitTests.xctest */ = {isa = PBXFileReference; explicitFileType = wrapper.cfbundle; includeInIndex = 0; path = OmniKitTests.xctest; sourceTree = BUILT_PRODUCTS_DIR; };
		C1FFAF89213323CC00C50C1D /* Info.plist */ = {isa = PBXFileReference; lastKnownFileType = text.plist.xml; path = Info.plist; sourceTree = "<group>"; };
		C1FFAF96213323E600C50C1D /* OmnipodPumpManagerState.swift */ = {isa = PBXFileReference; fileEncoding = 4; lastKnownFileType = sourcecode.swift; path = OmnipodPumpManagerState.swift; sourceTree = "<group>"; };
		C1FFAF97213323E600C50C1D /* OmnipodPumpManager.swift */ = {isa = PBXFileReference; fileEncoding = 4; lastKnownFileType = sourcecode.swift; path = OmnipodPumpManager.swift; sourceTree = "<group>"; };
		C1FFAF98213323E600C50C1D /* Pod.swift */ = {isa = PBXFileReference; fileEncoding = 4; lastKnownFileType = sourcecode.swift; path = Pod.swift; sourceTree = "<group>"; };
		C1FFAF99213323E600C50C1D /* PodCommsSession.swift */ = {isa = PBXFileReference; fileEncoding = 4; lastKnownFileType = sourcecode.swift; path = PodCommsSession.swift; sourceTree = "<group>"; };
		C1FFAF9A213323E700C50C1D /* BasalDeliveryTable.swift */ = {isa = PBXFileReference; fileEncoding = 4; lastKnownFileType = sourcecode.swift; path = BasalDeliveryTable.swift; sourceTree = "<group>"; };
		C1FFAF9B213323E700C50C1D /* MessageTransport.swift */ = {isa = PBXFileReference; fileEncoding = 4; lastKnownFileType = sourcecode.swift; path = MessageTransport.swift; sourceTree = "<group>"; };
		C1FFAF9C213323E700C50C1D /* Message.swift */ = {isa = PBXFileReference; fileEncoding = 4; lastKnownFileType = sourcecode.swift; path = Message.swift; sourceTree = "<group>"; };
		C1FFAF9D213323E700C50C1D /* PodState.swift */ = {isa = PBXFileReference; fileEncoding = 4; lastKnownFileType = sourcecode.swift; path = PodState.swift; sourceTree = "<group>"; };
		C1FFAF9E213323E700C50C1D /* CRC16.swift */ = {isa = PBXFileReference; fileEncoding = 4; lastKnownFileType = sourcecode.swift; path = CRC16.swift; sourceTree = "<group>"; };
		C1FFAF9F213323E800C50C1D /* BasalSchedule.swift */ = {isa = PBXFileReference; fileEncoding = 4; lastKnownFileType = sourcecode.swift; path = BasalSchedule.swift; sourceTree = "<group>"; };
		C1FFAFA0213323E800C50C1D /* CRC8.swift */ = {isa = PBXFileReference; fileEncoding = 4; lastKnownFileType = sourcecode.swift; path = CRC8.swift; sourceTree = "<group>"; };
		C1FFAFA2213323E800C50C1D /* Notification.swift */ = {isa = PBXFileReference; fileEncoding = 4; lastKnownFileType = sourcecode.swift; path = Notification.swift; sourceTree = "<group>"; };
		C1FFAFA4213323E800C50C1D /* VersionResponse.swift */ = {isa = PBXFileReference; fileEncoding = 4; lastKnownFileType = sourcecode.swift; path = VersionResponse.swift; sourceTree = "<group>"; };
		C1FFAFA5213323E800C50C1D /* PodInfoResponse.swift */ = {isa = PBXFileReference; fileEncoding = 4; lastKnownFileType = sourcecode.swift; path = PodInfoResponse.swift; sourceTree = "<group>"; };
		C1FFAFA6213323E800C50C1D /* TempBasalExtraCommand.swift */ = {isa = PBXFileReference; fileEncoding = 4; lastKnownFileType = sourcecode.swift; path = TempBasalExtraCommand.swift; sourceTree = "<group>"; };
		C1FFAFA7213323E800C50C1D /* DeactivatePodCommand.swift */ = {isa = PBXFileReference; fileEncoding = 4; lastKnownFileType = sourcecode.swift; path = DeactivatePodCommand.swift; sourceTree = "<group>"; };
		C1FFAFA8213323E800C50C1D /* MessageBlock.swift */ = {isa = PBXFileReference; fileEncoding = 4; lastKnownFileType = sourcecode.swift; path = MessageBlock.swift; sourceTree = "<group>"; };
		C1FFAFA9213323E800C50C1D /* PlaceholderMessageBlock.swift */ = {isa = PBXFileReference; fileEncoding = 4; lastKnownFileType = sourcecode.swift; path = PlaceholderMessageBlock.swift; sourceTree = "<group>"; };
		C1FFAFAA213323E800C50C1D /* BolusExtraCommand.swift */ = {isa = PBXFileReference; fileEncoding = 4; lastKnownFileType = sourcecode.swift; path = BolusExtraCommand.swift; sourceTree = "<group>"; };
		C1FFAFAB213323E800C50C1D /* StatusResponse.swift */ = {isa = PBXFileReference; fileEncoding = 4; lastKnownFileType = sourcecode.swift; path = StatusResponse.swift; sourceTree = "<group>"; };
		C1FFAFAC213323E800C50C1D /* GetStatusCommand.swift */ = {isa = PBXFileReference; fileEncoding = 4; lastKnownFileType = sourcecode.swift; path = GetStatusCommand.swift; sourceTree = "<group>"; };
		C1FFAFAD213323E800C50C1D /* BasalScheduleExtraCommand.swift */ = {isa = PBXFileReference; fileEncoding = 4; lastKnownFileType = sourcecode.swift; path = BasalScheduleExtraCommand.swift; sourceTree = "<group>"; };
		C1FFAFAE213323E800C50C1D /* CancelDeliveryCommand.swift */ = {isa = PBXFileReference; fileEncoding = 4; lastKnownFileType = sourcecode.swift; path = CancelDeliveryCommand.swift; sourceTree = "<group>"; };
		C1FFAFAF213323E800C50C1D /* SetupPodCommand.swift */ = {isa = PBXFileReference; fileEncoding = 4; lastKnownFileType = sourcecode.swift; path = SetupPodCommand.swift; sourceTree = "<group>"; };
		C1FFAFB0213323E800C50C1D /* AssignAddressCommand.swift */ = {isa = PBXFileReference; fileEncoding = 4; lastKnownFileType = sourcecode.swift; path = AssignAddressCommand.swift; sourceTree = "<group>"; };
		C1FFAFB1213323E800C50C1D /* ErrorResponse.swift */ = {isa = PBXFileReference; fileEncoding = 4; lastKnownFileType = sourcecode.swift; path = ErrorResponse.swift; sourceTree = "<group>"; };
		C1FFAFB2213323E800C50C1D /* SetInsulinScheduleCommand.swift */ = {isa = PBXFileReference; fileEncoding = 4; lastKnownFileType = sourcecode.swift; path = SetInsulinScheduleCommand.swift; sourceTree = "<group>"; };
		C1FFAFB3213323E800C50C1D /* ConfigureAlertsCommand.swift */ = {isa = PBXFileReference; fileEncoding = 4; lastKnownFileType = sourcecode.swift; path = ConfigureAlertsCommand.swift; sourceTree = "<group>"; };
		C1FFAFB4213323E800C50C1D /* PodComms.swift */ = {isa = PBXFileReference; fileEncoding = 4; lastKnownFileType = sourcecode.swift; path = PodComms.swift; sourceTree = "<group>"; };
		C1FFAFB5213323E900C50C1D /* Packet.swift */ = {isa = PBXFileReference; fileEncoding = 4; lastKnownFileType = sourcecode.swift; path = Packet.swift; sourceTree = "<group>"; };
		C1FFAFD9213323F900C50C1D /* OmniKitUI.framework */ = {isa = PBXFileReference; explicitFileType = wrapper.framework; includeInIndex = 0; path = OmniKitUI.framework; sourceTree = BUILT_PRODUCTS_DIR; };
		C1FFAFDB213323F900C50C1D /* OmniKitUI.h */ = {isa = PBXFileReference; lastKnownFileType = sourcecode.c.h; path = OmniKitUI.h; sourceTree = "<group>"; };
		C1FFAFDC213323F900C50C1D /* Info.plist */ = {isa = PBXFileReference; lastKnownFileType = text.plist.xml; path = Info.plist; sourceTree = "<group>"; };
		C1FFAFF62133241500C50C1D /* MessageTests.swift */ = {isa = PBXFileReference; fileEncoding = 4; lastKnownFileType = sourcecode.swift; path = MessageTests.swift; sourceTree = "<group>"; };
		C1FFAFF72133241500C50C1D /* PodStateTests.swift */ = {isa = PBXFileReference; fileEncoding = 4; lastKnownFileType = sourcecode.swift; path = PodStateTests.swift; sourceTree = "<group>"; };
		C1FFAFF82133241500C50C1D /* TempBasalTests.swift */ = {isa = PBXFileReference; fileEncoding = 4; lastKnownFileType = sourcecode.swift; path = TempBasalTests.swift; sourceTree = "<group>"; };
		C1FFAFF92133241600C50C1D /* CRC8Tests.swift */ = {isa = PBXFileReference; fileEncoding = 4; lastKnownFileType = sourcecode.swift; path = CRC8Tests.swift; sourceTree = "<group>"; };
		C1FFAFFA2133241600C50C1D /* PacketTests.swift */ = {isa = PBXFileReference; fileEncoding = 4; lastKnownFileType = sourcecode.swift; path = PacketTests.swift; sourceTree = "<group>"; };
		C1FFAFFB2133241600C50C1D /* BasalScheduleTests.swift */ = {isa = PBXFileReference; fileEncoding = 4; lastKnownFileType = sourcecode.swift; path = BasalScheduleTests.swift; sourceTree = "<group>"; };
		C1FFAFFC2133241600C50C1D /* CRC16Tests.swift */ = {isa = PBXFileReference; fileEncoding = 4; lastKnownFileType = sourcecode.swift; path = CRC16Tests.swift; sourceTree = "<group>"; };
		C1FFAFFD2133241600C50C1D /* OmniKitTests-Bridging-Header.h */ = {isa = PBXFileReference; fileEncoding = 4; lastKnownFileType = sourcecode.c.h; path = "OmniKitTests-Bridging-Header.h"; sourceTree = "<group>"; };
		C1FFB0062133242B00C50C1D /* OmniPodPumpManager+UI.swift */ = {isa = PBXFileReference; fileEncoding = 4; lastKnownFileType = sourcecode.swift; path = "OmniPodPumpManager+UI.swift"; sourceTree = "<group>"; };
		C1FFB0072133242C00C50C1D /* OmniKitUI.xcassets */ = {isa = PBXFileReference; lastKnownFileType = folder.assetcatalog; path = OmniKitUI.xcassets; sourceTree = "<group>"; };
		C1FFB0082133242C00C50C1D /* OmnipodSettingsViewController.swift */ = {isa = PBXFileReference; fileEncoding = 4; lastKnownFileType = sourcecode.swift; path = OmnipodSettingsViewController.swift; sourceTree = "<group>"; };
		C1FFB00C2133242C00C50C1D /* OmnipodPumpManagerSetupViewController.swift */ = {isa = PBXFileReference; fileEncoding = 4; lastKnownFileType = sourcecode.swift; path = OmnipodPumpManagerSetupViewController.swift; sourceTree = "<group>"; };
		D807D7D72289135D006BCDF0 /* BeepType.swift */ = {isa = PBXFileReference; lastKnownFileType = sourcecode.swift; path = BeepType.swift; sourceTree = "<group>"; };
		D807D7D9228913EC006BCDF0 /* BeepConfigCommand.swift */ = {isa = PBXFileReference; lastKnownFileType = sourcecode.swift; path = BeepConfigCommand.swift; sourceTree = "<group>"; };
		E95D065F215D76E40072157B /* PodInfoPulseLog.swift */ = {isa = PBXFileReference; fileEncoding = 4; lastKnownFileType = sourcecode.swift; path = PodInfoPulseLog.swift; sourceTree = "<group>"; };
		E9C06B252150371700B602AD /* PodInfoConfiguredAlerts.swift */ = {isa = PBXFileReference; fileEncoding = 4; lastKnownFileType = sourcecode.swift; path = PodInfoConfiguredAlerts.swift; sourceTree = "<group>"; };
		E9C06B2721506A9200B602AD /* AcknowledgeAlertsTests.swift */ = {isa = PBXFileReference; lastKnownFileType = sourcecode.swift; path = AcknowledgeAlertsTests.swift; sourceTree = "<group>"; };
		E9C06B2921506BF300B602AD /* AcknowledgeAlertCommand.swift */ = {isa = PBXFileReference; lastKnownFileType = sourcecode.swift; path = AcknowledgeAlertCommand.swift; sourceTree = "<group>"; };
		E9C06B2B21513B2600B602AD /* PodInfoTests.swift */ = {isa = PBXFileReference; lastKnownFileType = sourcecode.swift; path = PodInfoTests.swift; sourceTree = "<group>"; };
		E9E54AB52156B2D500E319B8 /* PodInfoPulseLogPlus.swift */ = {isa = PBXFileReference; lastKnownFileType = sourcecode.swift; path = PodInfoPulseLogPlus.swift; sourceTree = "<group>"; };
		E9EDD474215AFFF300A103D1 /* PodInfoActivationTime.swift */ = {isa = PBXFileReference; fileEncoding = 4; lastKnownFileType = sourcecode.swift; path = PodInfoActivationTime.swift; sourceTree = "<group>"; };
		E9EE3367214ECFF900888876 /* StatusTests.swift */ = {isa = PBXFileReference; fileEncoding = 4; lastKnownFileType = sourcecode.swift; path = StatusTests.swift; sourceTree = "<group>"; };
		E9EE3369214ED00400888876 /* BolusTests.swift */ = {isa = PBXFileReference; fileEncoding = 4; lastKnownFileType = sourcecode.swift; path = BolusTests.swift; sourceTree = "<group>"; };
		E9EE336B214ED01200888876 /* PodInfo.swift */ = {isa = PBXFileReference; fileEncoding = 4; lastKnownFileType = sourcecode.swift; path = PodInfo.swift; sourceTree = "<group>"; };
		E9EE336D214ED01200888876 /* DetailedStatus.swift */ = {isa = PBXFileReference; fileEncoding = 4; lastKnownFileType = sourcecode.swift; path = DetailedStatus.swift; sourceTree = "<group>"; };
/* End PBXFileReference section */

/* Begin PBXFrameworksBuildPhase section */
		431CE76B1F98564100255374 /* Frameworks */ = {
			isa = PBXFrameworksBuildPhase;
			buildActionMask = 2147483647;
			files = (
				C1B44CA7224BDFDF00DE47E5 /* LoopKit.framework in Frameworks */,
				43C0196C1FA6B8AE007ABFA1 /* CoreBluetooth.framework in Frameworks */,
			);
			runOnlyForDeploymentPostprocessing = 0;
		};
		431CE7741F98564200255374 /* Frameworks */ = {
			isa = PBXFrameworksBuildPhase;
			buildActionMask = 2147483647;
			files = (
				431CE7781F98564200255374 /* RileyLinkBLEKit.framework in Frameworks */,
				C136AA76231234E1008A320D /* LoopKit.framework in Frameworks */,
			);
			runOnlyForDeploymentPostprocessing = 0;
		};
		4352A72120DEC9B700CAC200 /* Frameworks */ = {
			isa = PBXFrameworksBuildPhase;
			buildActionMask = 2147483647;
			files = (
				4352A73A20DECDB300CAC200 /* MinimedKit.framework in Frameworks */,
				4352A73320DEC9FC00CAC200 /* RileyLinkKitUI.framework in Frameworks */,
				4352A73420DECAE000CAC200 /* LoopKitUI.framework in Frameworks */,
				4352A75120DEDE9B00CAC200 /* LoopKit.framework in Frameworks */,
			);
			runOnlyForDeploymentPostprocessing = 0;
		};
		43722FAA1CB9F7630038B7F2 /* Frameworks */ = {
			isa = PBXFrameworksBuildPhase;
			buildActionMask = 2147483647;
			files = (
				432847C11FA1737400CDE69C /* RileyLinkBLEKit.framework in Frameworks */,
				43D8708820DE1A63006B549E /* LoopKit.framework in Frameworks */,
			);
			runOnlyForDeploymentPostprocessing = 0;
		};
		43C2468F1D8918AE0031F8D1 /* Frameworks */ = {
			isa = PBXFrameworksBuildPhase;
			buildActionMask = 2147483647;
			files = (
			);
			runOnlyForDeploymentPostprocessing = 0;
		};
		43D5E78A1FAF7BFB004ACDB7 /* Frameworks */ = {
			isa = PBXFrameworksBuildPhase;
			buildActionMask = 2147483647;
			files = (
				432CF9061FF74CCB003AB446 /* RileyLinkKit.framework in Frameworks */,
				4352A75020DEDE8700CAC200 /* LoopKit.framework in Frameworks */,
				4352A74F20DEDE8400CAC200 /* LoopKitUI.framework in Frameworks */,
			);
			runOnlyForDeploymentPostprocessing = 0;
		};
		C10D9BBD1C8269D500378342 /* Frameworks */ = {
			isa = PBXFrameworksBuildPhase;
			buildActionMask = 2147483647;
			files = (
				4352A71220DEC68100CAC200 /* RileyLinkKit.framework in Frameworks */,
				43D8709F20DE1D1C006B549E /* RileyLinkBLEKit.framework in Frameworks */,
				43D870A020DE1D28006B549E /* LoopKit.framework in Frameworks */,
			);
			runOnlyForDeploymentPostprocessing = 0;
		};
		C10D9BC71C8269D500378342 /* Frameworks */ = {
			isa = PBXFrameworksBuildPhase;
			buildActionMask = 2147483647;
			files = (
				C10D9BCB1C8269D500378342 /* MinimedKit.framework in Frameworks */,
				4352A74C20DED8C200CAC200 /* LoopKit.framework in Frameworks */,
			);
			runOnlyForDeploymentPostprocessing = 0;
		};
		C12EA234198B436800309FA4 /* Frameworks */ = {
			isa = PBXFrameworksBuildPhase;
			buildActionMask = 2147483647;
			files = (
				C1FFAFEE213323FA00C50C1D /* OmniKitUI.framework in Frameworks */,
				43C246A91D8A31540031F8D1 /* Crypto.framework in Frameworks */,
				C1B383201CD0665D00CE7782 /* NightscoutUploadKit.framework in Frameworks */,
				C12EA23D198B436800309FA4 /* CoreGraphics.framework in Frameworks */,
				43D5E7951FAF7BFB004ACDB7 /* RileyLinkKitUI.framework in Frameworks */,
				C12EA23F198B436800309FA4 /* UIKit.framework in Frameworks */,
				43722FC31CB9F7640038B7F2 /* RileyLinkKit.framework in Frameworks */,
				C12EA23B198B436800309FA4 /* Foundation.framework in Frameworks */,
				431CE7841F98564200255374 /* RileyLinkBLEKit.framework in Frameworks */,
				C10D9BD61C8269D500378342 /* MinimedKit.framework in Frameworks */,
				4352A72C20DEC9B700CAC200 /* MinimedKitUI.framework in Frameworks */,
				C1FFAF8D213323CC00C50C1D /* OmniKit.framework in Frameworks */,
				4352A74720DED4AF00CAC200 /* LoopKit.framework in Frameworks */,
				4352A74620DED4AB00CAC200 /* LoopKitUI.framework in Frameworks */,
			);
			runOnlyForDeploymentPostprocessing = 0;
		};
		C136AA2723116E32008A320D /* Frameworks */ = {
			isa = PBXFrameworksBuildPhase;
			buildActionMask = 2147483647;
			files = (
				C136AA57231176FA008A320D /* OmniKitUI.framework in Frameworks */,
				C136AA53231176E8008A320D /* RileyLinkKit.framework in Frameworks */,
				C136AA55231176F0008A320D /* RileyLinkKitUI.framework in Frameworks */,
				C136AA51231176D4008A320D /* LoopKit.framework in Frameworks */,
				C136AA52231176D8008A320D /* LoopKitUI.framework in Frameworks */,
				C136AA56231176F7008A320D /* OmniKit.framework in Frameworks */,
				C136AA54231176EC008A320D /* RileyLinkBLEKit.framework in Frameworks */,
			);
			runOnlyForDeploymentPostprocessing = 0;
		};
		C136AA5B231187B0008A320D /* Frameworks */ = {
			isa = PBXFrameworksBuildPhase;
			buildActionMask = 2147483647;
			files = (
			);
			runOnlyForDeploymentPostprocessing = 0;
		};
		C1B383071CD0665D00CE7782 /* Frameworks */ = {
			isa = PBXFrameworksBuildPhase;
			buildActionMask = 2147483647;
			files = (
				43C246A61D891DBF0031F8D1 /* Crypto.framework in Frameworks */,
			);
			runOnlyForDeploymentPostprocessing = 0;
		};
		C1B383111CD0665D00CE7782 /* Frameworks */ = {
			isa = PBXFrameworksBuildPhase;
			buildActionMask = 2147483647;
			files = (
				C1B383151CD0665D00CE7782 /* NightscoutUploadKit.framework in Frameworks */,
				4352A74B20DED87F00CAC200 /* LoopKit.framework in Frameworks */,
			);
			runOnlyForDeploymentPostprocessing = 0;
		};
		C1BB128221CB5603009A29B5 /* Frameworks */ = {
			isa = PBXFrameworksBuildPhase;
			buildActionMask = 2147483647;
			files = (
			);
			runOnlyForDeploymentPostprocessing = 0;
		};
		C1FFAF74213323CC00C50C1D /* Frameworks */ = {
			isa = PBXFrameworksBuildPhase;
			buildActionMask = 2147483647;
			files = (
				C1FFB0152133249900C50C1D /* RileyLinkBLEKit.framework in Frameworks */,
				C1FFB0142133249300C50C1D /* RileyLinkKit.framework in Frameworks */,
				C1FFB016213324BC00C50C1D /* LoopKit.framework in Frameworks */,
			);
			runOnlyForDeploymentPostprocessing = 0;
		};
		C1FFAF7D213323CC00C50C1D /* Frameworks */ = {
			isa = PBXFrameworksBuildPhase;
			buildActionMask = 2147483647;
			files = (
				C1FFAF81213323CC00C50C1D /* OmniKit.framework in Frameworks */,
			);
			runOnlyForDeploymentPostprocessing = 0;
		};
		C1FFAFD5213323F900C50C1D /* Frameworks */ = {
			isa = PBXFrameworksBuildPhase;
			buildActionMask = 2147483647;
			files = (
				C1E163D52135EC0100EB89AE /* RileyLinkKitUI.framework in Frameworks */,
				C1FFB02421343EC200C50C1D /* OmniKit.framework in Frameworks */,
				C1FFB02521343F0300C50C1D /* LoopKit.framework in Frameworks */,
				C1FFB02621343F0600C50C1D /* LoopKitUI.framework in Frameworks */,
			);
			runOnlyForDeploymentPostprocessing = 0;
		};
/* End PBXFrameworksBuildPhase section */

/* Begin PBXGroup section */
		2F962EC61E7074B70070EFBD /* PumpEvents */ = {
			isa = PBXGroup;
			children = (
				2F962EC71E7074E60070EFBD /* BolusNormalPumpEventTests.swift */,
				C12716092378C2270093DAB7 /* ResumePumpEventTests.swift */,
			);
			path = PumpEvents;
			sourceTree = "<group>";
		};
		431CE7701F98564100255374 /* RileyLinkBLEKit */ = {
			isa = PBXGroup;
			children = (
				431CE7711F98564100255374 /* RileyLinkBLEKit.h */,
				431CE7721F98564100255374 /* Info.plist */,
				7D23679221252EBC0028B67D /* Localizable.strings */,
				431CE79D1F9BE73900255374 /* BLEFirmwareVersion.swift */,
				431CE7A01F9D195600255374 /* CBCentralManager.swift */,
				431CE78E1F985B6E00255374 /* CBPeripheral.swift */,
				431CE7A21F9D737F00255374 /* Command.swift */,
				431CE7A61F9D98F700255374 /* CommandSession.swift */,
				431CE78C1F985B5400255374 /* PeripheralManager.swift */,
				43D5E7871FAEDAC4004ACDB7 /* PeripheralManagerError.swift */,
				431CE7921F985DE700255374 /* PeripheralManager+RileyLink.swift */,
				431CE7A41F9D78F500255374 /* RFPacket.swift */,
				432847C21FA57C0F00CDE69C /* RadioFirmwareVersion.swift */,
				43BA719A202591A70058961E /* Response.swift */,
				43BA719C2026C9B00058961E /* ResponseBuffer.swift */,
				431CE79B1F9B21BA00255374 /* RileyLinkDevice.swift */,
				433ABFFB2016FDF700E6C1FF /* RileyLinkDeviceError.swift */,
				431CE7901F985D8D00255374 /* RileyLinkDeviceManager.swift */,
				C12572972125FA390061BA2F /* RileyLinkConnectionManager.swift */,
				C1FFAF6E212CB4F100C50C1D /* RileyLinkConnectionManagerState.swift */,
			);
			path = RileyLinkBLEKit;
			sourceTree = "<group>";
		};
		431CE77D1F98564200255374 /* RileyLinkBLEKitTests */ = {
			isa = PBXGroup;
			children = (
				43047FC51FAEC83000508343 /* RFPacketTests.swift */,
				43047FC31FAEC70600508343 /* RadioFirmwareVersionTests.swift */,
				4322B75520282DA60002837D /* ResponseBufferTests.swift */,
				431CE7801F98564200255374 /* Info.plist */,
			);
			path = RileyLinkBLEKitTests;
			sourceTree = "<group>";
		};
		4352A70C20DEC3A900CAC200 /* Models */ = {
			isa = PBXGroup;
			children = (
				C1C73F1C1DE6306A0022FC89 /* BatteryChemistryType.swift */,
				43D8708A20DE1BC9006B549E /* PumpColor.swift */,
				C1842BBA1C8E184300DB42AC /* PumpModel.swift */,
				C1274F851D8242BE0002912B /* PumpRegion.swift */,
			);
			path = Models;
			sourceTree = "<group>";
		};
		4352A70D20DEC42800CAC200 /* Radio */ = {
			isa = PBXGroup;
			children = (
				C1EAD6DD1C82B78C006DBA60 /* CRC8.swift */,
				C1F6EB881F89C3E200CFE393 /* FourByteSixByteEncoding.swift */,
				C1F6EB8A1F89C41200CFE393 /* MinimedPacket.swift */,
			);
			path = Radio;
			sourceTree = "<group>";
		};
		4352A70E20DEC47800CAC200 /* Models */ = {
			isa = PBXGroup;
			children = (
				C1F000511EBE73F400F65163 /* BasalSchedule.swift */,
				C1EAD6E11C82BA7A006DBA60 /* CRC16.swift */,
				54BC447B1DB4742F00340EED /* GlucoseEventType.swift */,
				54BC44741DB46B0A00340EED /* GlucosePage.swift */,
				C1EB955C1C887FE5002517DF /* HistoryPage.swift */,
				C1EAD6AE1C826B6D006DBA60 /* MySentryAlertType.swift */,
				C1A721651EC4BCE30080FAD7 /* PartialDecode.swift */,
				C1842BBE1C8E855A00DB42AC /* PumpEventType.swift */,
				541688DE1DB82E72005B1891 /* TimestampedGlucoseEvent.swift */,
				43B0ADC11D12454700AAD278 /* TimestampedHistoryEvent.swift */,
			);
			path = Models;
			sourceTree = "<group>";
		};
		4352A72620DEC9B700CAC200 /* MinimedKitUI */ = {
			isa = PBXGroup;
			children = (
				C11AA524258728BD00BDE12F /* Views */,
				C1FFAF4B212944F600C50C1D /* Localizable.strings */,
				4352A72720DEC9B700CAC200 /* MinimedKitUI.h */,
				4352A72820DEC9B700CAC200 /* Info.plist */,
				43709AC820DF1C9A00F941B3 /* MinimedKitUI.xcassets */,
				43709AE020DF1D5400F941B3 /* MinimedPumpManager.storyboard */,
				43709ACC20DF1CC900F941B3 /* Setup */,
				4352A73120DEC9D600CAC200 /* CommandResponseViewController.swift */,
				4352A73820DECBAA00CAC200 /* RileyLinkMinimedDeviceTableViewController.swift */,
				43709AC320DF1C8B00F941B3 /* MinimedPumpManager+UI.swift */,
				43709AC220DF1C8B00F941B3 /* MinimedPumpSettingsViewController.swift */,
				43709AC020DF1C8B00F941B3 /* PumpModel.swift */,
				43709AC120DF1C8B00F941B3 /* RadioSelectionTableViewController.swift */,
				C16E61252208EC580069F357 /* MinimedHUDProvider.swift */,
			);
			path = MinimedKitUI;
			sourceTree = "<group>";
		};
		43709ACC20DF1CC900F941B3 /* Setup */ = {
			isa = PBXGroup;
			children = (
				43709ACF20DF1CF700F941B3 /* MinimedPumpManagerSetupViewController.swift */,
				43709ACE20DF1CF700F941B3 /* MinimedPumpIDSetupViewController.swift */,
				43709AD020DF1CF700F941B3 /* MinimedPumpSentrySetupViewController.swift */,
				43709ACD20DF1CF700F941B3 /* MinimedPumpClockSetupViewController.swift */,
				43709AD120DF1CF700F941B3 /* MinimedPumpSetupCompleteViewController.swift */,
			);
			path = Setup;
			sourceTree = "<group>";
		};
		43722FAF1CB9F7630038B7F2 /* RileyLinkKit */ = {
			isa = PBXGroup;
			children = (
				43722FB01CB9F7640038B7F2 /* RileyLinkKit.h */,
				43722FB21CB9F7640038B7F2 /* Info.plist */,
				43323EA91FA81C1B003FB0FA /* RileyLinkDevice.swift */,
				4352A74020DED23000CAC200 /* RileyLinkDeviceManager.swift */,
				435D26AF20DA08CE00891C17 /* RileyLinkPumpManager.swift */,
			);
			path = RileyLinkKit;
			sourceTree = "<group>";
		};
		43722FBD1CB9F7640038B7F2 /* RileyLinkKitTests */ = {
			isa = PBXGroup;
			children = (
				43722FC01CB9F7640038B7F2 /* Info.plist */,
			);
			path = RileyLinkKitTests;
			sourceTree = "<group>";
		};
		437DE504229C898D003B1074 /* Scripts */ = {
			isa = PBXGroup;
			children = (
				437DE508229C8A05003B1074 /* copy-frameworks.sh */,
			);
			path = Scripts;
			sourceTree = "<group>";
		};
		43C246941D8918AE0031F8D1 /* Crypto */ = {
			isa = PBXGroup;
			children = (
				43C246951D8918AE0031F8D1 /* Crypto.h */,
				43C2469F1D8919E20031F8D1 /* Crypto.m */,
				43C246961D8918AE0031F8D1 /* Info.plist */,
			);
			path = Crypto;
			sourceTree = "<group>";
		};
		43D5E78F1FAF7BFB004ACDB7 /* RileyLinkKitUI */ = {
			isa = PBXGroup;
			children = (
				43D5E7901FAF7BFB004ACDB7 /* RileyLinkKitUI.h */,
				43D5E7911FAF7BFB004ACDB7 /* Info.plist */,
				7D23679521252EBC0028B67D /* Localizable.strings */,
				43709AEB20E0056F00F941B3 /* RileyLinkKitUI.xcassets */,
				C170C98D1CECD6F300F3D8E5 /* CBPeripheralState.swift */,
				198AA26127295EDC00FB87CE /* CommandResponseViewController.swift */,
				439731261CF21C3C00F474E5 /* RileyLinkDeviceTableViewCell.swift */,
				C170C9981CECD80000F3D8E5 /* RileyLinkDeviceTableViewController.swift */,
				B62DBD562725B9EB0050C038 /* CommandResponseViewController.swift */,
				435D26B320DA0AAE00891C17 /* RileyLinkDevicesHeaderView.swift */,
				435D26B520DA0BCC00891C17 /* RileyLinkDevicesTableViewDataSource.swift */,
				43709ABB20DF1C6400F941B3 /* RileyLinkManagerSetupViewController.swift */,
				43709ABC20DF1C6400F941B3 /* RileyLinkSettingsViewController.swift */,
				43709ABA20DF1C6400F941B3 /* RileyLinkSetupTableViewController.swift */,
				43709AED20E008F300F941B3 /* SetupImageTableViewCell.swift */,
				43709AEF20E0120F00F941B3 /* SetupImageTableViewCell.xib */,
				C1B4A9581D1E6357003B8985 /* UITableViewCell.swift */,
				43F89CA022BDFB8D006BB54E /* UIActivityIndicatorView.swift */,
			);
			path = RileyLinkKitUI;
			sourceTree = "<group>";
		};
		43D8708920DE1B99006B549E /* PumpManager */ = {
			isa = PBXGroup;
			children = (
				43BF58B11FF5A22200499C46 /* BasalProfile.swift */,
				436CCEF11FB953E800A6822B /* CommandSession.swift */,
				43D8708C20DE1C05006B549E /* DoseStore.swift */,
				43D8708E20DE1C23006B549E /* EnliteSensorDisplayable.swift */,
				4384C8C51FB92F8100D916E6 /* HistoryPage+PumpOpsSession.swift */,
				43D870A120DE1DCF006B549E /* InsulinDataSource.swift */,
				43D8709820DE1CB6006B549E /* MinimedPumpManager.swift */,
				43D8709920DE1CB6006B549E /* MinimedPumpManagerError.swift */,
				43D8709A20DE1CB6006B549E /* MinimedPumpManagerState.swift */,
				43CACE19224844E200F90AF5 /* MinimedPumpManagerRecents.swift */,
				435535DB1FB8B37E00CE5A23 /* PumpMessage+PumpOpsSession.swift */,
				2F962EC21E6873A10070EFBD /* PumpMessageSender.swift */,
				434AB0921CBA0DF600422F4A /* PumpOps.swift */,
				C1A7215F1EC29C0B0080FAD7 /* PumpOpsError.swift */,
				434AB0931CBA0DF600422F4A /* PumpOpsSession.swift */,
				43D8709220DE1C80006B549E /* PumpOpsSession+LoopKit.swift */,
				4384C8C71FB937E500D916E6 /* PumpSettings.swift */,
				434AB0941CBA0DF600422F4A /* PumpState.swift */,
				C16E61212208C7A80069F357 /* ReservoirReading.swift */,
				43D8709420DE1C91006B549E /* RileyLinkDevice.swift */,
				C1F8B1DE223AB1DF00DD66CF /* MinimedDoseProgressEstimator.swift */,
				C164A56122F1F0A6000E3FA5 /* UnfinalizedDose.swift */,
			);
			path = PumpManager;
			sourceTree = "<group>";
		};
		43D8709E20DE1CF5006B549E /* CGMManager */ = {
			isa = PBXGroup;
			children = (
				43D8709020DE1C3B006B549E /* MySentryPumpStatusMessageBody+CGMManager.swift */,
				43D8709620DE1CA1006B549E /* SensorValueGlucoseEvent+CGMManager.swift */,
			);
			path = CGMManager;
			sourceTree = "<group>";
		};
		43EBE44F1EAD234F0073A0B5 /* Common */ = {
			isa = PBXGroup;
			children = (
				C1C659181E16BA9D0025CC58 /* CaseCountable.swift */,
				C1EAD6BA1C826B92006DBA60 /* Data.swift */,
				4352A73D20DED01700CAC200 /* HKUnit.swift */,
				431185AE1CF25A590059ED98 /* IdentifiableClass.swift */,
				C14FFC5A1D3D74F90049CF85 /* NibLoadable.swift */,
				43323EA61FA81A0F003FB0FA /* NumberFormatter.swift */,
				431CE7941F9B0DAE00255374 /* OSLog.swift */,
				43EBE4501EAD238C0073A0B5 /* TimeInterval.swift */,
				4345D1CD1DA16AF300BAAD22 /* TimeZone.swift */,
				C14FFC601D3D75470049CF85 /* UIColor.swift */,
				7D2366EF212527DA0028B67D /* LocalizedString.swift */,
				C145BF9D2219F2EC00A977CB /* Comparable.swift */,
			);
			path = Common;
			sourceTree = "<group>";
		};
		54BC44761DB46C3100340EED /* GlucoseEvents */ = {
			isa = PBXGroup;
			children = (
				54BC44911DB47CBA00340EED /* BatteryChangeGlucoseEvent.swift */,
				54BC44811DB476BB00340EED /* CalBGForGHGlucoseEvent.swift */,
				54B3F9011DFB984800B0ABFA /* DataEndGlucoseEvent.swift */,
				54BC44951DB47D2A00340EED /* DateTimeChangeGlucoseEvent.swift */,
				54BC44771DB46C7D00340EED /* GlucoseEvent.swift */,
				54BC447D1DB4753A00340EED /* GlucoseSensorDataGlucoseEvent.swift */,
				54BC44991DB47DFE00340EED /* NineteenSomethingGlucoseEvent.swift */,
				54BC449B1DB483F700340EED /* RelativeTimestampedGlucoseEvent.swift */,
				54BC44831DB476F600340EED /* SensorCalFactorGlucoseEvent.swift */,
				54BC448B1DB47BEA00340EED /* SensorCalGlucoseEvent.swift */,
				546A85D71DF7C83A00733213 /* SensorDataHighGlucoseEvent.swift */,
				545AEFB31DF5D99700DF9433 /* SensorDataLowGlucoseEvent.swift */,
				546A85D31DF7BE1400733213 /* SensorErrorGlucoseEvent.swift */,
				546A85CF1DF7BB8B00733213 /* SensorPacketGlucoseEvent.swift */,
				54BC44931DB47CFB00340EED /* SensorStatusGlucoseEvent.swift */,
				54BC44971DB47D5300340EED /* SensorSyncGlucoseEvent.swift */,
				54BC448F1DB47C7400340EED /* SensorTimestampGlucoseEvent.swift */,
				54DA4E841DFDC0A70007F489 /* SensorValueGlucoseEvent.swift */,
				54BC44891DB47BA500340EED /* SensorWeakSignalGlucoseEvent.swift */,
				54BC447F1DB4762200340EED /* TenSomethingGlucoseEvent.swift */,
				54A840D01DB85D0600B1F202 /* UnknownGlucoseEvent.swift */,
			);
			path = GlucoseEvents;
			sourceTree = "<group>";
		};
		54BC449F1DB6F6C100340EED /* GlucoseEvents */ = {
			isa = PBXGroup;
			children = (
				54BC44A01DB6F74300340EED /* BatteryChangeGlucoseEventTests.swift */,
				54BC44A81DB704A600340EED /* CalBGForGHGlucoseEventTests.swift */,
				54BC44A41DB702C800340EED /* DateTimeChangeGlucoseEventTests.swift */,
				54BC44B01DB70F4A00340EED /* GlucoseSensorDataGlucoseEventTests.swift */,
				54BC44AC1DB70A5E00340EED /* SensorCalFactorGlucoseEventTests.swift */,
				54BC44B21DB711BE00340EED /* SensorCalGlucoseEventTests.swift */,
				546A85D51DF7C7AA00733213 /* SensorDataHighGlucoseEventTests.swift */,
				545AEFB11DF5D7DB00DF9433 /* SensorDataLowGlucoseEventTests.swift */,
				546A85D11DF7BD5F00733213 /* SensorErrorGlucoseEventTests.swift */,
				546A85CD1DF7B99D00733213 /* SensorPacketGlucoseEventTests.swift */,
				54BC44A21DB7021B00340EED /* SensorStatusGlucoseEventTests.swift */,
				54BC44A61DB703E900340EED /* SensorSyncGlucoseEventTests.swift */,
				54BC44AA1DB7093700340EED /* SensorTimestampGlucoseEventTests.swift */,
				54BC44AE1DB70C3E00340EED /* TenSomethingGlucoseEventTests.swift */,
			);
			path = GlucoseEvents;
			sourceTree = "<group>";
		};
		C104A9BE217E6027006E3C3E /* Views */ = {
			isa = PBXGroup;
			children = (
				C104A9C4217E645C006E3C3E /* HUDAssets.xcassets */,
				C104A9BF217E603E006E3C3E /* OmnipodReservoirView.swift */,
				C104A9C0217E603E006E3C3E /* OmnipodReservoirView.xib */,
				C1814B87225F0A3D008D2D8E /* ExpirationReminderDateTableViewCell.swift */,
				C1814B89225FADFA008D2D8E /* ExpirationReminderDateTableViewCell.xib */,
				C1DD5166259FE54400DE27AE /* InsulinTypeConfirmation.swift */,
			);
			path = Views;
			sourceTree = "<group>";
		};
		C10D9BC21C8269D500378342 /* MinimedKit */ = {
			isa = PBXGroup;
			children = (
				7D70768D1FE09310004AC8EA /* Localizable.strings */,
				43D8709E20DE1CF5006B549E /* CGMManager */,
				C1EAD6B81C826B92006DBA60 /* Extensions */,
				54BC44761DB46C3100340EED /* GlucoseEvents */,
				C1EAD6BC1C826B92006DBA60 /* Messages */,
				4352A70C20DEC3A900CAC200 /* Models */,
				C1842BB91C8E15C600DB42AC /* PumpEvents */,
				43D8708920DE1B99006B549E /* PumpManager */,
				4352A70D20DEC42800CAC200 /* Radio */,
				C10D9BC51C8269D500378342 /* Info.plist */,
				C10D9BC31C8269D500378342 /* MinimedKit.h */,
			);
			path = MinimedKit;
			sourceTree = "<group>";
		};
		C10D9BD01C8269D500378342 /* MinimedKitTests */ = {
			isa = PBXGroup;
			children = (
				2F962EC61E7074B70070EFBD /* PumpEvents */,
				54BC449F1DB6F6C100340EED /* GlucoseEvents */,
				C121985D1C8DE72500BC374C /* Messages */,
				C1F0004F1EBE727C00F65163 /* BasalScheduleTests.swift */,
				C1EAD6DF1C82B910006DBA60 /* CRC8Tests.swift */,
				C1EAD6E31C82BA87006DBA60 /* CRC16Tests.swift */,
				54BC44721DB46A5200340EED /* GlucosePageTests.swift */,
				C12198621C8DF4C800BC374C /* HistoryPageTests.swift */,
				C10D9BD31C8269D500378342 /* Info.plist */,
				C1C357901C92733A009BDD4F /* MeterMessageTests.swift */,
				C1F6EB8C1F89C45500CFE393 /* MinimedPacketTests.swift */,
				C1EAD6D31C826C43006DBA60 /* NSDataTests.swift */,
				43FF221B1CB9B9DE00024F30 /* NSDateComponents.swift */,
				43B0ADBF1D0FC03200AAD278 /* NSDateComponentsTests.swift */,
				2F962EC91E70831F0070EFBD /* PumpModelTests.swift */,
				2F962EC41E705C6D0070EFBD /* PumpOpsSynchronousBuildFromFramesTests.swift */,
				2F962EBE1E678BAA0070EFBD /* PumpOpsSynchronousTests.swift */,
				54BC44B41DB7184D00340EED /* NSStringExtensions.swift */,
				2F962EC01E6872170070EFBD /* TimestampedHistoryEventTests.swift */,
				C1B73D64245F824400881A4F /* MinimedPumpManagerTests.swift */,
			);
			path = MinimedKitTests;
			sourceTree = "<group>";
		};
		C11AA524258728BD00BDE12F /* Views */ = {
			isa = PBXGroup;
			children = (
				C11AA525258728CF00BDE12F /* ReservoirHUDView.swift */,
				C11AA526258728CF00BDE12F /* ReservoirHUDView.xib */,
				C1DD51D425A0BC6000DE27AE /* InsulinTypeConfirmation.swift */,
			);
			path = Views;
			sourceTree = "<group>";
		};
		C121985D1C8DE72500BC374C /* Messages */ = {
			isa = PBXGroup;
			children = (
				C12198A21C8DFC3600BC374C /* BolusCarelinkMessageBodyTests.swift */,
				43DFB61220D37800008A7BAE /* ChangeMaxBasalRateMessageBodyTests.swift */,
				43DFB61020D37748008A7BAE /* ChangeMaxBolusMessageBodyTests.swift */,
				43DFB60C20D22CCB008A7BAE /* ChangeRemoteControlIDMessageBodyTests.swift */,
				43CA93341CB9727F000026B5 /* ChangeTempBasalCarelinkMessageBodyTests.swift */,
				43CA93321CB9726A000026B5 /* ChangeTimeCarelinMessageBodyTests.swift */,
				C12198601C8DEB7B00BC374C /* DeviceLinkMessageBodyTests.swift */,
				C121985E1C8DE77D00BC374C /* FindDeviceMessageBodyTests.swift */,
				C14303191C9A610B00A40450 /* GetBatteryCarelinkMessageBodyTests.swift */,
				54BC44B61DB81B5100340EED /* GetGlucosePageMessageBodyTests.swift */,
				C14303171C97CC6B00A40450 /* GetPumpModelCarelinkMessageBodyTests.swift */,
				C1EAD6D21C826C43006DBA60 /* MySentryPumpStatusMessageBodyTests.swift */,
				541688DA1DB820BF005B1891 /* ReadCurrentGlucosePageMessageBodyTests.swift */,
				43DAD00520A6B10A000F8529 /* ReadOtherDevicesIDsMessageBodyTests.swift */,
				43A068EB1CF6BA6900F9EFE4 /* ReadRemainingInsulinMessageBodyTests.swift */,
				43CEC07720D0CF7200F1BC19 /* ReadRemoteControlIDsMessageBodyTests.swift */,
				C1EAD6D41C826C43006DBA60 /* ReadSettingsCarelinkMessageBodyTests.swift */,
				43CA93301CB97191000026B5 /* ReadTempBasalCarelinkMessageBodyTests.swift */,
			);
			path = Messages;
			sourceTree = "<group>";
		};
		C12572902121EEDE0061BA2F /* Views */ = {
			isa = PBXGroup;
			children = (
				C12572912121EEEE0061BA2F /* SettingsImageTableViewCell.swift */,
			);
			path = Views;
			sourceTree = "<group>";
		};
		C1274F7A1D8240D00002912B /* View Controllers */ = {
			isa = PBXGroup;
			children = (
				C1274F7C1D82411C0002912B /* MainViewController.swift */,
			);
			path = "View Controllers";
			sourceTree = "<group>";
		};
		C12EA22E198B436800309FA4 = {
			isa = PBXGroup;
			children = (
				C12EA240198B436800309FA4 /* RileyLink */,
				C12EA259198B436900309FA4 /* RileyLinkTests */,
				C10D9BC21C8269D500378342 /* MinimedKit */,
				C10D9BD01C8269D500378342 /* MinimedKitTests */,
				43722FAF1CB9F7630038B7F2 /* RileyLinkKit */,
				43722FBD1CB9F7640038B7F2 /* RileyLinkKitTests */,
				C1B3830C1CD0665D00CE7782 /* NightscoutUploadKit */,
				C1B3831A1CD0665D00CE7782 /* NightscoutUploadKitTests */,
				43EBE44F1EAD234F0073A0B5 /* Common */,
				43C246941D8918AE0031F8D1 /* Crypto */,
				431CE7701F98564100255374 /* RileyLinkBLEKit */,
				431CE77D1F98564200255374 /* RileyLinkBLEKitTests */,
				43D5E78F1FAF7BFB004ACDB7 /* RileyLinkKitUI */,
				4352A72620DEC9B700CAC200 /* MinimedKitUI */,
				C1FFAF79213323CC00C50C1D /* OmniKit */,
				C1FFAF86213323CC00C50C1D /* OmniKitTests */,
				C1FFAFDA213323F900C50C1D /* OmniKitUI */,
				C1BB128621CB5603009A29B5 /* OmniKitPacketParser */,
				C136AA2B23116E32008A320D /* OmniKitPlugin */,
				C136AA5F231187B0008A320D /* MinimedKitPlugin */,
				C12EA239198B436800309FA4 /* Frameworks */,
				C12EA238198B436800309FA4 /* Products */,
				437DE504229C898D003B1074 /* Scripts */,
			);
			sourceTree = "<group>";
		};
		C12EA238198B436800309FA4 /* Products */ = {
			isa = PBXGroup;
			children = (
				C12EA237198B436800309FA4 /* RileyLink.app */,
				C10D9BC11C8269D500378342 /* MinimedKit.framework */,
				C10D9BCA1C8269D500378342 /* MinimedKitTests.xctest */,
				43722FAE1CB9F7630038B7F2 /* RileyLinkKit.framework */,
				C1B3830B1CD0665D00CE7782 /* NightscoutUploadKit.framework */,
				C1B383141CD0665D00CE7782 /* NightscoutUploadKitTests.xctest */,
				43C246931D8918AE0031F8D1 /* Crypto.framework */,
				431CE76F1F98564100255374 /* RileyLinkBLEKit.framework */,
				431CE7771F98564200255374 /* RileyLinkBLEKitTests.xctest */,
				43D5E78E1FAF7BFB004ACDB7 /* RileyLinkKitUI.framework */,
				4352A72520DEC9B700CAC200 /* MinimedKitUI.framework */,
				C1FFAF78213323CC00C50C1D /* OmniKit.framework */,
				C1FFAF80213323CC00C50C1D /* OmniKitTests.xctest */,
				C1FFAFD9213323F900C50C1D /* OmniKitUI.framework */,
				C1BB128521CB5603009A29B5 /* OmniKitPacketParser */,
				C136AA2A23116E32008A320D /* OmniKitPlugin.loopplugin */,
				C136AA5E231187B0008A320D /* MinimedKitPlugin.loopplugin */,
			);
			name = Products;
			sourceTree = "<group>";
		};
		C12EA239198B436800309FA4 /* Frameworks */ = {
			isa = PBXGroup;
			children = (
				C13F0436230B1DE6001413FF /* MKRingProgressView.framework */,
				43FB610B20DDF55F002B996B /* LoopKit.framework */,
				43FB610A20DDF55E002B996B /* LoopKitUI.framework */,
				43CA93241CB8BB33000026B5 /* CoreBluetooth.framework */,
				C12616431B685F0A001FAD87 /* CoreData.framework */,
				C12EA23A198B436800309FA4 /* Foundation.framework */,
				C12EA23C198B436800309FA4 /* CoreGraphics.framework */,
				C12EA23E198B436800309FA4 /* UIKit.framework */,
				C12EA253198B436800309FA4 /* XCTest.framework */,
			);
			name = Frameworks;
			sourceTree = "<group>";
		};
		C12EA240198B436800309FA4 /* RileyLink */ = {
			isa = PBXGroup;
			children = (
				C12572902121EEDE0061BA2F /* Views */,
				C1274F7A1D8240D00002912B /* View Controllers */,
				C14FFC4D1D3D6D8E0049CF85 /* Models */,
				C1B383341CD1BA6700CE7782 /* Managers */,
				C1AA398B1AB67F6A00BC9E33 /* Extensions */,
				C12EA241198B436800309FA4 /* Supporting Files */,
				43462E8A1CCB06F500F958A8 /* AppDelegate.swift */,
				C125729321220FEC0061BA2F /* MainStoryboard.storyboard */,
				C1FC49EB2135CB2D007D0788 /* LaunchScreen.storyboard */,
				C1FFAF71212FAAEF00C50C1D /* RileyLink.xcassets */,
				C1EF58861B3F93FE001C8C80 /* Config.h */,
				C1EF58871B3F93FE001C8C80 /* Config.m */,
				C1271B081A9A350400B7C949 /* Log.h */,
				C1271B061A9A34E900B7C949 /* Log.m */,
			);
			path = RileyLink;
			sourceTree = "<group>";
		};
		C12EA241198B436800309FA4 /* Supporting Files */ = {
			isa = PBXGroup;
			children = (
				7D7076971FE09311004AC8EA /* Localizable.strings */,
				C1EAD6EA1C8409A9006DBA60 /* RileyLink-Bridging-Header.h */,
				C12EA242198B436800309FA4 /* RileyLink-Info.plist */,
			);
			name = "Supporting Files";
			sourceTree = "<group>";
		};
		C12EA259198B436900309FA4 /* RileyLinkTests */ = {
			isa = PBXGroup;
			children = (
				C12EA25F198B436900309FA4 /* RileyLinkTests.m */,
				C12EA25A198B436900309FA4 /* Supporting Files */,
			);
			path = RileyLinkTests;
			sourceTree = SOURCE_ROOT;
		};
		C12EA25A198B436900309FA4 /* Supporting Files */ = {
			isa = PBXGroup;
			children = (
				C12EA25B198B436900309FA4 /* RileyLinkTests-Info.plist */,
			);
			name = "Supporting Files";
			sourceTree = "<group>";
		};
		C136AA2B23116E32008A320D /* OmniKitPlugin */ = {
			isa = PBXGroup;
			children = (
				C136AA2C23116E32008A320D /* OmniKitPlugin.h */,
				C136AA2D23116E32008A320D /* Info.plist */,
				C136AA4123116E7B008A320D /* OmniKitPlugin.swift */,
			);
			path = OmniKitPlugin;
			sourceTree = "<group>";
		};
		C136AA5F231187B0008A320D /* MinimedKitPlugin */ = {
			isa = PBXGroup;
			children = (
				C136AA60231187B0008A320D /* MinimedKitPlugin.h */,
				C136AA61231187B0008A320D /* Info.plist */,
				C136AA6623118817008A320D /* MinimedKitPlugin.swift */,
			);
			path = MinimedKitPlugin;
			sourceTree = "<group>";
		};
		C13BD64021403362006D7F19 /* MessageTransport */ = {
			isa = PBXGroup;
			children = (
				C1FFAFA0213323E800C50C1D /* CRC8.swift */,
				C1FFAF9E213323E700C50C1D /* CRC16.swift */,
				C1FFAF9C213323E700C50C1D /* Message.swift */,
				C1FFAF9B213323E700C50C1D /* MessageTransport.swift */,
				C1BB12B321CB5697009A29B5 /* Packet+RFPacket.swift */,
				C1FFAFB5213323E900C50C1D /* Packet.swift */,
				C1FFAFA3213323E800C50C1D /* MessageBlocks */,
			);
			path = MessageTransport;
			sourceTree = "<group>";
		};
		C13BD641214033B0006D7F19 /* Model */ = {
			isa = PBXGroup;
			children = (
				C11166AD2180D834000EEAAB /* AlertSlot.swift */,
				C1FFAF9A213323E700C50C1D /* BasalDeliveryTable.swift */,
				C1FFAF9F213323E800C50C1D /* BasalSchedule.swift */,
				D807D7D72289135D006BCDF0 /* BeepType.swift */,
				C13FD2F3215E7338005FC495 /* FaultEventCode.swift */,
				C1FFAF98213323E600C50C1D /* Pod.swift */,
				C13FD2F5215E743C005FC495 /* PodProgressStatus.swift */,
				C13BD642214033E5006D7F19 /* UnfinalizedDose.swift */,
			);
			path = Model;
			sourceTree = "<group>";
		};
		C14FFC4D1D3D6D8E0049CF85 /* Models */ = {
			isa = PBXGroup;
			children = (
				C14FFC621D3D7CE20049CF85 /* NightscoutService.swift */,
				C14FFC4E1D3D6DEF0049CF85 /* ServiceAuthentication.swift */,
				C14FFC4F1D3D6DEF0049CF85 /* ServiceCredential.swift */,
			);
			path = Models;
			sourceTree = "<group>";
		};
		C168C3FE21AEF85400ADE90E /* PumpManager */ = {
			isa = PBXGroup;
			children = (
				C1FFB0062133242B00C50C1D /* OmniPodPumpManager+UI.swift */,
				C16C3D4321AC40AF00401105 /* OmnipodHUDProvider.swift */,
			);
			path = PumpManager;
			sourceTree = "<group>";
		};
		C1842BB91C8E15C600DB42AC /* PumpEvents */ = {
			isa = PBXGroup;
			children = (
				C1842BD01C8FA3D200DB42AC /* AlarmClockReminderPumpEvent.swift */,
				C1842BFB1C8FA45100DB42AC /* AlarmSensorPumpEvent.swift */,
				C1842BC41C8F897E00DB42AC /* BasalProfileStartPumpEvent.swift */,
				C1842BFA1C8FA45100DB42AC /* BatteryPumpEvent.swift */,
				C1842BC81C8F968B00DB42AC /* BGReceivedPumpEvent.swift */,
				C1842BC21C8E931E00DB42AC /* BolusNormalPumpEvent.swift */,
				C1FDFCA81D964A3E00ADBC31 /* BolusReminderPumpEvent.swift */,
				C12198B21C8F730700BC374C /* BolusWizardEstimatePumpEvent.swift */,
				C1842BEE1C8FA45100DB42AC /* BolusWizardSetupPumpEvent.swift */,
				C1842BC61C8F8DC200DB42AC /* CalBGForPHPumpEvent.swift */,
				C1842BF91C8FA45100DB42AC /* ChangeAlarmClockEnablePumpEvent.swift */,
				C1842BF71C8FA45100DB42AC /* ChangeAlarmNotifyModePumpEvent.swift */,
				C1842BF61C8FA45100DB42AC /* ChangeAudioBolusPumpEvent.swift */,
				C1842BF51C8FA45100DB42AC /* ChangeBasalProfilePatternPumpEvent.swift */,
				C1842BF41C8FA45100DB42AC /* ChangeBasalProfilePumpEvent.swift */,
				C1842BF31C8FA45100DB42AC /* ChangeBGReminderEnablePumpEvent.swift */,
				C1842BF21C8FA45100DB42AC /* ChangeBGReminderOffsetPumpEvent.swift */,
				C1842BF11C8FA45100DB42AC /* ChangeBolusReminderEnablePumpEvent.swift */,
				C1842BF01C8FA45100DB42AC /* ChangeBolusReminderTimePumpEvent.swift */,
				C1842BEF1C8FA45100DB42AC /* ChangeBolusScrollStepSizePumpEvent.swift */,
				C15AF2AC1D74929D0031FC9D /* ChangeBolusWizardSetupPumpEvent.swift */,
				C1842BED1C8FA45100DB42AC /* ChangeCaptureEventEnablePumpEvent.swift */,
				C1842BEC1C8FA45100DB42AC /* ChangeCarbUnitsPumpEvent.swift */,
				C1842BEB1C8FA45100DB42AC /* ChangeChildBlockEnablePumpEvent.swift */,
				C1842BEA1C8FA45100DB42AC /* ChangeMaxBasalPumpEvent.swift */,
				C1842BE91C8FA45100DB42AC /* ChangeMaxBolusPumpEvent.swift */,
				C1274F781D823A550002912B /* ChangeMeterIDPumpEvent.swift */,
				C1842BE81C8FA45100DB42AC /* ChangeOtherDeviceIDPumpEvent.swift */,
				C1842BE71C8FA45100DB42AC /* ChangeParadigmLinkIDPumpEvent.swift */,
				C1842BE61C8FA45100DB42AC /* ChangeReservoirWarningTimePumpEvent.swift */,
				C1330F421DBDA46400569064 /* ChangeSensorAlarmSilenceConfigPumpEvent.swift */,
				C1842BE51C8FA45100DB42AC /* ChangeSensorRateOfChangeAlertSetupPumpEvent.swift */,
				C1842BE41C8FA45100DB42AC /* ChangeSensorSetup2PumpEvent.swift */,
				C14D2B081C9F5EDA00C98E4C /* ChangeTempBasalTypePumpEvent.swift */,
				C1842BE21C8FA45100DB42AC /* ChangeTimeFormatPumpEvent.swift */,
				C1842BE11C8FA45100DB42AC /* ChangeTimePumpEvent.swift */,
				C1842BE01C8FA45100DB42AC /* ChangeVariableBolusPumpEvent.swift */,
				C1842BDF1C8FA45100DB42AC /* ChangeWatchdogEnablePumpEvent.swift */,
				C1842BDE1C8FA45100DB42AC /* ChangeWatchdogMarriageProfilePumpEvent.swift */,
				C1842BDD1C8FA45100DB42AC /* ClearAlarmPumpEvent.swift */,
				C1274F761D8232580002912B /* DailyTotal515PumpEvent.swift */,
				C1842BD51C8FA45100DB42AC /* DailyTotal522PumpEvent.swift */,
				C12198A81C8F2AF200BC374C /* DailyTotal523PumpEvent.swift */,
				C1842BDB1C8FA45100DB42AC /* DeleteBolusReminderTimePumpEvent.swift */,
				C1842BDA1C8FA45100DB42AC /* DeleteOtherDeviceIDPumpEvent.swift */,
				C18C8C521D64123400E043FB /* EnableBolusWizardPumpEvent.swift */,
				C1842BD91C8FA45100DB42AC /* EnableDisableRemotePumpEvent.swift */,
				C1842BD81C8FA45100DB42AC /* JournalEntryExerciseMarkerPumpEvent.swift */,
				C14FFC491D3AF1AC0049CF85 /* JournalEntryInsulinMarkerPumpEvent.swift */,
				C16A08301D389205001A200C /* JournalEntryMealMarkerPumpEvent.swift */,
				C1842BD71C8FA45100DB42AC /* JournalEntryPumpLowBatteryPumpEvent.swift */,
				C1842BD61C8FA45100DB42AC /* JournalEntryPumpLowReservoirPumpEvent.swift */,
				438D39211D19011700D40CA4 /* PlaceholderPumpEvent.swift */,
				C1842BCC1C8F9BBD00DB42AC /* PrimePumpEvent.swift */,
				C1842BCE1C8F9E5100DB42AC /* PumpAlarmPumpEvent.swift */,
				C1842BBC1C8E7C6E00DB42AC /* PumpEvent.swift */,
				C15AF2AE1D7498930031FC9D /* RestoreMystery54PumpEvent.swift */,
				C15AF2B01D7498DD0031FC9D /* RestoreMystery55PumpEvent.swift */,
				C1842BD41C8FA45100DB42AC /* ResultDailyTotalPumpEvent.swift */,
				C1842BD31C8FA45100DB42AC /* ResumePumpEvent.swift */,
				C1842BCA1C8F9A7200DB42AC /* RewindPumpEvent.swift */,
				43B0ADCA1D126B1100AAD278 /* SelectBasalProfilePumpEvent.swift */,
				C1842BD21C8FA45100DB42AC /* SuspendPumpEvent.swift */,
				C14D2B041C9F5D5800C98E4C /* TempBasalDurationPumpEvent.swift */,
				C1842BE31C8FA45100DB42AC /* TempBasalPumpEvent.swift */,
				C12198AC1C8F332500BC374C /* TimestampedPumpEvent.swift */,
				C1842BC01C8E8B2500DB42AC /* UnabsorbedInsulinPumpEvent.swift */,
				2B19B9871DF3EF68006AB65F /* NewTimePumpEvent.swift */,
				C125728A211F7E6C0061BA2F /* UnknownPumpEvent57.swift */,
			);
			path = PumpEvents;
			sourceTree = "<group>";
		};
		C1AA398B1AB67F6A00BC9E33 /* Extensions */ = {
			isa = PBXGroup;
			children = (
				C17884601D519F1E00405663 /* BatteryIndicator.swift */,
				C1E535E81991E36700C2AC49 /* NSData+Conversion.h */,
				C1E535E91991E36700C2AC49 /* NSData+Conversion.m */,
				437462381FA9287A00643383 /* RileyLinkDevice.swift */,
				C14FFC541D3D72A50049CF85 /* UIViewController.swift */,
				435535D51FB6D98400CE5A23 /* UserDefaults.swift */,
			);
			path = Extensions;
			sourceTree = "<group>";
		};
		C1AF21E91D4900300088C41D /* DeviceStatus */ = {
			isa = PBXGroup;
			children = (
				C1AF21E11D4838C90088C41D /* DeviceStatus.swift */,
				7DEFE05222ED1C2300FCD378 /* OverrideStatus.swift */,
				C1AF21E51D48667F0088C41D /* UploaderStatus.swift */,
				C1AF21E71D4866960088C41D /* PumpStatus.swift */,
				C1A492621D4A5A19008964FF /* IOBStatus.swift */,
				C178845E1D5166BE00405663 /* COBStatus.swift */,
				C1A492641D4A5DEB008964FF /* BatteryStatus.swift */,
				C1AF21E31D4865320088C41D /* LoopStatus.swift */,
				C1A492661D4A65D9008964FF /* TempBasalAdjustment.swift */,
				C1A492681D4A66C0008964FF /* LoopEnacted.swift */,
				C133CF921D5943780034B82D /* PredictedBG.swift */,
				C1E5BEAC1D5E26F200BD4390 /* RileyLinkStatus.swift */,
				C1BAD1171E63984C009BA1C6 /* RadioAdapter.swift */,
				C184875B20BC232F00ABE9E7 /* CorrectionRange.swift */,
				C184875D20BCDB0000ABE9E7 /* ForecastError.swift */,
				C191D28E25B3844D00C26C0B /* AutomaticDoseRecommendation.swift */,
			);
			path = DeviceStatus;
			sourceTree = "<group>";
		};
		C1AF21EA1D4900880088C41D /* Treatments */ = {
			isa = PBXGroup;
			children = (
				C1AF21ED1D4901220088C41D /* BGCheckNightscoutTreatment.swift */,
				C1AF21EB1D4901220088C41D /* BolusNightscoutTreatment.swift */,
				C1AF21EE1D4901220088C41D /* CarbCorrectionNightscoutTreatment.swift */,
				C1AF21EC1D4901220088C41D /* NightscoutTreatment.swift */,
				C1D00E9C1E8986A400B733B7 /* PumpSuspendTreatment.swift */,
				C1AF21EF1D4901220088C41D /* TempBasalNightscoutTreatment.swift */,
				492526701E4521FB00ACBA5F /* NoteNightscoutTreatment.swift */,
				C1D00EA01E8986F900B733B7 /* PumpResumeTreatment.swift */,
				C121FE04233FA20E00630EB5 /* OverrideTreatment.swift */,
			);
			path = Treatments;
			sourceTree = "<group>";
		};
		C1B3830C1CD0665D00CE7782 /* NightscoutUploadKit */ = {
			isa = PBXGroup;
			children = (
				C1AF21E91D4900300088C41D /* DeviceStatus */,
				C13D15591DAACE8400ADC044 /* Either.swift */,
				43F348051D596270009933DC /* HKUnit.swift */,
				C1B3830F1CD0665D00CE7782 /* Info.plist */,
				546145C01DCEB47600DC6DEB /* NightscoutEntry.swift */,
				C1842C281C908A3C00DB42AC /* NightscoutUploader.swift */,
				C1B3830D1CD0665D00CE7782 /* NightscoutUploadKit.h */,
				43B0ADC81D1268B300AAD278 /* TimeFormat.swift */,
				C1AF21EA1D4900880088C41D /* Treatments */,
				C18EB741207EE20100EA002B /* NightscoutProfile.swift */,
			);
			path = NightscoutUploadKit;
			sourceTree = "<group>";
		};
		C1B3831A1CD0665D00CE7782 /* NightscoutUploadKitTests */ = {
			isa = PBXGroup;
			children = (
				C1B3831D1CD0665D00CE7782 /* Info.plist */,
				C1BC259723135EDB00E80E3F /* NightscoutProfileTests.swift */,
			);
			path = NightscoutUploadKitTests;
			sourceTree = "<group>";
		};
		C1B383341CD1BA6700CE7782 /* Managers */ = {
			isa = PBXGroup;
			children = (
				C14FFC661D3D7E390049CF85 /* KeychainManager.swift */,
				C14FFC681D3D7E560049CF85 /* KeychainManager+RileyLink.swift */,
				C14FFC641D3D7E250049CF85 /* RemoteDataManager.swift */,
				C1B383351CD1BA8100CE7782 /* DeviceDataManager.swift */,
				C125728E2121DB7C0061BA2F /* PumpManagerState.swift */,
			);
			name = Managers;
			sourceTree = "<group>";
		};
		C1BB128621CB5603009A29B5 /* OmniKitPacketParser */ = {
			isa = PBXGroup;
			children = (
				C1B9E0DE256AF052008E8B84 /* Localizable.strings */,
				C1BB128721CB5603009A29B5 /* main.swift */,
			);
			path = OmniKitPacketParser;
			sourceTree = "<group>";
		};
		C1EAD6B81C826B92006DBA60 /* Extensions */ = {
			isa = PBXGroup;
			children = (
				C1EAD6B91C826B92006DBA60 /* Int.swift */,
				C1EAD6BB1C826B92006DBA60 /* NSDateComponents.swift */,
				43B0ADC31D12506A00AAD278 /* NSDateFormatter.swift */,
			);
			path = Extensions;
			sourceTree = "<group>";
		};
		C1EAD6BC1C826B92006DBA60 /* Messages */ = {
			isa = PBXGroup;
			children = (
				C145BFA3221BBA7E00A977CB /* SuspendResumeMessageBody.swift */,
				C121989E1C8DFC2200BC374C /* BolusCarelinkMessageBody.swift */,
				C1711A551C94F13400CB25BD /* ButtonPressCarelinkMessageBody.swift */,
				C1EAD6BD1C826B92006DBA60 /* CarelinkMessageBody.swift */,
				43DFB61420D3791A008A7BAE /* ChangeMaxBasalRateMessageBody.swift */,
				43DFB60E20D3744A008A7BAE /* ChangeMaxBolusMessageBody.swift */,
				43DFB60A20D229CC008A7BAE /* ChangeRemoteControlIDMessageBody.swift */,
				43CA93281CB8CF22000026B5 /* ChangeTempBasalCarelinkMessageBody.swift */,
				43CA932A1CB8CF76000026B5 /* ChangeTimeCarelinkMessageBody.swift */,
				C1F0004B1EBE68A600F65163 /* DataFrameMessageBody.swift */,
				C10AB08E1C855F34000F102E /* DeviceLinkMessageBody.swift */,
				C10AB08C1C855613000F102E /* FindDeviceMessageBody.swift */,
				C1711A5B1C953F3000CB25BD /* GetBatteryCarelinkMessageBody.swift */,
				54BC44B81DB81D6100340EED /* GetGlucosePageMessageBody.swift */,
				C1711A5D1C977BD000CB25BD /* GetHistoryPageCarelinkMessageBody.swift */,
				C1FB4272216E5DFD00FAB378 /* GetPumpFirmwareVersionMessageBody.swift */,
				C1711A591C952D2900CB25BD /* GetPumpModelCarelinkMessageBody.swift */,
				C1EAD6AF1C826B6D006DBA60 /* MessageBody.swift */,
				C1EAD6B01C826B6D006DBA60 /* MessageType.swift */,
				C1C3578E1C927303009BDD4F /* MeterMessage.swift */,
				4352A70E20DEC47800CAC200 /* Models */,
				C1EAD6BE1C826B92006DBA60 /* MySentryAckMessageBody.swift */,
				C1EAD6BF1C826B92006DBA60 /* MySentryAlertClearedMessageBody.swift */,
				C1EAD6C01C826B92006DBA60 /* MySentryAlertMessageBody.swift */,
				C1EAD6C11C826B92006DBA60 /* MySentryPumpStatusMessageBody.swift */,
				C1EAD6B11C826B6D006DBA60 /* PacketType.swift */,
				C1EAD6C21C826B92006DBA60 /* PowerOnCarelinkMessageBody.swift */,
				C14303151C97C98000A40450 /* PumpAckMessageBody.swift */,
				C1A721611EC3E0500080FAD7 /* PumpErrorMessageBody.swift */,
				C1EAD6B21C826B6D006DBA60 /* PumpMessage.swift */,
				541688DC1DB82213005B1891 /* ReadCurrentGlucosePageMessageBody.swift */,
				2FDE1A061E57B12D00B56A27 /* ReadCurrentPageNumberMessageBody.swift */,
				43DAD00320A6A677000F8529 /* ReadOtherDevicesIDsMessageBody.swift */,
				43DAD00120A6A470000F8529 /* ReadOtherDevicesStatusMessageBody.swift */,
				C178845C1D4EF3D800405663 /* ReadPumpStatusMessageBody.swift */,
				433568751CF67FA800FD9D54 /* ReadRemainingInsulinMessageBody.swift */,
				43CEC07320D0949B00F1BC19 /* ReadRemoteControlIDsMessageBody.swift */,
				C1EAD6C31C826B92006DBA60 /* ReadSettingsCarelinkMessageBody.swift */,
				43CA932C1CB8CFA1000026B5 /* ReadTempBasalCarelinkMessageBody.swift */,
				43CA932D1CB8CFA1000026B5 /* ReadTimeCarelinkMessageBody.swift */,
				43BF58AF1FF594CB00499C46 /* SelectBasalProfileMessageBody.swift */,
				43CEC07520D099B400F1BC19 /* SetRemoteControlEnabledMessageBody.swift */,
				C1EAD6C41C826B92006DBA60 /* UnknownMessageBody.swift */,
			);
			path = Messages;
			sourceTree = "<group>";
		};
		C1FFAF79213323CC00C50C1D /* OmniKit */ = {
			isa = PBXGroup;
			children = (
				C13BD641214033B0006D7F19 /* Model */,
				C13BD64021403362006D7F19 /* MessageTransport */,
				C1FFAFA1213323E800C50C1D /* Extensions */,
				C1FFAF95213323E600C50C1D /* PumpManager */,
				C1FFAF7A213323CC00C50C1D /* OmniKit.h */,
				C1FFAF7B213323CC00C50C1D /* Info.plist */,
				7D9BEFF123369861005DCFD6 /* Localizable.strings */,
			);
			path = OmniKit;
			sourceTree = "<group>";
		};
		C1FFAF86213323CC00C50C1D /* OmniKitTests */ = {
			isa = PBXGroup;
			children = (
				E9C06B2721506A9200B602AD /* AcknowledgeAlertsTests.swift */,
				C1FFAFFB2133241600C50C1D /* BasalScheduleTests.swift */,
				E9EE3369214ED00400888876 /* BolusTests.swift */,
				C1FFAFF92133241600C50C1D /* CRC8Tests.swift */,
				C1FFAFFC2133241600C50C1D /* CRC16Tests.swift */,
				C1FFAF89213323CC00C50C1D /* Info.plist */,
				C1FFAFF62133241500C50C1D /* MessageTests.swift */,
				C1FFAFFD2133241600C50C1D /* OmniKitTests-Bridging-Header.h */,
				C1FFAFFA2133241600C50C1D /* PacketTests.swift */,
				C1ABE396224947C000570E82 /* PodCommsSessionTests.swift */,
				E9C06B2B21513B2600B602AD /* PodInfoTests.swift */,
				C1FFAFF72133241500C50C1D /* PodStateTests.swift */,
				E9EE3367214ECFF900888876 /* StatusTests.swift */,
				C1FFAFF82133241500C50C1D /* TempBasalTests.swift */,
			);
			path = OmniKitTests;
			sourceTree = "<group>";
		};
		C1FFAF95213323E600C50C1D /* PumpManager */ = {
			isa = PBXGroup;
			children = (
				C1FFAF97213323E600C50C1D /* OmnipodPumpManager.swift */,
				C1FFAF96213323E600C50C1D /* OmnipodPumpManagerState.swift */,
				C1FFAFB4213323E800C50C1D /* PodComms.swift */,
				C127D926215C00420031799D /* PodCommsSession+LoopKit.swift */,
				C1FFAF99213323E600C50C1D /* PodCommsSession.swift */,
				C16E190C224EA33000DD9B9D /* PodDoseProgressEstimator.swift */,
				C13BD63D21402A88006D7F19 /* PodInsulinMeasurements.swift */,
				C1FFAF9D213323E700C50C1D /* PodState.swift */,
			);
			path = PumpManager;
			sourceTree = "<group>";
		};
		C1FFAFA1213323E800C50C1D /* Extensions */ = {
			isa = PBXGroup;
			children = (
				C1FFAFA2213323E800C50C1D /* Notification.swift */,
			);
			path = Extensions;
			sourceTree = "<group>";
		};
		C1FFAFA3213323E800C50C1D /* MessageBlocks */ = {
			isa = PBXGroup;
			children = (
				E9C06B2921506BF300B602AD /* AcknowledgeAlertCommand.swift */,
				C1FFAFB0213323E800C50C1D /* AssignAddressCommand.swift */,
				C1FFAFAD213323E800C50C1D /* BasalScheduleExtraCommand.swift */,
				D807D7D9228913EC006BCDF0 /* BeepConfigCommand.swift */,
				C1FFAFAA213323E800C50C1D /* BolusExtraCommand.swift */,
				C1FFAFAE213323E800C50C1D /* CancelDeliveryCommand.swift */,
				C1FFAFB3213323E800C50C1D /* ConfigureAlertsCommand.swift */,
				C1FFAFA7213323E800C50C1D /* DeactivatePodCommand.swift */,
				C1FFAFB1213323E800C50C1D /* ErrorResponse.swift */,
				C11F6B7D21C9646300752BBC /* FaultConfigCommand.swift */,
				C1FFAFAC213323E800C50C1D /* GetStatusCommand.swift */,
				C1FFAFA8213323E800C50C1D /* MessageBlock.swift */,
				C1FFAFA9213323E800C50C1D /* PlaceholderMessageBlock.swift */,
				E9EE336B214ED01200888876 /* PodInfo.swift */,
				E9C06B252150371700B602AD /* PodInfoConfiguredAlerts.swift */,
				E9EDD474215AFFF300A103D1 /* PodInfoActivationTime.swift */,
				E9EE336D214ED01200888876 /* DetailedStatus.swift */,
				E95D065F215D76E40072157B /* PodInfoPulseLog.swift */,
				E9E54AB52156B2D500E319B8 /* PodInfoPulseLogPlus.swift */,
				C1FFAFA5213323E800C50C1D /* PodInfoResponse.swift */,
				C1FFAFB2213323E800C50C1D /* SetInsulinScheduleCommand.swift */,
				C1FFAFAF213323E800C50C1D /* SetupPodCommand.swift */,
				C1FFAFAB213323E800C50C1D /* StatusResponse.swift */,
				C1FFAFA6213323E800C50C1D /* TempBasalExtraCommand.swift */,
				C1FFAFA4213323E800C50C1D /* VersionResponse.swift */,
			);
			path = MessageBlocks;
			sourceTree = "<group>";
		};
		C1FFAFDA213323F900C50C1D /* OmniKitUI */ = {
			isa = PBXGroup;
			children = (
				C168C3FE21AEF85400ADE90E /* PumpManager */,
				C1FFB0092133242C00C50C1D /* ViewControllers */,
				C104A9BE217E6027006E3C3E /* Views */,
				C1FFAFDC213323F900C50C1D /* Info.plist */,
				C1FFAFDB213323F900C50C1D /* OmniKitUI.h */,
				C1FFB0072133242C00C50C1D /* OmniKitUI.xcassets */,
				7D9BF03F2336AE0B005DCFD6 /* OmnipodPumpManager.storyboard */,
				7D9BF00323369910005DCFD6 /* Localizable.strings */,
			);
			path = OmniKitUI;
			sourceTree = "<group>";
		};
		C1FFB0092133242C00C50C1D /* ViewControllers */ = {
			isa = PBXGroup;
			children = (
				C1FC49ED2135DD56007D0788 /* CommandResponseViewController.swift */,
				C1F1A5EB2151F73F00F0B820 /* InsertCannulaSetupViewController.swift */,
				C1FFB00C2133242C00C50C1D /* OmnipodPumpManagerSetupViewController.swift */,
				C1FFB0082133242C00C50C1D /* OmnipodSettingsViewController.swift */,
				C1F1A5E9215164FA00F0B820 /* PairPodSetupViewController.swift */,
				C168C3FF21AEF8DE00ADE90E /* PodReplacementNavigationController.swift */,
				C1F1A5ED2151FBA700F0B820 /* PodSetupCompleteViewController.swift */,
				C168C40121AFACA600ADE90E /* ReplacePodViewController.swift */,
			);
			path = ViewControllers;
			sourceTree = "<group>";
		};
/* End PBXGroup section */

/* Begin PBXHeadersBuildPhase section */
		431CE76C1F98564100255374 /* Headers */ = {
			isa = PBXHeadersBuildPhase;
			buildActionMask = 2147483647;
			files = (
				431CE7811F98564200255374 /* RileyLinkBLEKit.h in Headers */,
			);
			runOnlyForDeploymentPostprocessing = 0;
		};
		4352A72220DEC9B700CAC200 /* Headers */ = {
			isa = PBXHeadersBuildPhase;
			buildActionMask = 2147483647;
			files = (
				4352A72920DEC9B700CAC200 /* MinimedKitUI.h in Headers */,
			);
			runOnlyForDeploymentPostprocessing = 0;
		};
		43722FAB1CB9F7630038B7F2 /* Headers */ = {
			isa = PBXHeadersBuildPhase;
			buildActionMask = 2147483647;
			files = (
				43722FB11CB9F7640038B7F2 /* RileyLinkKit.h in Headers */,
			);
			runOnlyForDeploymentPostprocessing = 0;
		};
		43C246901D8918AE0031F8D1 /* Headers */ = {
			isa = PBXHeadersBuildPhase;
			buildActionMask = 2147483647;
			files = (
				43C246971D8918AE0031F8D1 /* Crypto.h in Headers */,
			);
			runOnlyForDeploymentPostprocessing = 0;
		};
		43D5E78B1FAF7BFB004ACDB7 /* Headers */ = {
			isa = PBXHeadersBuildPhase;
			buildActionMask = 2147483647;
			files = (
				43D5E7921FAF7BFB004ACDB7 /* RileyLinkKitUI.h in Headers */,
			);
			runOnlyForDeploymentPostprocessing = 0;
		};
		C10D9BBE1C8269D500378342 /* Headers */ = {
			isa = PBXHeadersBuildPhase;
			buildActionMask = 2147483647;
			files = (
				C10D9BC41C8269D500378342 /* MinimedKit.h in Headers */,
			);
			runOnlyForDeploymentPostprocessing = 0;
		};
		C136AA2523116E32008A320D /* Headers */ = {
			isa = PBXHeadersBuildPhase;
			buildActionMask = 2147483647;
			files = (
				C136AA3A23116E32008A320D /* OmniKitPlugin.h in Headers */,
			);
			runOnlyForDeploymentPostprocessing = 0;
		};
		C136AA59231187B0008A320D /* Headers */ = {
			isa = PBXHeadersBuildPhase;
			buildActionMask = 2147483647;
			files = (
				C136AA62231187B0008A320D /* MinimedKitPlugin.h in Headers */,
			);
			runOnlyForDeploymentPostprocessing = 0;
		};
		C1B383081CD0665D00CE7782 /* Headers */ = {
			isa = PBXHeadersBuildPhase;
			buildActionMask = 2147483647;
			files = (
				C1B3830E1CD0665D00CE7782 /* NightscoutUploadKit.h in Headers */,
			);
			runOnlyForDeploymentPostprocessing = 0;
		};
		C1FFAF75213323CC00C50C1D /* Headers */ = {
			isa = PBXHeadersBuildPhase;
			buildActionMask = 2147483647;
			files = (
				C1FFAF8A213323CC00C50C1D /* OmniKit.h in Headers */,
			);
			runOnlyForDeploymentPostprocessing = 0;
		};
		C1FFAFD6213323F900C50C1D /* Headers */ = {
			isa = PBXHeadersBuildPhase;
			buildActionMask = 2147483647;
			files = (
				C1FFAFEB213323FA00C50C1D /* OmniKitUI.h in Headers */,
			);
			runOnlyForDeploymentPostprocessing = 0;
		};
/* End PBXHeadersBuildPhase section */

/* Begin PBXNativeTarget section */
		431CE76E1F98564100255374 /* RileyLinkBLEKit */ = {
			isa = PBXNativeTarget;
			buildConfigurationList = 431CE78A1F98564200255374 /* Build configuration list for PBXNativeTarget "RileyLinkBLEKit" */;
			buildPhases = (
				431CE76A1F98564100255374 /* Sources */,
				431CE76B1F98564100255374 /* Frameworks */,
				431CE76C1F98564100255374 /* Headers */,
				431CE76D1F98564100255374 /* Resources */,
			);
			buildRules = (
			);
			dependencies = (
			);
			name = RileyLinkBLEKit;
			productName = RileyLinkBLEKit;
			productReference = 431CE76F1F98564100255374 /* RileyLinkBLEKit.framework */;
			productType = "com.apple.product-type.framework";
		};
		431CE7761F98564200255374 /* RileyLinkBLEKitTests */ = {
			isa = PBXNativeTarget;
			buildConfigurationList = 431CE78B1F98564200255374 /* Build configuration list for PBXNativeTarget "RileyLinkBLEKitTests" */;
			buildPhases = (
				431CE7731F98564200255374 /* Sources */,
				431CE7741F98564200255374 /* Frameworks */,
				431CE7751F98564200255374 /* Resources */,
				C136AA7723123A5D008A320D /* Copy Frameworks with Carthage */,
			);
			buildRules = (
			);
			dependencies = (
				431CE77A1F98564200255374 /* PBXTargetDependency */,
			);
			name = RileyLinkBLEKitTests;
			productName = RileyLinkBLEKitTests;
			productReference = 431CE7771F98564200255374 /* RileyLinkBLEKitTests.xctest */;
			productType = "com.apple.product-type.bundle.unit-test";
		};
		4352A72420DEC9B700CAC200 /* MinimedKitUI */ = {
			isa = PBXNativeTarget;
			buildConfigurationList = 4352A72E20DEC9B700CAC200 /* Build configuration list for PBXNativeTarget "MinimedKitUI" */;
			buildPhases = (
				4352A72020DEC9B700CAC200 /* Sources */,
				4352A72120DEC9B700CAC200 /* Frameworks */,
				4352A72220DEC9B700CAC200 /* Headers */,
				4352A72320DEC9B700CAC200 /* Resources */,
			);
			buildRules = (
			);
			dependencies = (
				A9B839D322809DF3004E745E /* PBXTargetDependency */,
				A9B839D522809DF3004E745E /* PBXTargetDependency */,
			);
			name = MinimedKitUI;
			productName = MinimedKitUI;
			productReference = 4352A72520DEC9B700CAC200 /* MinimedKitUI.framework */;
			productType = "com.apple.product-type.framework";
		};
		43722FAD1CB9F7630038B7F2 /* RileyLinkKit */ = {
			isa = PBXNativeTarget;
			buildConfigurationList = 43722FC91CB9F7640038B7F2 /* Build configuration list for PBXNativeTarget "RileyLinkKit" */;
			buildPhases = (
				43722FA91CB9F7630038B7F2 /* Sources */,
				43722FAA1CB9F7630038B7F2 /* Frameworks */,
				43722FAB1CB9F7630038B7F2 /* Headers */,
				43722FAC1CB9F7630038B7F2 /* Resources */,
			);
			buildRules = (
			);
			dependencies = (
				A9B839CB22809DB3004E745E /* PBXTargetDependency */,
			);
			name = RileyLinkKit;
			productName = RileyLinkKit;
			productReference = 43722FAE1CB9F7630038B7F2 /* RileyLinkKit.framework */;
			productType = "com.apple.product-type.framework";
		};
		43C246921D8918AE0031F8D1 /* Crypto */ = {
			isa = PBXNativeTarget;
			buildConfigurationList = 43C2469E1D8918AE0031F8D1 /* Build configuration list for PBXNativeTarget "Crypto" */;
			buildPhases = (
				43C2468E1D8918AE0031F8D1 /* Sources */,
				43C2468F1D8918AE0031F8D1 /* Frameworks */,
				43C246901D8918AE0031F8D1 /* Headers */,
				43C246911D8918AE0031F8D1 /* Resources */,
			);
			buildRules = (
			);
			dependencies = (
			);
			name = Crypto;
			productName = Crypto;
			productReference = 43C246931D8918AE0031F8D1 /* Crypto.framework */;
			productType = "com.apple.product-type.framework";
		};
		43D5E78D1FAF7BFB004ACDB7 /* RileyLinkKitUI */ = {
			isa = PBXNativeTarget;
			buildConfigurationList = 43D5E7971FAF7BFB004ACDB7 /* Build configuration list for PBXNativeTarget "RileyLinkKitUI" */;
			buildPhases = (
				43D5E7891FAF7BFB004ACDB7 /* Sources */,
				43D5E78A1FAF7BFB004ACDB7 /* Frameworks */,
				43D5E78B1FAF7BFB004ACDB7 /* Headers */,
				43D5E78C1FAF7BFB004ACDB7 /* Resources */,
			);
			buildRules = (
			);
			dependencies = (
				A9B839D122809DE7004E745E /* PBXTargetDependency */,
			);
			name = RileyLinkKitUI;
			productName = RileyLinkKitUI;
			productReference = 43D5E78E1FAF7BFB004ACDB7 /* RileyLinkKitUI.framework */;
			productType = "com.apple.product-type.framework";
		};
		C10D9BC01C8269D500378342 /* MinimedKit */ = {
			isa = PBXNativeTarget;
			buildConfigurationList = C10D9BD81C8269D600378342 /* Build configuration list for PBXNativeTarget "MinimedKit" */;
			buildPhases = (
				C10D9BBC1C8269D500378342 /* Sources */,
				C10D9BBD1C8269D500378342 /* Frameworks */,
				C10D9BBE1C8269D500378342 /* Headers */,
				C10D9BBF1C8269D500378342 /* Resources */,
			);
			buildRules = (
			);
			dependencies = (
				A9B839C722809D8D004E745E /* PBXTargetDependency */,
				A9B839C922809D91004E745E /* PBXTargetDependency */,
			);
			name = MinimedKit;
			productName = MinimedKit;
			productReference = C10D9BC11C8269D500378342 /* MinimedKit.framework */;
			productType = "com.apple.product-type.framework";
		};
		C10D9BC91C8269D500378342 /* MinimedKitTests */ = {
			isa = PBXNativeTarget;
			buildConfigurationList = C10D9BDB1C8269D600378342 /* Build configuration list for PBXNativeTarget "MinimedKitTests" */;
			buildPhases = (
				C10D9BC61C8269D500378342 /* Sources */,
				C10D9BC71C8269D500378342 /* Frameworks */,
				C10D9BC81C8269D500378342 /* Resources */,
				C136AA7823123B8C008A320D /* Copy Frameworks with Carthage */,
			);
			buildRules = (
			);
			dependencies = (
				C10D9BCD1C8269D500378342 /* PBXTargetDependency */,
			);
			name = MinimedKitTests;
			productName = MinimedKitTests;
			productReference = C10D9BCA1C8269D500378342 /* MinimedKitTests.xctest */;
			productType = "com.apple.product-type.bundle.unit-test";
		};
		C12EA236198B436800309FA4 /* RileyLink */ = {
			isa = PBXNativeTarget;
			buildConfigurationList = C12EA263198B436900309FA4 /* Build configuration list for PBXNativeTarget "RileyLink" */;
			buildPhases = (
				C12EA233198B436800309FA4 /* Sources */,
				C12EA234198B436800309FA4 /* Frameworks */,
				C12EA235198B436800309FA4 /* Resources */,
				C10D9BB81C82614F00378342 /* Embed Frameworks */,
				4352A74E20DEDD7C00CAC200 /* Copy Frameworks with Carthage */,
			);
			buildRules = (
			);
			dependencies = (
				43C246A31D891D6C0031F8D1 /* PBXTargetDependency */,
				C10D9BD51C8269D500378342 /* PBXTargetDependency */,
				43722FC21CB9F7640038B7F2 /* PBXTargetDependency */,
				C1B3831F1CD0665D00CE7782 /* PBXTargetDependency */,
				431CE7831F98564200255374 /* PBXTargetDependency */,
				43D5E7941FAF7BFB004ACDB7 /* PBXTargetDependency */,
				4352A72B20DEC9B700CAC200 /* PBXTargetDependency */,
				C1FFAF8C213323CC00C50C1D /* PBXTargetDependency */,
				C1FFAFED213323FA00C50C1D /* PBXTargetDependency */,
			);
			name = RileyLink;
			productName = RileyLink;
			productReference = C12EA237198B436800309FA4 /* RileyLink.app */;
			productType = "com.apple.product-type.application";
		};
		C136AA2923116E32008A320D /* OmniKitPlugin */ = {
			isa = PBXNativeTarget;
			buildConfigurationList = C136AA3F23116E32008A320D /* Build configuration list for PBXNativeTarget "OmniKitPlugin" */;
			buildPhases = (
				C136AA2523116E32008A320D /* Headers */,
				C136AA2623116E32008A320D /* Sources */,
				C136AA2723116E32008A320D /* Frameworks */,
				C136AA2823116E32008A320D /* Resources */,
				C136AA4323116F4D008A320D /* Copy Frameworks with Carthage */,
			);
			buildRules = (
			);
			dependencies = (
				C136AA4623117228008A320D /* PBXTargetDependency */,
				C136AA4823117228008A320D /* PBXTargetDependency */,
				C136AA4A23117228008A320D /* PBXTargetDependency */,
				C136AA4C23117228008A320D /* PBXTargetDependency */,
				C136AA4E23117228008A320D /* PBXTargetDependency */,
			);
			name = OmniKitPlugin;
			productName = OmniKitPlugin;
			productReference = C136AA2A23116E32008A320D /* OmniKitPlugin.loopplugin */;
			productType = "com.apple.product-type.framework";
		};
		C136AA5D231187B0008A320D /* MinimedKitPlugin */ = {
			isa = PBXNativeTarget;
			buildConfigurationList = C136AA63231187B0008A320D /* Build configuration list for PBXNativeTarget "MinimedKitPlugin" */;
			buildPhases = (
				C136AA59231187B0008A320D /* Headers */,
				C136AA5A231187B0008A320D /* Sources */,
				C136AA5B231187B0008A320D /* Frameworks */,
				C136AA5C231187B0008A320D /* Resources */,
				C136AA72231188FC008A320D /* Copy Frameworks with Carthage */,
			);
			buildRules = (
			);
			dependencies = (
				C136AA69231188F1008A320D /* PBXTargetDependency */,
				C136AA6B231188F1008A320D /* PBXTargetDependency */,
				C136AA6D231188F1008A320D /* PBXTargetDependency */,
				C136AA6F231188F1008A320D /* PBXTargetDependency */,
				C136AA71231188F1008A320D /* PBXTargetDependency */,
			);
			name = MinimedKitPlugin;
			productName = MinimedKitPlugin;
			productReference = C136AA5E231187B0008A320D /* MinimedKitPlugin.loopplugin */;
			productType = "com.apple.product-type.framework";
		};
		C1B3830A1CD0665D00CE7782 /* NightscoutUploadKit */ = {
			isa = PBXNativeTarget;
			buildConfigurationList = C1B383221CD0665D00CE7782 /* Build configuration list for PBXNativeTarget "NightscoutUploadKit" */;
			buildPhases = (
				C1B383061CD0665D00CE7782 /* Sources */,
				C1B383071CD0665D00CE7782 /* Frameworks */,
				C1B383081CD0665D00CE7782 /* Headers */,
				C1B383091CD0665D00CE7782 /* Resources */,
			);
			buildRules = (
			);
			dependencies = (
				43C246A51D891DB80031F8D1 /* PBXTargetDependency */,
			);
			name = NightscoutUploadKit;
			productName = NightscoutUploadKit;
			productReference = C1B3830B1CD0665D00CE7782 /* NightscoutUploadKit.framework */;
			productType = "com.apple.product-type.framework";
		};
		C1B383131CD0665D00CE7782 /* NightscoutUploadKitTests */ = {
			isa = PBXNativeTarget;
			buildConfigurationList = C1B383251CD0665D00CE7782 /* Build configuration list for PBXNativeTarget "NightscoutUploadKitTests" */;
			buildPhases = (
				C1B383101CD0665D00CE7782 /* Sources */,
				C1B383111CD0665D00CE7782 /* Frameworks */,
				C1B383121CD0665D00CE7782 /* Resources */,
				A9B839DC2280A178004E745E /* Copy Frameworks with Carthage */,
			);
			buildRules = (
			);
			dependencies = (
				C1BC259A2313843700E80E3F /* PBXTargetDependency */,
			);
			name = NightscoutUploadKitTests;
			productName = NightscoutUploadKitTests;
			productReference = C1B383141CD0665D00CE7782 /* NightscoutUploadKitTests.xctest */;
			productType = "com.apple.product-type.bundle.unit-test";
		};
		C1BB128421CB5603009A29B5 /* OmniKitPacketParser */ = {
			isa = PBXNativeTarget;
			buildConfigurationList = C1BB128B21CB5603009A29B5 /* Build configuration list for PBXNativeTarget "OmniKitPacketParser" */;
			buildPhases = (
				C1BB128121CB5603009A29B5 /* Sources */,
				C1BB128221CB5603009A29B5 /* Frameworks */,
				C1BB128321CB5603009A29B5 /* CopyFiles */,
				8021F3B42433D849007C5A6D /* Resources */,
			);
			buildRules = (
			);
			dependencies = (
			);
			name = OmniKitPacketParser;
			productName = OmniKitPacketParser;
			productReference = C1BB128521CB5603009A29B5 /* OmniKitPacketParser */;
			productType = "com.apple.product-type.tool";
		};
		C1FFAF77213323CC00C50C1D /* OmniKit */ = {
			isa = PBXNativeTarget;
			buildConfigurationList = C1FFAF93213323CD00C50C1D /* Build configuration list for PBXNativeTarget "OmniKit" */;
			buildPhases = (
				C1FFAF73213323CC00C50C1D /* Sources */,
				C1FFAF74213323CC00C50C1D /* Frameworks */,
				C1FFAF75213323CC00C50C1D /* Headers */,
				C1FFAF76213323CC00C50C1D /* Resources */,
			);
			buildRules = (
			);
			dependencies = (
				437DE4FD229BB0D1003B1074 /* PBXTargetDependency */,
			);
			name = OmniKit;
			productName = OmniKit;
			productReference = C1FFAF78213323CC00C50C1D /* OmniKit.framework */;
			productType = "com.apple.product-type.framework";
		};
		C1FFAF7F213323CC00C50C1D /* OmniKitTests */ = {
			isa = PBXNativeTarget;
			buildConfigurationList = C1FFAF94213323CD00C50C1D /* Build configuration list for PBXNativeTarget "OmniKitTests" */;
			buildPhases = (
				C1FFAF7C213323CC00C50C1D /* Sources */,
				C1FFAF7D213323CC00C50C1D /* Frameworks */,
				C1FFAF7E213323CC00C50C1D /* Resources */,
				C14A538023123CF500C86755 /* Copy Frameworks with Carthage */,
			);
			buildRules = (
			);
			dependencies = (
				C1FFAF83213323CC00C50C1D /* PBXTargetDependency */,
			);
			name = OmniKitTests;
			productName = OmniKitTests;
			productReference = C1FFAF80213323CC00C50C1D /* OmniKitTests.xctest */;
			productType = "com.apple.product-type.bundle.unit-test";
		};
		C1FFAFD8213323F900C50C1D /* OmniKitUI */ = {
			isa = PBXNativeTarget;
			buildConfigurationList = C1FFAFF0213323FA00C50C1D /* Build configuration list for PBXNativeTarget "OmniKitUI" */;
			buildPhases = (
				C1FFAFD4213323F900C50C1D /* Sources */,
				C1FFAFD5213323F900C50C1D /* Frameworks */,
				C1FFAFD6213323F900C50C1D /* Headers */,
				C1FFAFD7213323F900C50C1D /* Resources */,
			);
			buildRules = (
			);
			dependencies = (
				437DE501229BB0E9003B1074 /* PBXTargetDependency */,
				437DE4FF229BB0E3003B1074 /* PBXTargetDependency */,
			);
			name = OmniKitUI;
			productName = OmniKitUI;
			productReference = C1FFAFD9213323F900C50C1D /* OmniKitUI.framework */;
			productType = "com.apple.product-type.framework";
		};
/* End PBXNativeTarget section */

/* Begin PBXProject section */
		C12EA22F198B436800309FA4 /* Project object */ = {
			isa = PBXProject;
			attributes = {
				LastSwiftUpdateCheck = 1030;
				LastUpgradeCheck = 1240;
				ORGANIZATIONNAME = "Pete Schwamb";
				TargetAttributes = {
					431CE76E1F98564100255374 = {
						CreatedOnToolsVersion = 9.0;
						LastSwiftMigration = 1020;
						ProvisioningStyle = Manual;
					};
					431CE7761F98564200255374 = {
						CreatedOnToolsVersion = 9.0;
						LastSwiftMigration = 1000;
						ProvisioningStyle = Manual;
					};
					4352A72420DEC9B700CAC200 = {
						CreatedOnToolsVersion = 9.4.1;
						LastSwiftMigration = 1020;
						ProvisioningStyle = Manual;
					};
					43722FAD1CB9F7630038B7F2 = {
						CreatedOnToolsVersion = 7.3;
						LastSwiftMigration = 1020;
					};
					43C246921D8918AE0031F8D1 = {
						CreatedOnToolsVersion = 8.0;
						LastSwiftMigration = 1020;
						ProvisioningStyle = Manual;
					};
					43D5E78D1FAF7BFB004ACDB7 = {
						CreatedOnToolsVersion = 9.2;
						LastSwiftMigration = 1020;
						ProvisioningStyle = Manual;
					};
					C10D9BC01C8269D500378342 = {
						CreatedOnToolsVersion = 7.2.1;
						LastSwiftMigration = 1020;
					};
					C10D9BC91C8269D500378342 = {
						CreatedOnToolsVersion = 7.2.1;
						LastSwiftMigration = 1000;
						ProvisioningStyle = Manual;
					};
					C12EA236198B436800309FA4 = {
						LastSwiftMigration = 1020;
						ProvisioningStyle = Automatic;
					};
					C136AA2923116E32008A320D = {
						CreatedOnToolsVersion = 10.3;
						LastSwiftMigration = 1030;
						ProvisioningStyle = Automatic;
					};
					C136AA5D231187B0008A320D = {
						CreatedOnToolsVersion = 10.3;
						LastSwiftMigration = 1030;
						ProvisioningStyle = Automatic;
					};
					C1B3830A1CD0665D00CE7782 = {
						CreatedOnToolsVersion = 7.3;
						LastSwiftMigration = 1020;
					};
					C1B383131CD0665D00CE7782 = {
						CreatedOnToolsVersion = 7.3;
						LastSwiftMigration = 1030;
						ProvisioningStyle = Manual;
					};
					C1BB128421CB5603009A29B5 = {
						CreatedOnToolsVersion = 10.1;
						ProvisioningStyle = Automatic;
					};
					C1FFAF77213323CC00C50C1D = {
						CreatedOnToolsVersion = 9.4.1;
						LastSwiftMigration = 1020;
						ProvisioningStyle = Manual;
					};
					C1FFAF7F213323CC00C50C1D = {
						CreatedOnToolsVersion = 9.4.1;
						LastSwiftMigration = 1000;
						ProvisioningStyle = Automatic;
					};
					C1FFAFD8213323F900C50C1D = {
						CreatedOnToolsVersion = 9.4.1;
						LastSwiftMigration = 1020;
						ProvisioningStyle = Manual;
					};
				};
			};
			buildConfigurationList = C12EA232198B436800309FA4 /* Build configuration list for PBXProject "RileyLink" */;
			compatibilityVersion = "Xcode 6.3";
			developmentRegion = en;
			hasScannedForEncodings = 0;
			knownRegions = (
				en,
				es,
				ru,
				Base,
				fr,
				de,
				"zh-Hans",
				it,
				nl,
				nb,
				pl,
				vi,
				ja,
				sv,
				da,
				fi,
				"pt-BR",
				ro,
				tr,
			);
			mainGroup = C12EA22E198B436800309FA4;
			productRefGroup = C12EA238198B436800309FA4 /* Products */;
			projectDirPath = "";
			projectRoot = "";
			targets = (
				C12EA236198B436800309FA4 /* RileyLink */,
				43C246921D8918AE0031F8D1 /* Crypto */,
				431CE76E1F98564100255374 /* RileyLinkBLEKit */,
				431CE7761F98564200255374 /* RileyLinkBLEKitTests */,
				43722FAD1CB9F7630038B7F2 /* RileyLinkKit */,
				43D5E78D1FAF7BFB004ACDB7 /* RileyLinkKitUI */,
				C1B3830A1CD0665D00CE7782 /* NightscoutUploadKit */,
				C1B383131CD0665D00CE7782 /* NightscoutUploadKitTests */,
				C10D9BC01C8269D500378342 /* MinimedKit */,
				4352A72420DEC9B700CAC200 /* MinimedKitUI */,
				C10D9BC91C8269D500378342 /* MinimedKitTests */,
				C136AA5D231187B0008A320D /* MinimedKitPlugin */,
				C1FFAF77213323CC00C50C1D /* OmniKit */,
				C1FFAF7F213323CC00C50C1D /* OmniKitTests */,
				C1FFAFD8213323F900C50C1D /* OmniKitUI */,
				C136AA2923116E32008A320D /* OmniKitPlugin */,
				C1BB128421CB5603009A29B5 /* OmniKitPacketParser */,
			);
		};
/* End PBXProject section */

/* Begin PBXResourcesBuildPhase section */
		431CE76D1F98564100255374 /* Resources */ = {
			isa = PBXResourcesBuildPhase;
			buildActionMask = 2147483647;
			files = (
				7D23679421252EBC0028B67D /* Localizable.strings in Resources */,
			);
			runOnlyForDeploymentPostprocessing = 0;
		};
		431CE7751F98564200255374 /* Resources */ = {
			isa = PBXResourcesBuildPhase;
			buildActionMask = 2147483647;
			files = (
			);
			runOnlyForDeploymentPostprocessing = 0;
		};
		4352A72320DEC9B700CAC200 /* Resources */ = {
			isa = PBXResourcesBuildPhase;
			buildActionMask = 2147483647;
			files = (
				C11AA528258728CF00BDE12F /* ReservoirHUDView.xib in Resources */,
				43709ADE20DF1D5400F941B3 /* MinimedPumpManager.storyboard in Resources */,
				C1FFAF4D212944F600C50C1D /* Localizable.strings in Resources */,
				43709AC920DF1C9A00F941B3 /* MinimedKitUI.xcassets in Resources */,
			);
			runOnlyForDeploymentPostprocessing = 0;
		};
		43722FAC1CB9F7630038B7F2 /* Resources */ = {
			isa = PBXResourcesBuildPhase;
			buildActionMask = 2147483647;
			files = (
			);
			runOnlyForDeploymentPostprocessing = 0;
		};
		43C246911D8918AE0031F8D1 /* Resources */ = {
			isa = PBXResourcesBuildPhase;
			buildActionMask = 2147483647;
			files = (
			);
			runOnlyForDeploymentPostprocessing = 0;
		};
		43D5E78C1FAF7BFB004ACDB7 /* Resources */ = {
			isa = PBXResourcesBuildPhase;
			buildActionMask = 2147483647;
			files = (
				7D23679721252EBC0028B67D /* Localizable.strings in Resources */,
				43709AEC20E0056F00F941B3 /* RileyLinkKitUI.xcassets in Resources */,
				43709AF020E0120F00F941B3 /* SetupImageTableViewCell.xib in Resources */,
			);
			runOnlyForDeploymentPostprocessing = 0;
		};
		8021F3B42433D849007C5A6D /* Resources */ = {
			isa = PBXResourcesBuildPhase;
			buildActionMask = 2147483647;
			files = (
				C1B9E0E0256AF052008E8B84 /* Localizable.strings in Resources */,
			);
			runOnlyForDeploymentPostprocessing = 0;
		};
		C10D9BBF1C8269D500378342 /* Resources */ = {
			isa = PBXResourcesBuildPhase;
			buildActionMask = 2147483647;
			files = (
				7D70768B1FE09310004AC8EA /* Localizable.strings in Resources */,
			);
			runOnlyForDeploymentPostprocessing = 0;
		};
		C10D9BC81C8269D500378342 /* Resources */ = {
			isa = PBXResourcesBuildPhase;
			buildActionMask = 2147483647;
			files = (
			);
			runOnlyForDeploymentPostprocessing = 0;
		};
		C12EA235198B436800309FA4 /* Resources */ = {
			isa = PBXResourcesBuildPhase;
			buildActionMask = 2147483647;
			files = (
				C125729421220FEC0061BA2F /* MainStoryboard.storyboard in Resources */,
				C1FFAF72212FAAEF00C50C1D /* RileyLink.xcassets in Resources */,
				C1FC49EC2135CB2D007D0788 /* LaunchScreen.storyboard in Resources */,
				7D7076951FE09311004AC8EA /* Localizable.strings in Resources */,
			);
			runOnlyForDeploymentPostprocessing = 0;
		};
		C136AA2823116E32008A320D /* Resources */ = {
			isa = PBXResourcesBuildPhase;
			buildActionMask = 2147483647;
			files = (
			);
			runOnlyForDeploymentPostprocessing = 0;
		};
		C136AA5C231187B0008A320D /* Resources */ = {
			isa = PBXResourcesBuildPhase;
			buildActionMask = 2147483647;
			files = (
			);
			runOnlyForDeploymentPostprocessing = 0;
		};
		C1B383091CD0665D00CE7782 /* Resources */ = {
			isa = PBXResourcesBuildPhase;
			buildActionMask = 2147483647;
			files = (
			);
			runOnlyForDeploymentPostprocessing = 0;
		};
		C1B383121CD0665D00CE7782 /* Resources */ = {
			isa = PBXResourcesBuildPhase;
			buildActionMask = 2147483647;
			files = (
			);
			runOnlyForDeploymentPostprocessing = 0;
		};
		C1FFAF76213323CC00C50C1D /* Resources */ = {
			isa = PBXResourcesBuildPhase;
			buildActionMask = 2147483647;
			files = (
				7D9BEFEF23369861005DCFD6 /* Localizable.strings in Resources */,
			);
			runOnlyForDeploymentPostprocessing = 0;
		};
		C1FFAF7E213323CC00C50C1D /* Resources */ = {
			isa = PBXResourcesBuildPhase;
			buildActionMask = 2147483647;
			files = (
			);
			runOnlyForDeploymentPostprocessing = 0;
		};
		C1FFAFD7213323F900C50C1D /* Resources */ = {
			isa = PBXResourcesBuildPhase;
			buildActionMask = 2147483647;
			files = (
				C104A9C2217E603E006E3C3E /* OmnipodReservoirView.xib in Resources */,
				7D9BF03D2336AE0B005DCFD6 /* OmnipodPumpManager.storyboard in Resources */,
				7D9BF00123369910005DCFD6 /* Localizable.strings in Resources */,
				C104A9C5217E645C006E3C3E /* HUDAssets.xcassets in Resources */,
				C1814B8A225FADFA008D2D8E /* ExpirationReminderDateTableViewCell.xib in Resources */,
				C1FFB00F2133242C00C50C1D /* OmniKitUI.xcassets in Resources */,
			);
			runOnlyForDeploymentPostprocessing = 0;
		};
/* End PBXResourcesBuildPhase section */

/* Begin PBXShellScriptBuildPhase section */
		4352A74E20DEDD7C00CAC200 /* Copy Frameworks with Carthage */ = {
			isa = PBXShellScriptBuildPhase;
			buildActionMask = 2147483647;
			files = (
			);
			inputPaths = (
				"$(BUILT_PRODUCTS_DIR)/LoopKit.framework",
				"$(BUILT_PRODUCTS_DIR)/LoopKitUI.framework",
			);
			name = "Copy Frameworks with Carthage";
			outputPaths = (
				"$(BUILT_PRODUCTS_DIR)/$(FRAMEWORKS_FOLDER_PATH)/LoopKit.framework",
				"$(BUILT_PRODUCTS_DIR)/$(FRAMEWORKS_FOLDER_PATH)/LoopKitUI.framework",
			);
			runOnlyForDeploymentPostprocessing = 0;
			shellPath = /bin/sh;
			shellScript = "\"${SRCROOT}/Scripts/copy-frameworks.sh\"\n";
		};
		A9B839DC2280A178004E745E /* Copy Frameworks with Carthage */ = {
			isa = PBXShellScriptBuildPhase;
			buildActionMask = 2147483647;
			files = (
			);
			inputFileListPaths = (
			);
			inputPaths = (
				"$(BUILT_PRODUCTS_DIR)/LoopKit.framework",
			);
			name = "Copy Frameworks with Carthage";
			outputFileListPaths = (
			);
			outputPaths = (
				"$(BUILT_PRODUCTS_DIR)/$(FRAMEWORKS_FOLDER_PATH)/LoopKit.framework",
			);
			runOnlyForDeploymentPostprocessing = 0;
			shellPath = /bin/sh;
			shellScript = "\"${SRCROOT}/Scripts/copy-frameworks.sh\"\n\n";
		};
		C136AA4323116F4D008A320D /* Copy Frameworks with Carthage */ = {
			isa = PBXShellScriptBuildPhase;
			buildActionMask = 2147483647;
			files = (
			);
			inputFileListPaths = (
			);
			inputPaths = (
				"$(BUILT_PRODUCTS_DIR)/OmniKit.framework",
				"$(BUILT_PRODUCTS_DIR)/OmniKitUI.framework",
				"$(BUILT_PRODUCTS_DIR)/RileyLinkKit.framework",
				"$(BUILT_PRODUCTS_DIR)/RileyLinkBLEKit.framework",
				"$(BUILT_PRODUCTS_DIR)/RileyLinkKitUI.framework",
			);
			name = "Copy Frameworks with Carthage";
			outputFileListPaths = (
			);
			outputPaths = (
			);
			runOnlyForDeploymentPostprocessing = 0;
			shellPath = /bin/sh;
			shellScript = "\"${SRCROOT}/Scripts/copy-frameworks.sh\"\n";
		};
		C136AA72231188FC008A320D /* Copy Frameworks with Carthage */ = {
			isa = PBXShellScriptBuildPhase;
			buildActionMask = 2147483647;
			files = (
			);
			inputFileListPaths = (
			);
			inputPaths = (
				"$(BUILT_PRODUCTS_DIR)/RileyLinkKit.framework",
				"$(BUILT_PRODUCTS_DIR)/RileyLinkKitUI.framework",
				"$(BUILT_PRODUCTS_DIR)/RileyLinkBLEKit.framework",
				"$(BUILT_PRODUCTS_DIR)/MinimedKit.framework",
				"$(BUILT_PRODUCTS_DIR)/MinimedKitUI.framework",
			);
			name = "Copy Frameworks with Carthage";
			outputFileListPaths = (
			);
			outputPaths = (
			);
			runOnlyForDeploymentPostprocessing = 0;
			shellPath = /bin/sh;
			shellScript = "\"${SRCROOT}/Scripts/copy-frameworks.sh\"\n";
		};
		C136AA7723123A5D008A320D /* Copy Frameworks with Carthage */ = {
			isa = PBXShellScriptBuildPhase;
			buildActionMask = 2147483647;
			files = (
			);
			inputFileListPaths = (
			);
			inputPaths = (
				"$(BUILT_PRODUCTS_DIR)/LoopKit.framework",
			);
			name = "Copy Frameworks with Carthage";
			outputFileListPaths = (
			);
			outputPaths = (
			);
			runOnlyForDeploymentPostprocessing = 0;
			shellPath = /bin/sh;
			shellScript = "\"${SRCROOT}/Scripts/copy-frameworks.sh\"\n";
		};
		C136AA7823123B8C008A320D /* Copy Frameworks with Carthage */ = {
			isa = PBXShellScriptBuildPhase;
			buildActionMask = 2147483647;
			files = (
			);
			inputFileListPaths = (
			);
			inputPaths = (
				"$(BUILT_PRODUCTS_DIR)/MKRingProgressView.framework",
				"$(BUILT_PRODUCTS_DIR)/LoopKit.framework",
			);
			name = "Copy Frameworks with Carthage";
			outputFileListPaths = (
			);
			outputPaths = (
			);
			runOnlyForDeploymentPostprocessing = 0;
			shellPath = /bin/sh;
			shellScript = "\"${SRCROOT}/Scripts/copy-frameworks.sh\"\n";
		};
		C14A538023123CF500C86755 /* Copy Frameworks with Carthage */ = {
			isa = PBXShellScriptBuildPhase;
			buildActionMask = 2147483647;
			files = (
			);
			inputFileListPaths = (
			);
			inputPaths = (
				"$(BUILT_PRODUCTS_DIR)/LoopKit.framework",
			);
			name = "Copy Frameworks with Carthage";
			outputFileListPaths = (
			);
			outputPaths = (
			);
			runOnlyForDeploymentPostprocessing = 0;
			shellPath = /bin/sh;
			shellScript = "\"${SRCROOT}/Scripts/copy-frameworks.sh\"\n";
		};
/* End PBXShellScriptBuildPhase section */

/* Begin PBXSourcesBuildPhase section */
		431CE76A1F98564100255374 /* Sources */ = {
			isa = PBXSourcesBuildPhase;
			buildActionMask = 2147483647;
			files = (
				7D2366F5212527DA0028B67D /* LocalizedString.swift in Sources */,
				43BA719D2026C9B00058961E /* ResponseBuffer.swift in Sources */,
				C1FFAF6F212CB4F100C50C1D /* RileyLinkConnectionManagerState.swift in Sources */,
				431CE78F1F985B6E00255374 /* CBPeripheral.swift in Sources */,
				431CE79F1F9C670600255374 /* TimeInterval.swift in Sources */,
				433ABFFC2016FDF700E6C1FF /* RileyLinkDeviceError.swift in Sources */,
				43BA719B202591A70058961E /* Response.swift in Sources */,
				43D5E7881FAEDAC4004ACDB7 /* PeripheralManagerError.swift in Sources */,
				C12572982125FA390061BA2F /* RileyLinkConnectionManager.swift in Sources */,
				431CE79C1F9B21BA00255374 /* RileyLinkDevice.swift in Sources */,
				431CE7A71F9D98F700255374 /* CommandSession.swift in Sources */,
				431CE7A31F9D737F00255374 /* Command.swift in Sources */,
				431CE7A11F9D195600255374 /* CBCentralManager.swift in Sources */,
				431CE7911F985D8D00255374 /* RileyLinkDeviceManager.swift in Sources */,
				431CE78D1F985B5400255374 /* PeripheralManager.swift in Sources */,
				431CE79E1F9BE73900255374 /* BLEFirmwareVersion.swift in Sources */,
				432847C31FA57C0F00CDE69C /* RadioFirmwareVersion.swift in Sources */,
				431CE7931F985DE700255374 /* PeripheralManager+RileyLink.swift in Sources */,
				431CE79A1F9B0F1600255374 /* OSLog.swift in Sources */,
				43047FC91FAECA8700508343 /* Data.swift in Sources */,
				431CE7A51F9D78F500255374 /* RFPacket.swift in Sources */,
			);
			runOnlyForDeploymentPostprocessing = 0;
		};
		431CE7731F98564200255374 /* Sources */ = {
			isa = PBXSourcesBuildPhase;
			buildActionMask = 2147483647;
			files = (
				4322B75620282DA60002837D /* ResponseBufferTests.swift in Sources */,
				43047FC41FAEC70600508343 /* RadioFirmwareVersionTests.swift in Sources */,
				43047FC71FAEC9BC00508343 /* Data.swift in Sources */,
				43047FC61FAEC83000508343 /* RFPacketTests.swift in Sources */,
			);
			runOnlyForDeploymentPostprocessing = 0;
		};
		4352A72020DEC9B700CAC200 /* Sources */ = {
			isa = PBXSourcesBuildPhase;
			buildActionMask = 2147483647;
			files = (
				7D2366F7212527DA0028B67D /* LocalizedString.swift in Sources */,
				C154EA7F2146F41900B24AF8 /* TimeInterval.swift in Sources */,
				43709AD420DF1CF800F941B3 /* MinimedPumpIDSetupViewController.swift in Sources */,
				C11AA527258728CF00BDE12F /* ReservoirHUDView.swift in Sources */,
				C16E611F22065B8E0069F357 /* TimeZone.swift in Sources */,
				C16E61262208EC580069F357 /* MinimedHUDProvider.swift in Sources */,
				43709AD520DF1CF800F941B3 /* MinimedPumpManagerSetupViewController.swift in Sources */,
				43709AD320DF1CF800F941B3 /* MinimedPumpClockSetupViewController.swift in Sources */,
				43709AC420DF1C8B00F941B3 /* PumpModel.swift in Sources */,
				C11AA5392587294E00BDE12F /* NibLoadable.swift in Sources */,
				43709AD720DF1CF800F941B3 /* MinimedPumpSetupCompleteViewController.swift in Sources */,
				43709AD620DF1CF800F941B3 /* MinimedPumpSentrySetupViewController.swift in Sources */,
				C145BF9F2219F37200A977CB /* Comparable.swift in Sources */,
				43709AE720DF22E400F941B3 /* UIColor.swift in Sources */,
				43709AE320DF20D400F941B3 /* OSLog.swift in Sources */,
				43709AE120DF1F0D00F941B3 /* IdentifiableClass.swift in Sources */,
				4352A74320DED3F200CAC200 /* NumberFormatter.swift in Sources */,
				4352A73220DEC9D600CAC200 /* CommandResponseViewController.swift in Sources */,
				C1DD51D525A0BC6000DE27AE /* InsulinTypeConfirmation.swift in Sources */,
				43709AC520DF1C8B00F941B3 /* RadioSelectionTableViewController.swift in Sources */,
				4352A73920DECBAA00CAC200 /* RileyLinkMinimedDeviceTableViewController.swift in Sources */,
				4352A74220DED3D200CAC200 /* CaseCountable.swift in Sources */,
				43709AC620DF1C8B00F941B3 /* MinimedPumpSettingsViewController.swift in Sources */,
				43709AC720DF1C8B00F941B3 /* MinimedPumpManager+UI.swift in Sources */,
				43709AE220DF1FDD00F941B3 /* UITableViewCell.swift in Sources */,
			);
			runOnlyForDeploymentPostprocessing = 0;
		};
		43722FA91CB9F7630038B7F2 /* Sources */ = {
			isa = PBXSourcesBuildPhase;
			buildActionMask = 2147483647;
			files = (
				7D2366F2212527DA0028B67D /* LocalizedString.swift in Sources */,
				43323EAA1FA81C1B003FB0FA /* RileyLinkDevice.swift in Sources */,
				43EBE4531EAD23CE0073A0B5 /* TimeInterval.swift in Sources */,
				434AB0C71CBCB76400422F4A /* Data.swift in Sources */,
				4352A74120DED23100CAC200 /* RileyLinkDeviceManager.swift in Sources */,
				431CE7961F9B0F0200255374 /* OSLog.swift in Sources */,
				435D26B020DA08CE00891C17 /* RileyLinkPumpManager.swift in Sources */,
			);
			runOnlyForDeploymentPostprocessing = 0;
		};
		43C2468E1D8918AE0031F8D1 /* Sources */ = {
			isa = PBXSourcesBuildPhase;
			buildActionMask = 2147483647;
			files = (
				43C246A11D891BA80031F8D1 /* NSData+Conversion.m in Sources */,
				43C246A01D8919E20031F8D1 /* Crypto.m in Sources */,
				7D2366F4212527DA0028B67D /* LocalizedString.swift in Sources */,
			);
			runOnlyForDeploymentPostprocessing = 0;
		};
		43D5E7891FAF7BFB004ACDB7 /* Sources */ = {
			isa = PBXSourcesBuildPhase;
			buildActionMask = 2147483647;
			files = (
				7D2366F6212527DA0028B67D /* LocalizedString.swift in Sources */,
				43BF58B31FF6079600499C46 /* TimeInterval.swift in Sources */,
				43D5E7A11FAF7CE0004ACDB7 /* UITableViewCell.swift in Sources */,
				43709AEE20E008F300F941B3 /* SetupImageTableViewCell.swift in Sources */,
				43709AF120E0127000F941B3 /* NibLoadable.swift in Sources */,
				43D5E7A31FAF7D05004ACDB7 /* CBPeripheralState.swift in Sources */,
				198AA26227295EDC00FB87CE /* CommandResponseViewController.swift in Sources */,
				43D5E7A21FAF7CF2004ACDB7 /* CaseCountable.swift in Sources */,
				435D26B620DA0BCC00891C17 /* RileyLinkDevicesTableViewDataSource.swift in Sources */,
				43709AE820DF22E700F941B3 /* UIColor.swift in Sources */,
				43D5E79A1FAF7C47004ACDB7 /* RileyLinkDeviceTableViewCell.swift in Sources */,
				43F89CA122BDFB8D006BB54E /* UIActivityIndicatorView.swift in Sources */,
				43D5E79F1FAF7C98004ACDB7 /* IdentifiableClass.swift in Sources */,
				435D26B420DA0AAE00891C17 /* RileyLinkDevicesHeaderView.swift in Sources */,
				43709ABF20DF1C6400F941B3 /* RileyLinkSettingsViewController.swift in Sources */,
				43709ABD20DF1C6400F941B3 /* RileyLinkSetupTableViewController.swift in Sources */,
				43D5E79C1FAF7C47004ACDB7 /* RileyLinkDeviceTableViewController.swift in Sources */,
				43709ABE20DF1C6400F941B3 /* RileyLinkManagerSetupViewController.swift in Sources */,
				43D5E7A01FAF7CCA004ACDB7 /* NumberFormatter.swift in Sources */,
				43709AE420DF20D500F941B3 /* OSLog.swift in Sources */,
				B62DBD572725B9EB0050C038 /* CommandResponseViewController.swift in Sources */,
			);
			runOnlyForDeploymentPostprocessing = 0;
		};
		C10D9BBC1C8269D500378342 /* Sources */ = {
			isa = PBXSourcesBuildPhase;
			buildActionMask = 2147483647;
			files = (
				4352A71520DEC72500CAC200 /* PumpMessageSender.swift in Sources */,
				C1842C1C1C8FA45100DB42AC /* ChangeBGReminderOffsetPumpEvent.swift in Sources */,
				C1842BD11C8FA3D200DB42AC /* AlarmClockReminderPumpEvent.swift in Sources */,
				43DAD00220A6A470000F8529 /* ReadOtherDevicesStatusMessageBody.swift in Sources */,
				C1842C1B1C8FA45100DB42AC /* ChangeBolusReminderEnablePumpEvent.swift in Sources */,
				43DFB60B20D229CC008A7BAE /* ChangeRemoteControlIDMessageBody.swift in Sources */,
				C1842BC51C8F897E00DB42AC /* BasalProfileStartPumpEvent.swift in Sources */,
				54BC448C1DB47BEA00340EED /* SensorCalGlucoseEvent.swift in Sources */,
				C14FFC4A1D3AF1AC0049CF85 /* JournalEntryInsulinMarkerPumpEvent.swift in Sources */,
				C1842C081C8FA45100DB42AC /* ChangeWatchdogMarriageProfilePumpEvent.swift in Sources */,
				43DFB61520D3791A008A7BAE /* ChangeMaxBasalRateMessageBody.swift in Sources */,
				C1842BFF1C8FA45100DB42AC /* DailyTotal522PumpEvent.swift in Sources */,
				C1842C1A1C8FA45100DB42AC /* ChangeBolusReminderTimePumpEvent.swift in Sources */,
				C12198B31C8F730700BC374C /* BolusWizardEstimatePumpEvent.swift in Sources */,
				4352A73F20DED02C00CAC200 /* HKUnit.swift in Sources */,
				C1842BBF1C8E855A00DB42AC /* PumpEventType.swift in Sources */,
				C1842BC11C8E8B2500DB42AC /* UnabsorbedInsulinPumpEvent.swift in Sources */,
				C1EAD6B51C826B6D006DBA60 /* MessageType.swift in Sources */,
				C1842C111C8FA45100DB42AC /* ChangeParadigmLinkIDPumpEvent.swift in Sources */,
				43DFB60F20D3744A008A7BAE /* ChangeMaxBolusMessageBody.swift in Sources */,
				54BC44981DB47D5300340EED /* SensorSyncGlucoseEvent.swift in Sources */,
				54BC448A1DB47BA500340EED /* SensorWeakSignalGlucoseEvent.swift in Sources */,
				C1C3578F1C927303009BDD4F /* MeterMessage.swift in Sources */,
				C1842BFC1C8FA45100DB42AC /* SuspendPumpEvent.swift in Sources */,
				C1842C131C8FA45100DB42AC /* ChangeMaxBolusPumpEvent.swift in Sources */,
				2B19B9881DF3EF68006AB65F /* NewTimePumpEvent.swift in Sources */,
				54BC44901DB47C7400340EED /* SensorTimestampGlucoseEvent.swift in Sources */,
				C18C8C531D64123400E043FB /* EnableBolusWizardPumpEvent.swift in Sources */,
				C1EAD6B61C826B6D006DBA60 /* PacketType.swift in Sources */,
				C1842C041C8FA45100DB42AC /* DeleteOtherDeviceIDPumpEvent.swift in Sources */,
				C1274F771D8232580002912B /* DailyTotal515PumpEvent.swift in Sources */,
				C1842C0B1C8FA45100DB42AC /* ChangeTimePumpEvent.swift in Sources */,
				C1842C0D1C8FA45100DB42AC /* TempBasalPumpEvent.swift in Sources */,
				43D870A220DE1DCF006B549E /* InsulinDataSource.swift in Sources */,
				C178845D1D4EF3D800405663 /* ReadPumpStatusMessageBody.swift in Sources */,
				54BC447C1DB4742F00340EED /* GlucoseEventType.swift in Sources */,
				43B0ADCB1D126B1100AAD278 /* SelectBasalProfilePumpEvent.swift in Sources */,
				C1842C0C1C8FA45100DB42AC /* ChangeTimeFormatPumpEvent.swift in Sources */,
				C1274F861D8242BE0002912B /* PumpRegion.swift in Sources */,
				C15AF2AF1D7498930031FC9D /* RestoreMystery54PumpEvent.swift in Sources */,
				C10AB08D1C855613000F102E /* FindDeviceMessageBody.swift in Sources */,
				545AEFB41DF5D99700DF9433 /* SensorDataLowGlucoseEvent.swift in Sources */,
				C1711A5A1C952D2900CB25BD /* GetPumpModelCarelinkMessageBody.swift in Sources */,
				C1EB955D1C887FE5002517DF /* HistoryPage.swift in Sources */,
				54BC44921DB47CBA00340EED /* BatteryChangeGlucoseEvent.swift in Sources */,
				C1EAD6CA1C826B92006DBA60 /* MySentryAlertClearedMessageBody.swift in Sources */,
				C110A0E6221BBAEF0016560B /* GetPumpFirmwareVersionMessageBody.swift in Sources */,
				7D2366F1212527DA0028B67D /* LocalizedString.swift in Sources */,
				C1842C181C8FA45100DB42AC /* BolusWizardSetupPumpEvent.swift in Sources */,
				C1274F791D823A550002912B /* ChangeMeterIDPumpEvent.swift in Sources */,
				C1842C201C8FA45100DB42AC /* ChangeAudioBolusPumpEvent.swift in Sources */,
				C1EAD6B31C826B6D006DBA60 /* MySentryAlertType.swift in Sources */,
				C1842C051C8FA45100DB42AC /* DeleteBolusReminderTimePumpEvent.swift in Sources */,
				C1711A5C1C953F3000CB25BD /* GetBatteryCarelinkMessageBody.swift in Sources */,
				C1842C1D1C8FA45100DB42AC /* ChangeBGReminderEnablePumpEvent.swift in Sources */,
				54BC44961DB47D2A00340EED /* DateTimeChangeGlucoseEvent.swift in Sources */,
				C10AB08F1C855F34000F102E /* DeviceLinkMessageBody.swift in Sources */,
				C15AF2B11D7498DD0031FC9D /* RestoreMystery55PumpEvent.swift in Sources */,
				54BC449C1DB483F700340EED /* RelativeTimestampedGlucoseEvent.swift in Sources */,
				C1330F431DBDA46400569064 /* ChangeSensorAlarmSilenceConfigPumpEvent.swift in Sources */,
				C125728B211F7E6C0061BA2F /* UnknownPumpEvent57.swift in Sources */,
				C1F6EB871F89C3B100CFE393 /* CRC8.swift in Sources */,
				43DAD00420A6A677000F8529 /* ReadOtherDevicesIDsMessageBody.swift in Sources */,
				546A85D81DF7C83A00733213 /* SensorDataHighGlucoseEvent.swift in Sources */,
				43D8709D20DE1CB6006B549E /* MinimedPumpManagerState.swift in Sources */,
				C1842C091C8FA45100DB42AC /* ChangeWatchdogEnablePumpEvent.swift in Sources */,
				C1842BC91C8F968B00DB42AC /* BGReceivedPumpEvent.swift in Sources */,
				C1842C0F1C8FA45100DB42AC /* ChangeSensorRateOfChangeAlertSetupPumpEvent.swift in Sources */,
				C1842BFE1C8FA45100DB42AC /* ResultDailyTotalPumpEvent.swift in Sources */,
				C1FDFCA91D964A3E00ADBC31 /* BolusReminderPumpEvent.swift in Sources */,
				43CA93291CB8CF22000026B5 /* ChangeTempBasalCarelinkMessageBody.swift in Sources */,
				C1EAD6CD1C826B92006DBA60 /* PowerOnCarelinkMessageBody.swift in Sources */,
				43CEC07620D099B400F1BC19 /* SetRemoteControlEnabledMessageBody.swift in Sources */,
				43D8709C20DE1CB6006B549E /* MinimedPumpManagerError.swift in Sources */,
				C1EAD6C81C826B92006DBA60 /* CarelinkMessageBody.swift in Sources */,
				C1A721621EC3E0500080FAD7 /* PumpErrorMessageBody.swift in Sources */,
				546A85D41DF7BE1400733213 /* SensorErrorGlucoseEvent.swift in Sources */,
				C1842C121C8FA45100DB42AC /* ChangeOtherDeviceIDPumpEvent.swift in Sources */,
				433568761CF67FA800FD9D54 /* ReadRemainingInsulinMessageBody.swift in Sources */,
				54BC44941DB47CFB00340EED /* SensorStatusGlucoseEvent.swift in Sources */,
				C1842C231C8FA45100DB42AC /* ChangeAlarmClockEnablePumpEvent.swift in Sources */,
				4352A71720DEC78B00CAC200 /* PumpState.swift in Sources */,
				54BC44821DB476BB00340EED /* CalBGForGHGlucoseEvent.swift in Sources */,
				C1EAD6CF1C826B92006DBA60 /* UnknownMessageBody.swift in Sources */,
				43D8708B20DE1BCA006B549E /* PumpColor.swift in Sources */,
				C1842C161C8FA45100DB42AC /* ChangeCarbUnitsPumpEvent.swift in Sources */,
				C1842C241C8FA45100DB42AC /* BatteryPumpEvent.swift in Sources */,
				C1842C1F1C8FA45100DB42AC /* ChangeBasalProfilePatternPumpEvent.swift in Sources */,
				C1711A561C94F13400CB25BD /* ButtonPressCarelinkMessageBody.swift in Sources */,
				C1842C011C8FA45100DB42AC /* JournalEntryPumpLowBatteryPumpEvent.swift in Sources */,
				54BC447E1DB4753A00340EED /* GlucoseSensorDataGlucoseEvent.swift in Sources */,
				C1842BBD1C8E7C6E00DB42AC /* PumpEvent.swift in Sources */,
				C1F8B1DF223AB1DF00DD66CF /* MinimedDoseProgressEstimator.swift in Sources */,
				54DA4E851DFDC0A70007F489 /* SensorValueGlucoseEvent.swift in Sources */,
				4352A71C20DEC8C100CAC200 /* TimeZone.swift in Sources */,
				C1F6EB8B1F89C41200CFE393 /* MinimedPacket.swift in Sources */,
				C1842BCB1C8F9A7200DB42AC /* RewindPumpEvent.swift in Sources */,
				C1842BCD1C8F9BBD00DB42AC /* PrimePumpEvent.swift in Sources */,
				43D8709720DE1CA1006B549E /* SensorValueGlucoseEvent+CGMManager.swift in Sources */,
				43D8709520DE1C91006B549E /* RileyLinkDevice.swift in Sources */,
				4352A71820DEC7B900CAC200 /* PumpMessage+PumpOpsSession.swift in Sources */,
				C1842C071C8FA45100DB42AC /* ClearAlarmPumpEvent.swift in Sources */,
				C164A56222F1F0A6000E3FA5 /* UnfinalizedDose.swift in Sources */,
				C1A721661EC4BCE30080FAD7 /* PartialDecode.swift in Sources */,
				43B0ADC21D12454700AAD278 /* TimestampedHistoryEvent.swift in Sources */,
				C1EAD6C91C826B92006DBA60 /* MySentryAckMessageBody.swift in Sources */,
				C1F000521EBE73F400F65163 /* BasalSchedule.swift in Sources */,
				C1EAD6CE1C826B92006DBA60 /* ReadSettingsCarelinkMessageBody.swift in Sources */,
				C1F0004C1EBE68A600F65163 /* DataFrameMessageBody.swift in Sources */,
				C12198AD1C8F332500BC374C /* TimestampedPumpEvent.swift in Sources */,
				43CACE1A224844E200F90AF5 /* MinimedPumpManagerRecents.swift in Sources */,
				C1F6EB891F89C3E200CFE393 /* FourByteSixByteEncoding.swift in Sources */,
				54BC44751DB46B0A00340EED /* GlucosePage.swift in Sources */,
				C1EAD6C51C826B92006DBA60 /* Int.swift in Sources */,
				C1842C021C8FA45100DB42AC /* JournalEntryExerciseMarkerPumpEvent.swift in Sources */,
				43D870A520DE1E88006B549E /* PumpOpsError.swift in Sources */,
				541688DF1DB82E72005B1891 /* TimestampedGlucoseEvent.swift in Sources */,
				43BF58B01FF594CB00499C46 /* SelectBasalProfileMessageBody.swift in Sources */,
				C1EAD6CB1C826B92006DBA60 /* MySentryAlertMessageBody.swift in Sources */,
				54BC449A1DB47DFE00340EED /* NineteenSomethingGlucoseEvent.swift in Sources */,
				C15AF2AD1D74929D0031FC9D /* ChangeBolusWizardSetupPumpEvent.swift in Sources */,
				54BC44801DB4762200340EED /* TenSomethingGlucoseEvent.swift in Sources */,
				C1842BC71C8F8DC200DB42AC /* CalBGForPHPumpEvent.swift in Sources */,
				C1842C251C8FA45100DB42AC /* AlarmSensorPumpEvent.swift in Sources */,
				43D8709320DE1C80006B549E /* PumpOpsSession+LoopKit.swift in Sources */,
				C1842BBB1C8E184300DB42AC /* PumpModel.swift in Sources */,
				C16E61222208C7A80069F357 /* ReservoirReading.swift in Sources */,
				C14D2B091C9F5EDA00C98E4C /* ChangeTempBasalTypePumpEvent.swift in Sources */,
				C1842C1E1C8FA45100DB42AC /* ChangeBasalProfilePumpEvent.swift in Sources */,
				C14D2B051C9F5D5800C98E4C /* TempBasalDurationPumpEvent.swift in Sources */,
				C1842C151C8FA45100DB42AC /* ChangeChildBlockEnablePumpEvent.swift in Sources */,
				438D39221D19011700D40CA4 /* PlaceholderPumpEvent.swift in Sources */,
				4352A71B20DEC7DC00CAC200 /* HistoryPage+PumpOpsSession.swift in Sources */,
				C1EAD6B41C826B6D006DBA60 /* MessageBody.swift in Sources */,
				4352A71620DEC78B00CAC200 /* PumpSettings.swift in Sources */,
				C1842C001C8FA45100DB42AC /* JournalEntryPumpLowReservoirPumpEvent.swift in Sources */,
				54A840D11DB85D0600B1F202 /* UnknownGlucoseEvent.swift in Sources */,
				4352A71A20DEC7CB00CAC200 /* CommandSession.swift in Sources */,
				C1842BCF1C8F9E5100DB42AC /* PumpAlarmPumpEvent.swift in Sources */,
				43D8708F20DE1C23006B549E /* EnliteSensorDisplayable.swift in Sources */,
				C1EAD6C61C826B92006DBA60 /* Data.swift in Sources */,
				C1842C211C8FA45100DB42AC /* ChangeAlarmNotifyModePumpEvent.swift in Sources */,
				C1842BC31C8E931E00DB42AC /* BolusNormalPumpEvent.swift in Sources */,
				541688DD1DB82213005B1891 /* ReadCurrentGlucosePageMessageBody.swift in Sources */,
				43CA932F1CB8CFA1000026B5 /* ReadTimeCarelinkMessageBody.swift in Sources */,
				43CEC07420D0949B00F1BC19 /* ReadRemoteControlIDsMessageBody.swift in Sources */,
				43D8708D20DE1C05006B549E /* DoseStore.swift in Sources */,
				431CE7971F9B0F0200255374 /* OSLog.swift in Sources */,
				43D870A420DE1E88006B549E /* PumpOps.swift in Sources */,
				2FDE1A071E57B12D00B56A27 /* ReadCurrentPageNumberMessageBody.swift in Sources */,
				43EBE4521EAD23C40073A0B5 /* TimeInterval.swift in Sources */,
				54BC44781DB46C7D00340EED /* GlucoseEvent.swift in Sources */,
				4352A71920DEC7C100CAC200 /* BasalProfile.swift in Sources */,
				546A85D01DF7BB8B00733213 /* SensorPacketGlucoseEvent.swift in Sources */,
				C1842BFD1C8FA45100DB42AC /* ResumePumpEvent.swift in Sources */,
				C1EAD6CC1C826B92006DBA60 /* MySentryPumpStatusMessageBody.swift in Sources */,
				C1842C141C8FA45100DB42AC /* ChangeMaxBasalPumpEvent.swift in Sources */,
				C16A08311D389205001A200C /* JournalEntryMealMarkerPumpEvent.swift in Sources */,
				C1842C101C8FA45100DB42AC /* ChangeReservoirWarningTimePumpEvent.swift in Sources */,
				43CA932E1CB8CFA1000026B5 /* ReadTempBasalCarelinkMessageBody.swift in Sources */,
				C1EAD6E21C82BA7A006DBA60 /* CRC16.swift in Sources */,
				C1711A5E1C977BD000CB25BD /* GetHistoryPageCarelinkMessageBody.swift in Sources */,
				C14303161C97C98000A40450 /* PumpAckMessageBody.swift in Sources */,
				43D870A320DE1E1E006B549E /* PumpOpsSession.swift in Sources */,
				C1EAD6C71C826B92006DBA60 /* NSDateComponents.swift in Sources */,
				C1842C0E1C8FA45100DB42AC /* ChangeSensorSetup2PumpEvent.swift in Sources */,
				C1842C0A1C8FA45100DB42AC /* ChangeVariableBolusPumpEvent.swift in Sources */,
				C1C73F1D1DE6306A0022FC89 /* BatteryChemistryType.swift in Sources */,
				43D8709120DE1C3B006B549E /* MySentryPumpStatusMessageBody+CGMManager.swift in Sources */,
				C145BFA4221BBA7F00A977CB /* SuspendResumeMessageBody.swift in Sources */,
				C1842C191C8FA45100DB42AC /* ChangeBolusScrollStepSizePumpEvent.swift in Sources */,
				C1842C171C8FA45100DB42AC /* ChangeCaptureEventEnablePumpEvent.swift in Sources */,
				54BC44B91DB81D6100340EED /* GetGlucosePageMessageBody.swift in Sources */,
				43D8709B20DE1CB6006B549E /* MinimedPumpManager.swift in Sources */,
				43B0ADC41D12506A00AAD278 /* NSDateFormatter.swift in Sources */,
				43CA932B1CB8CF76000026B5 /* ChangeTimeCarelinkMessageBody.swift in Sources */,
				54B3F9021DFB984800B0ABFA /* DataEndGlucoseEvent.swift in Sources */,
				C121989F1C8DFC2200BC374C /* BolusCarelinkMessageBody.swift in Sources */,
				C1842C031C8FA45100DB42AC /* EnableDisableRemotePumpEvent.swift in Sources */,
				C1EAD6B71C826B6D006DBA60 /* PumpMessage.swift in Sources */,
				C12198A91C8F2AF200BC374C /* DailyTotal523PumpEvent.swift in Sources */,
				54BC44841DB476F600340EED /* SensorCalFactorGlucoseEvent.swift in Sources */,
			);
			runOnlyForDeploymentPostprocessing = 0;
		};
		C10D9BC61C8269D500378342 /* Sources */ = {
			isa = PBXSourcesBuildPhase;
			buildActionMask = 2147483647;
			files = (
				C12198631C8DF4C800BC374C /* HistoryPageTests.swift in Sources */,
				54BC44A71DB703E900340EED /* SensorSyncGlucoseEventTests.swift in Sources */,
				54BC44A11DB6F74300340EED /* BatteryChangeGlucoseEventTests.swift in Sources */,
				54BC44A51DB702C800340EED /* DateTimeChangeGlucoseEventTests.swift in Sources */,
				54BC44B31DB711BE00340EED /* SensorCalGlucoseEventTests.swift in Sources */,
				54BC44B11DB70F4A00340EED /* GlucoseSensorDataGlucoseEventTests.swift in Sources */,
				43A068EC1CF6BA6900F9EFE4 /* ReadRemainingInsulinMessageBodyTests.swift in Sources */,
				2F962EC81E7074E60070EFBD /* BolusNormalPumpEventTests.swift in Sources */,
				43DFB61320D37800008A7BAE /* ChangeMaxBasalRateMessageBodyTests.swift in Sources */,
				C1EAD6D61C826C43006DBA60 /* MySentryPumpStatusMessageBodyTests.swift in Sources */,
				43DAD00620A6B10A000F8529 /* ReadOtherDevicesIDsMessageBodyTests.swift in Sources */,
				4352A71F20DEC93300CAC200 /* PumpOpsSynchronousBuildFromFramesTests.swift in Sources */,
				C1EAD6D81C826C43006DBA60 /* ReadSettingsCarelinkMessageBodyTests.swift in Sources */,
				4352A74920DED81D00CAC200 /* Data.swift in Sources */,
				43B0ADC01D0FC03200AAD278 /* NSDateComponentsTests.swift in Sources */,
				546A85D21DF7BD5F00733213 /* SensorErrorGlucoseEventTests.swift in Sources */,
				C1C357911C92733A009BDD4F /* MeterMessageTests.swift in Sources */,
				54BC44AD1DB70A5E00340EED /* SensorCalFactorGlucoseEventTests.swift in Sources */,
				C12198611C8DEB7B00BC374C /* DeviceLinkMessageBodyTests.swift in Sources */,
				C14303181C97CC6B00A40450 /* GetPumpModelCarelinkMessageBodyTests.swift in Sources */,
				54BC44A31DB7021B00340EED /* SensorStatusGlucoseEventTests.swift in Sources */,
				C1EAD6E41C82BA87006DBA60 /* CRC16Tests.swift in Sources */,
				2F962ECA1E70831F0070EFBD /* PumpModelTests.swift in Sources */,
				C127160A2378C2270093DAB7 /* ResumePumpEventTests.swift in Sources */,
				546A85CE1DF7B99D00733213 /* SensorPacketGlucoseEventTests.swift in Sources */,
				43CA93311CB97191000026B5 /* ReadTempBasalCarelinkMessageBodyTests.swift in Sources */,
				54BC44A91DB704A600340EED /* CalBGForGHGlucoseEventTests.swift in Sources */,
				C1F000501EBE727C00F65163 /* BasalScheduleTests.swift in Sources */,
				43CEC07820D0CF7200F1BC19 /* ReadRemoteControlIDsMessageBodyTests.swift in Sources */,
				4352A71E20DEC93300CAC200 /* PumpOpsSynchronousTests.swift in Sources */,
				43FF221C1CB9B9DE00024F30 /* NSDateComponents.swift in Sources */,
				C12198A31C8DFC3600BC374C /* BolusCarelinkMessageBodyTests.swift in Sources */,
				C121985F1C8DE77D00BC374C /* FindDeviceMessageBodyTests.swift in Sources */,
				541688DB1DB820BF005B1891 /* ReadCurrentGlucosePageMessageBodyTests.swift in Sources */,
				C1F6EB8D1F89C45500CFE393 /* MinimedPacketTests.swift in Sources */,
				C1EAD6D71C826C43006DBA60 /* NSDataTests.swift in Sources */,
				54BC44731DB46A5200340EED /* GlucosePageTests.swift in Sources */,
				54BC44AF1DB70C3E00340EED /* TenSomethingGlucoseEventTests.swift in Sources */,
				43DFB61120D37748008A7BAE /* ChangeMaxBolusMessageBodyTests.swift in Sources */,
				C143031A1C9A610B00A40450 /* GetBatteryCarelinkMessageBodyTests.swift in Sources */,
				43CA93351CB9727F000026B5 /* ChangeTempBasalCarelinkMessageBodyTests.swift in Sources */,
				54BC44B71DB81B5100340EED /* GetGlucosePageMessageBodyTests.swift in Sources */,
				43DFB60D20D22CCB008A7BAE /* ChangeRemoteControlIDMessageBodyTests.swift in Sources */,
				4352A74820DED80300CAC200 /* TimeInterval.swift in Sources */,
				4352A71D20DEC8CC00CAC200 /* TimeZone.swift in Sources */,
				C1EAD6E01C82B910006DBA60 /* CRC8Tests.swift in Sources */,
				2F962EC11E6872170070EFBD /* TimestampedHistoryEventTests.swift in Sources */,
				54BC44B51DB7184D00340EED /* NSStringExtensions.swift in Sources */,
				546A85D61DF7C7AA00733213 /* SensorDataHighGlucoseEventTests.swift in Sources */,
				545AEFB21DF5D7DB00DF9433 /* SensorDataLowGlucoseEventTests.swift in Sources */,
				54BC44AB1DB7093700340EED /* SensorTimestampGlucoseEventTests.swift in Sources */,
				43CA93331CB9726A000026B5 /* ChangeTimeCarelinMessageBodyTests.swift in Sources */,
				C1B73D65245F824400881A4F /* MinimedPumpManagerTests.swift in Sources */,
			);
			runOnlyForDeploymentPostprocessing = 0;
		};
		C12EA233198B436800309FA4 /* Sources */ = {
			isa = PBXSourcesBuildPhase;
			buildActionMask = 2147483647;
			files = (
				435535D61FB6D98400CE5A23 /* UserDefaults.swift in Sources */,
				43EBE4551EAD24410073A0B5 /* TimeInterval.swift in Sources */,
				C14FFC691D3D7E560049CF85 /* KeychainManager+RileyLink.swift in Sources */,
				437F540A1FBFDAA60070FF2C /* Data.swift in Sources */,
				C14FFC511D3D6DEF0049CF85 /* ServiceCredential.swift in Sources */,
				C14FFC5B1D3D74F90049CF85 /* NibLoadable.swift in Sources */,
				C12572922121EEEE0061BA2F /* SettingsImageTableViewCell.swift in Sources */,
				C125728D2121D56D0061BA2F /* CaseCountable.swift in Sources */,
				C14FFC611D3D75470049CF85 /* UIColor.swift in Sources */,
				43323EA71FA81A0F003FB0FA /* NumberFormatter.swift in Sources */,
				C14FFC671D3D7E390049CF85 /* KeychainManager.swift in Sources */,
				C14FFC501D3D6DEF0049CF85 /* ServiceAuthentication.swift in Sources */,
				43462E8B1CCB06F500F958A8 /* AppDelegate.swift in Sources */,
				C125728C2121D4D60061BA2F /* UITableViewCell.swift in Sources */,
				C14FFC551D3D72A50049CF85 /* UIViewController.swift in Sources */,
				7D2366F0212527DA0028B67D /* LocalizedString.swift in Sources */,
				C14FFC651D3D7E250049CF85 /* RemoteDataManager.swift in Sources */,
				C17884611D519F1E00405663 /* BatteryIndicator.swift in Sources */,
				437462391FA9287A00643383 /* RileyLinkDevice.swift in Sources */,
				C1274F801D82411C0002912B /* MainViewController.swift in Sources */,
				431CE7981F9B0F0200255374 /* OSLog.swift in Sources */,
				C1EF58881B3F93FE001C8C80 /* Config.m in Sources */,
				C125728F2121DB7C0061BA2F /* PumpManagerState.swift in Sources */,
				C14FFC631D3D7CE20049CF85 /* NightscoutService.swift in Sources */,
				C1B383361CD1BA8100CE7782 /* DeviceDataManager.swift in Sources */,
				C1271B071A9A34E900B7C949 /* Log.m in Sources */,
				434FF1DC1CF268BD000DB779 /* IdentifiableClass.swift in Sources */,
			);
			runOnlyForDeploymentPostprocessing = 0;
		};
		C136AA2623116E32008A320D /* Sources */ = {
			isa = PBXSourcesBuildPhase;
			buildActionMask = 2147483647;
			files = (
				C136AA442311704A008A320D /* OSLog.swift in Sources */,
				C136AA4223116E7B008A320D /* OmniKitPlugin.swift in Sources */,
			);
			runOnlyForDeploymentPostprocessing = 0;
		};
		C136AA5A231187B0008A320D /* Sources */ = {
			isa = PBXSourcesBuildPhase;
			buildActionMask = 2147483647;
			files = (
				C136AA732311899D008A320D /* OSLog.swift in Sources */,
				C136AA6723118817008A320D /* MinimedKitPlugin.swift in Sources */,
			);
			runOnlyForDeploymentPostprocessing = 0;
		};
		C1B383061CD0665D00CE7782 /* Sources */ = {
			isa = PBXSourcesBuildPhase;
			buildActionMask = 2147483647;
			files = (
				C18EB742207EE20100EA002B /* NightscoutProfile.swift in Sources */,
				C191D28F25B3844D00C26C0B /* AutomaticDoseRecommendation.swift in Sources */,
				7D2366F3212527DA0028B67D /* LocalizedString.swift in Sources */,
				43B0ADCC1D126E3000AAD278 /* NSDateFormatter.swift in Sources */,
				C184875C20BC232F00ABE9E7 /* CorrectionRange.swift in Sources */,
				C1AF21E81D4866960088C41D /* PumpStatus.swift in Sources */,
				C1AF21F01D4901220088C41D /* BolusNightscoutTreatment.swift in Sources */,
				C1AF21F21D4901220088C41D /* BGCheckNightscoutTreatment.swift in Sources */,
				C1D00EA11E8986F900B733B7 /* PumpResumeTreatment.swift in Sources */,
				C1AF21E61D48667F0088C41D /* UploaderStatus.swift in Sources */,
				C1BAD1181E63984C009BA1C6 /* RadioAdapter.swift in Sources */,
				C1E5BEAD1D5E26F200BD4390 /* RileyLinkStatus.swift in Sources */,
				C1AF21F31D4901220088C41D /* CarbCorrectionNightscoutTreatment.swift in Sources */,
				C1A492691D4A66C0008964FF /* LoopEnacted.swift in Sources */,
				C13B5EAE2331CD7900AA5599 /* Data.swift in Sources */,
				C1A492651D4A5DEB008964FF /* BatteryStatus.swift in Sources */,
				C1A492631D4A5A19008964FF /* IOBStatus.swift in Sources */,
				C184875E20BCDB0000ABE9E7 /* ForecastError.swift in Sources */,
				431CE7991F9B0F0200255374 /* OSLog.swift in Sources */,
				43F348061D596270009933DC /* HKUnit.swift in Sources */,
				C133CF931D5943780034B82D /* PredictedBG.swift in Sources */,
				C1D00E9D1E8986A400B733B7 /* PumpSuspendTreatment.swift in Sources */,
				7DEFE05322ED1C2400FCD378 /* OverrideStatus.swift in Sources */,
				C1AF21E41D4865320088C41D /* LoopStatus.swift in Sources */,
				43EBE4541EAD23EC0073A0B5 /* TimeInterval.swift in Sources */,
				C13D155A1DAACE8400ADC044 /* Either.swift in Sources */,
				C1AF21F11D4901220088C41D /* NightscoutTreatment.swift in Sources */,
				492526711E4521FB00ACBA5F /* NoteNightscoutTreatment.swift in Sources */,
				C1A492671D4A65D9008964FF /* TempBasalAdjustment.swift in Sources */,
				C178845F1D5166BE00405663 /* COBStatus.swift in Sources */,
				43B0ADC91D1268B300AAD278 /* TimeFormat.swift in Sources */,
				C1AF21E21D4838C90088C41D /* DeviceStatus.swift in Sources */,
				C1B383281CD0668600CE7782 /* NightscoutUploader.swift in Sources */,
				C121FE05233FA20E00630EB5 /* OverrideTreatment.swift in Sources */,
				546145C11DCEB47600DC6DEB /* NightscoutEntry.swift in Sources */,
				C1AF21F41D4901220088C41D /* TempBasalNightscoutTreatment.swift in Sources */,
			);
			runOnlyForDeploymentPostprocessing = 0;
		};
		C1B383101CD0665D00CE7782 /* Sources */ = {
			isa = PBXSourcesBuildPhase;
			buildActionMask = 2147483647;
			files = (
				C1BC259823135EDB00E80E3F /* NightscoutProfileTests.swift in Sources */,
			);
			runOnlyForDeploymentPostprocessing = 0;
		};
		C1BB128121CB5603009A29B5 /* Sources */ = {
			isa = PBXSourcesBuildPhase;
			buildActionMask = 2147483647;
			files = (
				C1BB12BB21CB5767009A29B5 /* LocalizedString.swift in Sources */,
				C1BB12BE21CB57AA009A29B5 /* BasalSchedule.swift in Sources */,
				C1BB129F21CB5654009A29B5 /* DeactivatePodCommand.swift in Sources */,
				C1BB12A821CB5654009A29B5 /* DetailedStatus.swift in Sources */,
				C1BB128821CB5603009A29B5 /* main.swift in Sources */,
				C1BB12B921CB571C009A29B5 /* Pod.swift in Sources */,
				C1BB12B021CB5654009A29B5 /* TempBasalExtraCommand.swift in Sources */,
				C1BB129E21CB5654009A29B5 /* ConfigureAlertsCommand.swift in Sources */,
				C1BB12AD21CB5654009A29B5 /* SetInsulinScheduleCommand.swift in Sources */,
				C15500272308FA1000345FCC /* BeepType.swift in Sources */,
				C1BB129B21CB5654009A29B5 /* BasalScheduleExtraCommand.swift in Sources */,
				C1BB129621CB564D009A29B5 /* Packet.swift in Sources */,
				C1BB12BD21CB5796009A29B5 /* BasalDeliveryTable.swift in Sources */,
				C1BB12B521CB56D2009A29B5 /* FaultEventCode.swift in Sources */,
				C1BB12A421CB5654009A29B5 /* PodInfo.swift in Sources */,
				C1BB12B221CB5654009A29B5 /* FaultConfigCommand.swift in Sources */,
				C1BB12AF21CB5654009A29B5 /* StatusResponse.swift in Sources */,
				C1BB12B721CB56E2009A29B5 /* Data.swift in Sources */,
				C1BB129921CB5654009A29B5 /* AcknowledgeAlertCommand.swift in Sources */,
				C1BB12A921CB5654009A29B5 /* PodInfoPulseLog.swift in Sources */,
				C1BB12B621CB56D2009A29B5 /* PodProgressStatus.swift in Sources */,
				C1BB129421CB564D009A29B5 /* CRC8.swift in Sources */,
				C1BB12A321CB5654009A29B5 /* PlaceholderMessageBlock.swift in Sources */,
				C1BB129C21CB5654009A29B5 /* BolusExtraCommand.swift in Sources */,
				C1BB12B121CB5654009A29B5 /* VersionResponse.swift in Sources */,
				C1BB12B821CB56F3009A29B5 /* TimeInterval.swift in Sources */,
				C1BB12A521CB5654009A29B5 /* PodInfoConfiguredAlerts.swift in Sources */,
				C1BB12A221CB5654009A29B5 /* MessageBlock.swift in Sources */,
				C1BB12BA21CB5758009A29B5 /* AlertSlot.swift in Sources */,
				C1BB12A121CB5654009A29B5 /* GetStatusCommand.swift in Sources */,
				C1BB12A621CB5654009A29B5 /* PodInfoPulseLogPlus.swift in Sources */,
				C15500282308FA2F00345FCC /* BeepConfigCommand.swift in Sources */,
				C1BB129521CB564D009A29B5 /* CRC16.swift in Sources */,
				C1BB129D21CB5654009A29B5 /* CancelDeliveryCommand.swift in Sources */,
				C1BB12AE21CB5654009A29B5 /* SetupPodCommand.swift in Sources */,
				C1BB12AB21CB5654009A29B5 /* PodInfoResponse.swift in Sources */,
				C1BB12A021CB5654009A29B5 /* ErrorResponse.swift in Sources */,
				C1BB129821CB564D009A29B5 /* Message.swift in Sources */,
				C1BB129A21CB5654009A29B5 /* AssignAddressCommand.swift in Sources */,
				C1BB12A721CB5654009A29B5 /* PodInfoActivationTime.swift in Sources */,
			);
			runOnlyForDeploymentPostprocessing = 0;
		};
		C1FFAF73213323CC00C50C1D /* Sources */ = {
			isa = PBXSourcesBuildPhase;
			buildActionMask = 2147483647;
			files = (
				C1FFAFBA213323E900C50C1D /* BasalDeliveryTable.swift in Sources */,
				C1FFAFC5213323E900C50C1D /* DeactivatePodCommand.swift in Sources */,
				C1FFAFB8213323E900C50C1D /* Pod.swift in Sources */,
				C1FFAFB7213323E900C50C1D /* OmnipodPumpManager.swift in Sources */,
				C1FFAFBB213323E900C50C1D /* MessageTransport.swift in Sources */,
				E9C06B262150371700B602AD /* PodInfoConfiguredAlerts.swift in Sources */,
				E95D0660215D76E40072157B /* PodInfoPulseLog.swift in Sources */,
				C1FFAFD0213323E900C50C1D /* SetInsulinScheduleCommand.swift in Sources */,
				C1FFAFC4213323E900C50C1D /* TempBasalExtraCommand.swift in Sources */,
				C11166AE2180D834000EEAAB /* AlertSlot.swift in Sources */,
				C1FFAFB9213323E900C50C1D /* PodCommsSession.swift in Sources */,
				C1FFAFC8213323E900C50C1D /* BolusExtraCommand.swift in Sources */,
				C1FFAFC7213323E900C50C1D /* PlaceholderMessageBlock.swift in Sources */,
				C17C5C0F21447383002A06F8 /* NumberFormatter.swift in Sources */,
				C127D927215C00420031799D /* PodCommsSession+LoopKit.swift in Sources */,
				C1FFB01821332A2A00C50C1D /* OSLog.swift in Sources */,
				C1FFAFC6213323E900C50C1D /* MessageBlock.swift in Sources */,
				C1FFAFC2213323E900C50C1D /* VersionResponse.swift in Sources */,
				C13FD2F6215E743C005FC495 /* PodProgressStatus.swift in Sources */,
				C1FFB01D21332E1700C50C1D /* Data.swift in Sources */,
				C1FFAFBD213323E900C50C1D /* PodState.swift in Sources */,
				C1FFAFB6213323E900C50C1D /* OmnipodPumpManagerState.swift in Sources */,
				C1FFAFC3213323E900C50C1D /* PodInfoResponse.swift in Sources */,
				C1E163D72135FF9A00EB89AE /* TimeZone.swift in Sources */,
				E9E54AB62156B2D500E319B8 /* PodInfoPulseLogPlus.swift in Sources */,
				C13BD643214033E5006D7F19 /* UnfinalizedDose.swift in Sources */,
				C1FFAFD1213323E900C50C1D /* ConfigureAlertsCommand.swift in Sources */,
				C1FFAFBE213323E900C50C1D /* CRC16.swift in Sources */,
				D807D7DA228913EC006BCDF0 /* BeepConfigCommand.swift in Sources */,
				C1FFAFCD213323E900C50C1D /* SetupPodCommand.swift in Sources */,
				E9EE3370214ED01200888876 /* DetailedStatus.swift in Sources */,
				E9EE336E214ED01200888876 /* PodInfo.swift in Sources */,
				C1FFAFD2213323E900C50C1D /* PodComms.swift in Sources */,
				C1FFB01921332A7100C50C1D /* IdentifiableClass.swift in Sources */,
				C1FFAFC1213323E900C50C1D /* Notification.swift in Sources */,
				C1FFAFC0213323E900C50C1D /* CRC8.swift in Sources */,
				D807D7D82289135D006BCDF0 /* BeepType.swift in Sources */,
				C1FFAFCB213323E900C50C1D /* BasalScheduleExtraCommand.swift in Sources */,
				C1CB13A521383F1E00F9EEDA /* LocalizedString.swift in Sources */,
				C13FD2F4215E7338005FC495 /* FaultEventCode.swift in Sources */,
				C1FFAFBF213323E900C50C1D /* BasalSchedule.swift in Sources */,
				C1BB12B421CB5697009A29B5 /* Packet+RFPacket.swift in Sources */,
				E9C06B2A21506BF300B602AD /* AcknowledgeAlertCommand.swift in Sources */,
				C1FFAFC9213323E900C50C1D /* StatusResponse.swift in Sources */,
				C1FFAFCE213323E900C50C1D /* AssignAddressCommand.swift in Sources */,
				C1FFAFCC213323E900C50C1D /* CancelDeliveryCommand.swift in Sources */,
				C16E190D224EA33000DD9B9D /* PodDoseProgressEstimator.swift in Sources */,
				C11F6B7E21C9646300752BBC /* FaultConfigCommand.swift in Sources */,
				C1FFAFCA213323E900C50C1D /* GetStatusCommand.swift in Sources */,
				E9EDD475215AFFF300A103D1 /* PodInfoActivationTime.swift in Sources */,
				C13BD63E21402A88006D7F19 /* PodInsulinMeasurements.swift in Sources */,
				C1FFAFD3213323E900C50C1D /* Packet.swift in Sources */,
				C1FFAFBC213323E900C50C1D /* Message.swift in Sources */,
				C1FFAFCF213323E900C50C1D /* ErrorResponse.swift in Sources */,
				C1FFB01721332A1F00C50C1D /* TimeInterval.swift in Sources */,
			);
			runOnlyForDeploymentPostprocessing = 0;
		};
		C1FFAF7C213323CC00C50C1D /* Sources */ = {
			isa = PBXSourcesBuildPhase;
			buildActionMask = 2147483647;
			files = (
				C1FFB0032133241700C50C1D /* BasalScheduleTests.swift in Sources */,
				E9C06B2821506A9200B602AD /* AcknowledgeAlertsTests.swift in Sources */,
				C1FFAFFE2133241700C50C1D /* MessageTests.swift in Sources */,
				C1FFAFFF2133241700C50C1D /* PodStateTests.swift in Sources */,
				C1FFB0022133241700C50C1D /* PacketTests.swift in Sources */,
				C17EDC4F2134D0CC0031D9F0 /* TimeZone.swift in Sources */,
				C1FFB0042133241700C50C1D /* CRC16Tests.swift in Sources */,
				E9C06B2C21513B2600B602AD /* PodInfoTests.swift in Sources */,
				C1ABE397224947C000570E82 /* PodCommsSessionTests.swift in Sources */,
				C1FFB0012133241700C50C1D /* CRC8Tests.swift in Sources */,
				E9EE3368214ECFF900888876 /* StatusTests.swift in Sources */,
				C1FFB0002133241700C50C1D /* TempBasalTests.swift in Sources */,
				E9EE336A214ED00400888876 /* BolusTests.swift in Sources */,
			);
			runOnlyForDeploymentPostprocessing = 0;
		};
		C1FFAFD4213323F900C50C1D /* Sources */ = {
			isa = PBXSourcesBuildPhase;
			buildActionMask = 2147483647;
			files = (
				C1F1A5EE2151FBA700F0B820 /* PodSetupCompleteViewController.swift in Sources */,
				C1FFB01B21332DD900C50C1D /* TimeZone.swift in Sources */,
				C104A9C3217E611F006E3C3E /* NibLoadable.swift in Sources */,
				C16C3D4421AC40AF00401105 /* OmnipodHUDProvider.swift in Sources */,
				C1CB13A72138453B00F9EEDA /* NumberFormatter.swift in Sources */,
				C1814B88225F0A3D008D2D8E /* ExpirationReminderDateTableViewCell.swift in Sources */,
				C1FFB02121343E6D00C50C1D /* TimeInterval.swift in Sources */,
				C1E163D62135ED0300EB89AE /* LocalizedString.swift in Sources */,
				C1FFB0132133242C00C50C1D /* OmnipodPumpManagerSetupViewController.swift in Sources */,
				C168C40021AEF8DE00ADE90E /* PodReplacementNavigationController.swift in Sources */,
				C1F1A5EC2151F73F00F0B820 /* InsertCannulaSetupViewController.swift in Sources */,
				C168C40221AFACA600ADE90E /* ReplacePodViewController.swift in Sources */,
				C1FFB01A21332AFE00C50C1D /* IdentifiableClass.swift in Sources */,
				C1DD5167259FE54400DE27AE /* InsulinTypeConfirmation.swift in Sources */,
				C1FFB0102133242C00C50C1D /* OmnipodSettingsViewController.swift in Sources */,
				C127D925215C00320031799D /* OSLog.swift in Sources */,
				C1F1A5EA215164FA00F0B820 /* PairPodSetupViewController.swift in Sources */,
				C1FFB01E2133860E00C50C1D /* UIColor.swift in Sources */,
				C14CD28E21B5872D00F259DB /* Data.swift in Sources */,
				C104A9C1217E603E006E3C3E /* OmnipodReservoirView.swift in Sources */,
				C1FFB01C21332E0900C50C1D /* UITableViewCell.swift in Sources */,
				C1FFB00E2133242C00C50C1D /* OmniPodPumpManager+UI.swift in Sources */,
				C1FC49EE2135DD56007D0788 /* CommandResponseViewController.swift in Sources */,
			);
			runOnlyForDeploymentPostprocessing = 0;
		};
/* End PBXSourcesBuildPhase section */

/* Begin PBXTargetDependency section */
		431CE77A1F98564200255374 /* PBXTargetDependency */ = {
			isa = PBXTargetDependency;
			target = 431CE76E1F98564100255374 /* RileyLinkBLEKit */;
			targetProxy = 431CE7791F98564200255374 /* PBXContainerItemProxy */;
		};
		431CE7831F98564200255374 /* PBXTargetDependency */ = {
			isa = PBXTargetDependency;
			target = 431CE76E1F98564100255374 /* RileyLinkBLEKit */;
			targetProxy = 431CE7821F98564200255374 /* PBXContainerItemProxy */;
		};
		4352A72B20DEC9B700CAC200 /* PBXTargetDependency */ = {
			isa = PBXTargetDependency;
			target = 4352A72420DEC9B700CAC200 /* MinimedKitUI */;
			targetProxy = 4352A72A20DEC9B700CAC200 /* PBXContainerItemProxy */;
		};
		43722FC21CB9F7640038B7F2 /* PBXTargetDependency */ = {
			isa = PBXTargetDependency;
			target = 43722FAD1CB9F7630038B7F2 /* RileyLinkKit */;
			targetProxy = 43722FC11CB9F7640038B7F2 /* PBXContainerItemProxy */;
		};
		437DE4FD229BB0D1003B1074 /* PBXTargetDependency */ = {
			isa = PBXTargetDependency;
			target = 43722FAD1CB9F7630038B7F2 /* RileyLinkKit */;
			targetProxy = 437DE4FC229BB0D1003B1074 /* PBXContainerItemProxy */;
		};
		437DE4FF229BB0E3003B1074 /* PBXTargetDependency */ = {
			isa = PBXTargetDependency;
			target = C1FFAF77213323CC00C50C1D /* OmniKit */;
			targetProxy = 437DE4FE229BB0E3003B1074 /* PBXContainerItemProxy */;
		};
		437DE501229BB0E9003B1074 /* PBXTargetDependency */ = {
			isa = PBXTargetDependency;
			target = 43D5E78D1FAF7BFB004ACDB7 /* RileyLinkKitUI */;
			targetProxy = 437DE500229BB0E9003B1074 /* PBXContainerItemProxy */;
		};
		43C246A31D891D6C0031F8D1 /* PBXTargetDependency */ = {
			isa = PBXTargetDependency;
			target = 43C246921D8918AE0031F8D1 /* Crypto */;
			targetProxy = 43C246A21D891D6C0031F8D1 /* PBXContainerItemProxy */;
		};
		43C246A51D891DB80031F8D1 /* PBXTargetDependency */ = {
			isa = PBXTargetDependency;
			target = 43C246921D8918AE0031F8D1 /* Crypto */;
			targetProxy = 43C246A41D891DB80031F8D1 /* PBXContainerItemProxy */;
		};
		43D5E7941FAF7BFB004ACDB7 /* PBXTargetDependency */ = {
			isa = PBXTargetDependency;
			target = 43D5E78D1FAF7BFB004ACDB7 /* RileyLinkKitUI */;
			targetProxy = 43D5E7931FAF7BFB004ACDB7 /* PBXContainerItemProxy */;
		};
		A9B839C722809D8D004E745E /* PBXTargetDependency */ = {
			isa = PBXTargetDependency;
			target = 43722FAD1CB9F7630038B7F2 /* RileyLinkKit */;
			targetProxy = A9B839C622809D8D004E745E /* PBXContainerItemProxy */;
		};
		A9B839C922809D91004E745E /* PBXTargetDependency */ = {
			isa = PBXTargetDependency;
			target = 431CE76E1F98564100255374 /* RileyLinkBLEKit */;
			targetProxy = A9B839C822809D91004E745E /* PBXContainerItemProxy */;
		};
		A9B839CB22809DB3004E745E /* PBXTargetDependency */ = {
			isa = PBXTargetDependency;
			target = 431CE76E1F98564100255374 /* RileyLinkBLEKit */;
			targetProxy = A9B839CA22809DB3004E745E /* PBXContainerItemProxy */;
		};
		A9B839D122809DE7004E745E /* PBXTargetDependency */ = {
			isa = PBXTargetDependency;
			target = 43722FAD1CB9F7630038B7F2 /* RileyLinkKit */;
			targetProxy = A9B839D022809DE7004E745E /* PBXContainerItemProxy */;
		};
		A9B839D322809DF3004E745E /* PBXTargetDependency */ = {
			isa = PBXTargetDependency;
			target = C10D9BC01C8269D500378342 /* MinimedKit */;
			targetProxy = A9B839D222809DF3004E745E /* PBXContainerItemProxy */;
		};
		A9B839D522809DF3004E745E /* PBXTargetDependency */ = {
			isa = PBXTargetDependency;
			target = 43D5E78D1FAF7BFB004ACDB7 /* RileyLinkKitUI */;
			targetProxy = A9B839D422809DF3004E745E /* PBXContainerItemProxy */;
		};
		C10D9BCD1C8269D500378342 /* PBXTargetDependency */ = {
			isa = PBXTargetDependency;
			target = C10D9BC01C8269D500378342 /* MinimedKit */;
			targetProxy = C10D9BCC1C8269D500378342 /* PBXContainerItemProxy */;
		};
		C10D9BD51C8269D500378342 /* PBXTargetDependency */ = {
			isa = PBXTargetDependency;
			target = C10D9BC01C8269D500378342 /* MinimedKit */;
			targetProxy = C10D9BD41C8269D500378342 /* PBXContainerItemProxy */;
		};
		C136AA4623117228008A320D /* PBXTargetDependency */ = {
			isa = PBXTargetDependency;
			target = 43722FAD1CB9F7630038B7F2 /* RileyLinkKit */;
			targetProxy = C136AA4523117228008A320D /* PBXContainerItemProxy */;
		};
		C136AA4823117228008A320D /* PBXTargetDependency */ = {
			isa = PBXTargetDependency;
			target = 431CE76E1F98564100255374 /* RileyLinkBLEKit */;
			targetProxy = C136AA4723117228008A320D /* PBXContainerItemProxy */;
		};
		C136AA4A23117228008A320D /* PBXTargetDependency */ = {
			isa = PBXTargetDependency;
			target = 43D5E78D1FAF7BFB004ACDB7 /* RileyLinkKitUI */;
			targetProxy = C136AA4923117228008A320D /* PBXContainerItemProxy */;
		};
		C136AA4C23117228008A320D /* PBXTargetDependency */ = {
			isa = PBXTargetDependency;
			target = C1FFAF77213323CC00C50C1D /* OmniKit */;
			targetProxy = C136AA4B23117228008A320D /* PBXContainerItemProxy */;
		};
		C136AA4E23117228008A320D /* PBXTargetDependency */ = {
			isa = PBXTargetDependency;
			target = C1FFAFD8213323F900C50C1D /* OmniKitUI */;
			targetProxy = C136AA4D23117228008A320D /* PBXContainerItemProxy */;
		};
		C136AA69231188F1008A320D /* PBXTargetDependency */ = {
			isa = PBXTargetDependency;
			target = 431CE76E1F98564100255374 /* RileyLinkBLEKit */;
			targetProxy = C136AA68231188F1008A320D /* PBXContainerItemProxy */;
		};
		C136AA6B231188F1008A320D /* PBXTargetDependency */ = {
			isa = PBXTargetDependency;
			target = 43722FAD1CB9F7630038B7F2 /* RileyLinkKit */;
			targetProxy = C136AA6A231188F1008A320D /* PBXContainerItemProxy */;
		};
		C136AA6D231188F1008A320D /* PBXTargetDependency */ = {
			isa = PBXTargetDependency;
			target = 43D5E78D1FAF7BFB004ACDB7 /* RileyLinkKitUI */;
			targetProxy = C136AA6C231188F1008A320D /* PBXContainerItemProxy */;
		};
		C136AA6F231188F1008A320D /* PBXTargetDependency */ = {
			isa = PBXTargetDependency;
			target = C10D9BC01C8269D500378342 /* MinimedKit */;
			targetProxy = C136AA6E231188F1008A320D /* PBXContainerItemProxy */;
		};
		C136AA71231188F1008A320D /* PBXTargetDependency */ = {
			isa = PBXTargetDependency;
			target = 4352A72420DEC9B700CAC200 /* MinimedKitUI */;
			targetProxy = C136AA70231188F1008A320D /* PBXContainerItemProxy */;
		};
		C1B3831F1CD0665D00CE7782 /* PBXTargetDependency */ = {
			isa = PBXTargetDependency;
			target = C1B3830A1CD0665D00CE7782 /* NightscoutUploadKit */;
			targetProxy = C1B3831E1CD0665D00CE7782 /* PBXContainerItemProxy */;
		};
		C1BC259A2313843700E80E3F /* PBXTargetDependency */ = {
			isa = PBXTargetDependency;
			target = C1B3830A1CD0665D00CE7782 /* NightscoutUploadKit */;
			targetProxy = C1BC25992313843700E80E3F /* PBXContainerItemProxy */;
		};
		C1FFAF83213323CC00C50C1D /* PBXTargetDependency */ = {
			isa = PBXTargetDependency;
			target = C1FFAF77213323CC00C50C1D /* OmniKit */;
			targetProxy = C1FFAF82213323CC00C50C1D /* PBXContainerItemProxy */;
		};
		C1FFAF8C213323CC00C50C1D /* PBXTargetDependency */ = {
			isa = PBXTargetDependency;
			target = C1FFAF77213323CC00C50C1D /* OmniKit */;
			targetProxy = C1FFAF8B213323CC00C50C1D /* PBXContainerItemProxy */;
		};
		C1FFAFED213323FA00C50C1D /* PBXTargetDependency */ = {
			isa = PBXTargetDependency;
			target = C1FFAFD8213323F900C50C1D /* OmniKitUI */;
			targetProxy = C1FFAFEC213323FA00C50C1D /* PBXContainerItemProxy */;
		};
/* End PBXTargetDependency section */

/* Begin PBXVariantGroup section */
		43709AE020DF1D5400F941B3 /* MinimedPumpManager.storyboard */ = {
			isa = PBXVariantGroup;
			children = (
				43709ADF20DF1D5400F941B3 /* Base */,
				7D2366FA212529510028B67D /* fr */,
				7D2367062125297B0028B67D /* de */,
				7D236712212529810028B67D /* zh-Hans */,
				7D23671E212529890028B67D /* it */,
				7D23672A212529940028B67D /* nl */,
				7D2367362125299F0028B67D /* nb */,
				7D23675721252A5E0028B67D /* es */,
				7D23675F21252A720028B67D /* ru */,
				7D199DA3212A159900241026 /* pl */,
				7D9BEFEC23369580005DCFD6 /* en */,
				7D9BF00D2336A2D3005DCFD6 /* vi */,
				7D9BF0152336A2E3005DCFD6 /* ja */,
				7D9BF01D2336A2EA005DCFD6 /* sv */,
				7D9BF0252336A2F1005DCFD6 /* da */,
				7D9BF02D2336A2FB005DCFD6 /* fi */,
				7D9BF0352336A304005DCFD6 /* pt-BR */,
				7D9BF14D23371407005DCFD6 /* ro */,
				19E85E21273EA8F6000CCFAE /* tr */,
			);
			name = MinimedPumpManager.storyboard;
			sourceTree = "<group>";
		};
		7D23679221252EBC0028B67D /* Localizable.strings */ = {
			isa = PBXVariantGroup;
			children = (
				7D23679321252EBC0028B67D /* es */,
				7D23679821252F050028B67D /* Base */,
				7D23679A21252FF30028B67D /* de */,
				7D23679C2125300A0028B67D /* fr */,
				7D23679E212530160028B67D /* it */,
				7D2367A0212530230028B67D /* nb */,
				7D2367A2212530300028B67D /* ru */,
				7D2367A42125303D0028B67D /* zh-Hans */,
				7D2367A62125304D0028B67D /* nl */,
				7D199DAF212A159A00241026 /* pl */,
				7D9BF0102336A2D3005DCFD6 /* vi */,
				7D9BF0182336A2E3005DCFD6 /* ja */,
				7D9BF0202336A2EA005DCFD6 /* sv */,
				7D9BF0282336A2F2005DCFD6 /* da */,
				7D9BF0302336A2FB005DCFD6 /* fi */,
				7D9BF0382336A304005DCFD6 /* pt-BR */,
				7D9BF15123371408005DCFD6 /* ro */,
				19E85E24273EA8F6000CCFAE /* tr */,
			);
			name = Localizable.strings;
			sourceTree = "<group>";
		};
		7D23679521252EBC0028B67D /* Localizable.strings */ = {
			isa = PBXVariantGroup;
			children = (
				7D23679621252EBC0028B67D /* es */,
				7D23679921252F0D0028B67D /* Base */,
				7D23679B21252FF30028B67D /* de */,
				7D23679D2125300A0028B67D /* fr */,
				7D23679F212530160028B67D /* it */,
				7D2367A1212530230028B67D /* nb */,
				7D2367A3212530300028B67D /* ru */,
				7D2367A52125303D0028B67D /* zh-Hans */,
				7D2367A72125304D0028B67D /* nl */,
				7D199DB2212A159A00241026 /* pl */,
				7D9BF0112336A2D3005DCFD6 /* vi */,
				7D9BF0192336A2E3005DCFD6 /* ja */,
				7D9BF0212336A2EA005DCFD6 /* sv */,
				7D9BF0292336A2F2005DCFD6 /* da */,
				7D9BF0312336A2FB005DCFD6 /* fi */,
				7D9BF0392336A304005DCFD6 /* pt-BR */,
				7D9BF15223371408005DCFD6 /* ro */,
			);
			name = Localizable.strings;
			sourceTree = "<group>";
		};
		7D70768D1FE09310004AC8EA /* Localizable.strings */ = {
			isa = PBXVariantGroup;
			children = (
				7D70768C1FE09310004AC8EA /* es */,
				7D68AAD31FE31DEC00522C49 /* ru */,
				7D2366F9212528990028B67D /* Base */,
				7D2366FF212529520028B67D /* fr */,
				7D23670B2125297B0028B67D /* de */,
				7D236717212529820028B67D /* zh-Hans */,
				7D236723212529890028B67D /* it */,
				7D23672F212529950028B67D /* nl */,
				7D23673B212529A00028B67D /* nb */,
				7D199DA8212A159900241026 /* pl */,
				7D9BF00F2336A2D3005DCFD6 /* vi */,
				7D9BF0172336A2E3005DCFD6 /* ja */,
				7D9BF01F2336A2EA005DCFD6 /* sv */,
				7D9BF0272336A2F1005DCFD6 /* da */,
				7D9BF02F2336A2FB005DCFD6 /* fi */,
				7D9BF0372336A304005DCFD6 /* pt-BR */,
				7D9BF15023371408005DCFD6 /* ro */,
				19E85E23273EA8F6000CCFAE /* tr */,
			);
			name = Localizable.strings;
			sourceTree = "<group>";
		};
		7D7076971FE09311004AC8EA /* Localizable.strings */ = {
			isa = PBXVariantGroup;
			children = (
				7D7076961FE09311004AC8EA /* es */,
				7D68AACE1FE31DEB00522C49 /* ru */,
				7D2366F8212528560028B67D /* Base */,
				7D2366FB212529510028B67D /* fr */,
				7D2367072125297B0028B67D /* de */,
				7D236713212529810028B67D /* zh-Hans */,
				7D23671F212529890028B67D /* it */,
				7D23672B212529950028B67D /* nl */,
				7D2367372125299F0028B67D /* nb */,
				7D199DA4212A159900241026 /* pl */,
				7D9BEFEA23369382005DCFD6 /* en */,
				7D9BF00E2336A2D3005DCFD6 /* vi */,
				7D9BF0162336A2E3005DCFD6 /* ja */,
				7D9BF01E2336A2EA005DCFD6 /* sv */,
				7D9BF0262336A2F1005DCFD6 /* da */,
				7D9BF02E2336A2FB005DCFD6 /* fi */,
				7D9BF0362336A304005DCFD6 /* pt-BR */,
				7D9BF14F23371407005DCFD6 /* ro */,
				19E85E22273EA8F6000CCFAE /* tr */,
			);
			name = Localizable.strings;
			sourceTree = "<group>";
		};
		7D9BEFF123369861005DCFD6 /* Localizable.strings */ = {
			isa = PBXVariantGroup;
			children = (
				7D9BEFF023369861005DCFD6 /* en */,
				7D9BEFF6233698BF005DCFD6 /* zh-Hans */,
				7D9BEFF7233698C0005DCFD6 /* nl */,
				7D9BEFF8233698C1005DCFD6 /* fr */,
				7D9BEFF9233698C2005DCFD6 /* de */,
				7D9BEFFA233698C3005DCFD6 /* it */,
				7D9BEFFB233698C4005DCFD6 /* nb */,
				7D9BEFFC233698C5005DCFD6 /* pl */,
				7D9BEFFD233698C6005DCFD6 /* ru */,
				7D9BEFFE233698C7005DCFD6 /* es */,
				7D9BF0132336A2D3005DCFD6 /* vi */,
				7D9BF01B2336A2E4005DCFD6 /* ja */,
				7D9BF0232336A2EA005DCFD6 /* sv */,
				7D9BF02B2336A2F2005DCFD6 /* da */,
				7D9BF0332336A2FB005DCFD6 /* fi */,
				7D9BF03B2336A305005DCFD6 /* pt-BR */,
				7D9BF15423371408005DCFD6 /* ro */,
				19E85E25273EA8F6000CCFAE /* tr */,
			);
			name = Localizable.strings;
			sourceTree = "<group>";
		};
		7D9BF00323369910005DCFD6 /* Localizable.strings */ = {
			isa = PBXVariantGroup;
			children = (
				7D9BF00223369910005DCFD6 /* en */,
				7D9BF00423369918005DCFD6 /* zh-Hans */,
				7D9BF00523369919005DCFD6 /* nl */,
				7D9BF0062336991B005DCFD6 /* fr */,
				7D9BF0072336991B005DCFD6 /* de */,
				7D9BF0082336991C005DCFD6 /* it */,
				7D9BF0092336991D005DCFD6 /* nb */,
				7D9BF00A2336991E005DCFD6 /* pl */,
				7D9BF00B2336991F005DCFD6 /* ru */,
				7D9BF00C23369920005DCFD6 /* es */,
				7D9BF0142336A2D4005DCFD6 /* vi */,
				7D9BF01C2336A2E4005DCFD6 /* ja */,
				7D9BF0242336A2EA005DCFD6 /* sv */,
				7D9BF02C2336A2F2005DCFD6 /* da */,
				7D9BF0342336A2FB005DCFD6 /* fi */,
				7D9BF03C2336A305005DCFD6 /* pt-BR */,
				7D9BF15523371408005DCFD6 /* ro */,
				19E85E27273EA94B000CCFAE /* tr */,
			);
			name = Localizable.strings;
			sourceTree = "<group>";
		};
		7D9BF03F2336AE0B005DCFD6 /* OmnipodPumpManager.storyboard */ = {
			isa = PBXVariantGroup;
			children = (
				7D9BF03E2336AE0B005DCFD6 /* Base */,
				7D9BF0412336AE28005DCFD6 /* en */,
				7D9BF0432336AE38005DCFD6 /* zh-Hans */,
				7D9BF0452336AE3D005DCFD6 /* da */,
				7D9BF0472336AE3E005DCFD6 /* nl */,
				7D9BF0492336AE41005DCFD6 /* fi */,
				7D9BF04B2336AE43005DCFD6 /* fr */,
				7D9BF04D2336AE45005DCFD6 /* de */,
				7D9BF04F2336AE47005DCFD6 /* it */,
				7D9BF0512336AE49005DCFD6 /* ja */,
				7D9BF0532336AE4B005DCFD6 /* nb */,
				7D9BF0552336AE4E005DCFD6 /* pl */,
				7D9BF0572336AE50005DCFD6 /* pt-BR */,
				7D9BF0592336AE53005DCFD6 /* ru */,
				7D9BF05B2336AE55005DCFD6 /* es */,
				7D9BF05D2336AE58005DCFD6 /* sv */,
				7D9BF05F2336AE5A005DCFD6 /* vi */,
				7D9BF14E23371407005DCFD6 /* ro */,
				19E85E1F273EA8F2000CCFAE /* tr */,
			);
			name = OmnipodPumpManager.storyboard;
			sourceTree = "<group>";
		};
		C1B9E0DE256AF052008E8B84 /* Localizable.strings */ = {
			isa = PBXVariantGroup;
			children = (
				C1B9E0DF256AF052008E8B84 /* da */,
				C1B9E0F1256AF058008E8B84 /* zh-Hans */,
				C1B9E0F2256AF05B008E8B84 /* en */,
				C1B9E0F3256AF05D008E8B84 /* nl */,
				C1B9E0F4256AF05F008E8B84 /* fi */,
				C1B9E0F5256AF062008E8B84 /* fr */,
				C1B9E0F6256AF064008E8B84 /* de */,
				C1B9E0F7256AF066008E8B84 /* it */,
				C1B9E0F8256AF068008E8B84 /* ja */,
				C1B9E0F9256AF06A008E8B84 /* nb */,
				C1B9E0FA256AF06D008E8B84 /* pl */,
				C1B9E0FB256AF06F008E8B84 /* pt-BR */,
				C1B9E0FC256AF071008E8B84 /* ro */,
				C1B9E0FD256AF074008E8B84 /* ru */,
				C1B9E0FE256AF076008E8B84 /* es */,
				C1B9E0FF256AF078008E8B84 /* sv */,
				C1B9E100256AF07B008E8B84 /* vi */,
				19E85E26273EA8F7000CCFAE /* tr */,
			);
			name = Localizable.strings;
			sourceTree = "<group>";
		};
		C1FFAF4B212944F600C50C1D /* Localizable.strings */ = {
			isa = PBXVariantGroup;
			children = (
				C1FFAF4C212944F600C50C1D /* Base */,
				C1FFAF4F212944FF00C50C1D /* es */,
				C1FFAF502129450200C50C1D /* ru */,
				C1FFAF512129450500C50C1D /* fr */,
				C1FFAF522129450800C50C1D /* de */,
				C1FFAF532129450A00C50C1D /* zh-Hans */,
				C1FFAF542129450D00C50C1D /* it */,
				C1FFAF552129450F00C50C1D /* nl */,
				C1FFAF562129451300C50C1D /* nb */,
				7D199DB4212A159A00241026 /* pl */,
				7D9BF0122336A2D3005DCFD6 /* vi */,
				7D9BF01A2336A2E4005DCFD6 /* ja */,
				7D9BF0222336A2EA005DCFD6 /* sv */,
				7D9BF02A2336A2F2005DCFD6 /* da */,
				7D9BF0322336A2FB005DCFD6 /* fi */,
				7D9BF03A2336A305005DCFD6 /* pt-BR */,
				7D9BF15323371408005DCFD6 /* ro */,
				19E85E20273EA8F4000CCFAE /* tr */,
			);
			name = Localizable.strings;
			sourceTree = "<group>";
		};
/* End PBXVariantGroup section */

/* Begin XCBuildConfiguration section */
		431CE7861F98564200255374 /* Debug */ = {
			isa = XCBuildConfiguration;
			buildSettings = {
				APPLICATION_EXTENSION_API_ONLY = YES;
				CLANG_ANALYZER_NONNULL = YES;
				CLANG_ANALYZER_NUMBER_OBJECT_CONVERSION = YES_AGGRESSIVE;
				CLANG_CXX_LANGUAGE_STANDARD = "gnu++14";
				CLANG_ENABLE_MODULES = YES;
				CLANG_WARN_DOCUMENTATION_COMMENTS = YES;
				CLANG_WARN_UNGUARDED_AVAILABILITY = YES_AGGRESSIVE;
				CODE_SIGN_IDENTITY = "";
				"CODE_SIGN_IDENTITY[sdk=iphoneos*]" = "";
				CODE_SIGN_STYLE = Manual;
				DEBUG_INFORMATION_FORMAT = dwarf;
				DEFINES_MODULE = YES;
				DEVELOPMENT_TEAM = "";
				DYLIB_COMPATIBILITY_VERSION = 1;
				DYLIB_CURRENT_VERSION = 46;
				DYLIB_INSTALL_NAME_BASE = "@rpath";
				FRAMEWORK_SEARCH_PATHS = (
					"$(inherited)",
					"$(PROJECT_DIR)/Carthage/Build/iOS",
				);
				GCC_C_LANGUAGE_STANDARD = gnu11;
				INFOPLIST_FILE = RileyLinkBLEKit/Info.plist;
				INSTALL_PATH = "$(LOCAL_LIBRARY_DIR)/Frameworks";
				LD_RUNPATH_SEARCH_PATHS = "$(inherited) @executable_path/Frameworks @loader_path/Frameworks";
				MTL_ENABLE_DEBUG_INFO = YES;
				PRODUCT_BUNDLE_IDENTIFIER = com.rileylink.RileyLinkBLEKit;
				PRODUCT_NAME = "$(TARGET_NAME:c99extidentifier)";
				SKIP_INSTALL = YES;
				SWIFT_ACTIVE_COMPILATION_CONDITIONS = DEBUG;
				SWIFT_OPTIMIZATION_LEVEL = "-Onone";
				VERSION_INFO_PREFIX = "";
			};
			name = Debug;
		};
		431CE7871F98564200255374 /* Release */ = {
			isa = XCBuildConfiguration;
			buildSettings = {
				APPLICATION_EXTENSION_API_ONLY = YES;
				CLANG_ANALYZER_NONNULL = YES;
				CLANG_ANALYZER_NUMBER_OBJECT_CONVERSION = YES_AGGRESSIVE;
				CLANG_CXX_LANGUAGE_STANDARD = "gnu++14";
				CLANG_ENABLE_MODULES = YES;
				CLANG_WARN_DOCUMENTATION_COMMENTS = YES;
				CLANG_WARN_UNGUARDED_AVAILABILITY = YES_AGGRESSIVE;
				CODE_SIGN_IDENTITY = "";
				"CODE_SIGN_IDENTITY[sdk=iphoneos*]" = "";
				CODE_SIGN_STYLE = Manual;
				COPY_PHASE_STRIP = NO;
				DEBUG_INFORMATION_FORMAT = "dwarf-with-dsym";
				DEFINES_MODULE = YES;
				DEVELOPMENT_TEAM = "";
				DYLIB_COMPATIBILITY_VERSION = 1;
				DYLIB_CURRENT_VERSION = 46;
				DYLIB_INSTALL_NAME_BASE = "@rpath";
				FRAMEWORK_SEARCH_PATHS = (
					"$(inherited)",
					"$(PROJECT_DIR)/Carthage/Build/iOS",
				);
				GCC_C_LANGUAGE_STANDARD = gnu11;
				INFOPLIST_FILE = RileyLinkBLEKit/Info.plist;
				INSTALL_PATH = "$(LOCAL_LIBRARY_DIR)/Frameworks";
				LD_RUNPATH_SEARCH_PATHS = "$(inherited) @executable_path/Frameworks @loader_path/Frameworks";
				MTL_ENABLE_DEBUG_INFO = NO;
				PRODUCT_BUNDLE_IDENTIFIER = com.rileylink.RileyLinkBLEKit;
				PRODUCT_NAME = "$(TARGET_NAME:c99extidentifier)";
				SKIP_INSTALL = YES;
				VERSION_INFO_PREFIX = "";
			};
			name = Release;
		};
		431CE7881F98564200255374 /* Debug */ = {
			isa = XCBuildConfiguration;
			buildSettings = {
				ALWAYS_EMBED_SWIFT_STANDARD_LIBRARIES = YES;
				CLANG_ANALYZER_NONNULL = YES;
				CLANG_ANALYZER_NUMBER_OBJECT_CONVERSION = YES_AGGRESSIVE;
				CLANG_CXX_LANGUAGE_STANDARD = "gnu++14";
				CLANG_WARN_DOCUMENTATION_COMMENTS = YES;
				CLANG_WARN_UNGUARDED_AVAILABILITY = YES_AGGRESSIVE;
				CODE_SIGN_IDENTITY = "iPhone Developer";
				CODE_SIGN_STYLE = Manual;
				DEBUG_INFORMATION_FORMAT = dwarf;
				DEVELOPMENT_TEAM = "";
				GCC_C_LANGUAGE_STANDARD = gnu11;
				INFOPLIST_FILE = RileyLinkBLEKitTests/Info.plist;
				LD_RUNPATH_SEARCH_PATHS = "$(inherited) @executable_path/Frameworks @loader_path/Frameworks";
				MTL_ENABLE_DEBUG_INFO = YES;
				PRODUCT_BUNDLE_IDENTIFIER = com.rileylink.RileyLinkBLEKitTests;
				PRODUCT_NAME = "$(TARGET_NAME)";
				PROVISIONING_PROFILE_SPECIFIER = "";
				SWIFT_ACTIVE_COMPILATION_CONDITIONS = DEBUG;
				SWIFT_OPTIMIZATION_LEVEL = "-Onone";
				SWIFT_SWIFT3_OBJC_INFERENCE = Default;
				TARGETED_DEVICE_FAMILY = "1,2";
			};
			name = Debug;
		};
		431CE7891F98564200255374 /* Release */ = {
			isa = XCBuildConfiguration;
			buildSettings = {
				ALWAYS_EMBED_SWIFT_STANDARD_LIBRARIES = YES;
				CLANG_ANALYZER_NONNULL = YES;
				CLANG_ANALYZER_NUMBER_OBJECT_CONVERSION = YES_AGGRESSIVE;
				CLANG_CXX_LANGUAGE_STANDARD = "gnu++14";
				CLANG_WARN_DOCUMENTATION_COMMENTS = YES;
				CLANG_WARN_UNGUARDED_AVAILABILITY = YES_AGGRESSIVE;
				CODE_SIGN_IDENTITY = "iPhone Developer";
				CODE_SIGN_STYLE = Manual;
				COPY_PHASE_STRIP = NO;
				DEBUG_INFORMATION_FORMAT = "dwarf-with-dsym";
				DEVELOPMENT_TEAM = "";
				GCC_C_LANGUAGE_STANDARD = gnu11;
				INFOPLIST_FILE = RileyLinkBLEKitTests/Info.plist;
				LD_RUNPATH_SEARCH_PATHS = "$(inherited) @executable_path/Frameworks @loader_path/Frameworks";
				MTL_ENABLE_DEBUG_INFO = NO;
				PRODUCT_BUNDLE_IDENTIFIER = com.rileylink.RileyLinkBLEKitTests;
				PRODUCT_NAME = "$(TARGET_NAME)";
				PROVISIONING_PROFILE_SPECIFIER = "";
				SWIFT_SWIFT3_OBJC_INFERENCE = Default;
				TARGETED_DEVICE_FAMILY = "1,2";
			};
			name = Release;
		};
		4352A72F20DEC9B700CAC200 /* Debug */ = {
			isa = XCBuildConfiguration;
			buildSettings = {
				APPLICATION_EXTENSION_API_ONLY = YES;
				CLANG_ANALYZER_NONNULL = YES;
				CLANG_ANALYZER_NUMBER_OBJECT_CONVERSION = YES_AGGRESSIVE;
				CLANG_CXX_LANGUAGE_STANDARD = "gnu++14";
				CLANG_ENABLE_MODULES = YES;
				CLANG_ENABLE_OBJC_WEAK = YES;
				CLANG_WARN_DOCUMENTATION_COMMENTS = YES;
				CLANG_WARN_UNGUARDED_AVAILABILITY = YES_AGGRESSIVE;
				CODE_SIGN_STYLE = Manual;
				DEBUG_INFORMATION_FORMAT = dwarf;
				DEFINES_MODULE = YES;
				DEVELOPMENT_TEAM = "";
				DYLIB_COMPATIBILITY_VERSION = 1;
				DYLIB_CURRENT_VERSION = 46;
				DYLIB_INSTALL_NAME_BASE = "@rpath";
				FRAMEWORK_SEARCH_PATHS = (
					"$(inherited)",
					"$(PROJECT_DIR)/Carthage/Build/iOS",
				);
				GCC_C_LANGUAGE_STANDARD = gnu11;
				INFOPLIST_FILE = MinimedKitUI/Info.plist;
				INSTALL_PATH = "$(LOCAL_LIBRARY_DIR)/Frameworks";
				LD_RUNPATH_SEARCH_PATHS = "$(inherited) @executable_path/Frameworks @loader_path/Frameworks";
				MTL_ENABLE_DEBUG_INFO = YES;
				PRODUCT_BUNDLE_IDENTIFIER = com.ps2.MinimedKitUI;
				PRODUCT_NAME = "$(TARGET_NAME:c99extidentifier)";
				PROVISIONING_PROFILE_SPECIFIER = "";
				SKIP_INSTALL = YES;
				SWIFT_ACTIVE_COMPILATION_CONDITIONS = DEBUG;
				SWIFT_OPTIMIZATION_LEVEL = "-Onone";
				TARGETED_DEVICE_FAMILY = "1,2";
				VERSION_INFO_PREFIX = "";
			};
			name = Debug;
		};
		4352A73020DEC9B700CAC200 /* Release */ = {
			isa = XCBuildConfiguration;
			buildSettings = {
				APPLICATION_EXTENSION_API_ONLY = YES;
				CLANG_ANALYZER_NONNULL = YES;
				CLANG_ANALYZER_NUMBER_OBJECT_CONVERSION = YES_AGGRESSIVE;
				CLANG_CXX_LANGUAGE_STANDARD = "gnu++14";
				CLANG_ENABLE_MODULES = YES;
				CLANG_ENABLE_OBJC_WEAK = YES;
				CLANG_WARN_DOCUMENTATION_COMMENTS = YES;
				CLANG_WARN_UNGUARDED_AVAILABILITY = YES_AGGRESSIVE;
				CODE_SIGN_STYLE = Manual;
				COPY_PHASE_STRIP = NO;
				DEBUG_INFORMATION_FORMAT = "dwarf-with-dsym";
				DEFINES_MODULE = YES;
				DEVELOPMENT_TEAM = "";
				DYLIB_COMPATIBILITY_VERSION = 1;
				DYLIB_CURRENT_VERSION = 46;
				DYLIB_INSTALL_NAME_BASE = "@rpath";
				FRAMEWORK_SEARCH_PATHS = (
					"$(inherited)",
					"$(PROJECT_DIR)/Carthage/Build/iOS",
				);
				GCC_C_LANGUAGE_STANDARD = gnu11;
				INFOPLIST_FILE = MinimedKitUI/Info.plist;
				INSTALL_PATH = "$(LOCAL_LIBRARY_DIR)/Frameworks";
				LD_RUNPATH_SEARCH_PATHS = "$(inherited) @executable_path/Frameworks @loader_path/Frameworks";
				MTL_ENABLE_DEBUG_INFO = NO;
				PRODUCT_BUNDLE_IDENTIFIER = com.ps2.MinimedKitUI;
				PRODUCT_NAME = "$(TARGET_NAME:c99extidentifier)";
				PROVISIONING_PROFILE_SPECIFIER = "";
				SKIP_INSTALL = YES;
				TARGETED_DEVICE_FAMILY = "1,2";
				VERSION_INFO_PREFIX = "";
			};
			name = Release;
		};
		43722FC51CB9F7640038B7F2 /* Debug */ = {
			isa = XCBuildConfiguration;
			buildSettings = {
				APPLICATION_EXTENSION_API_ONLY = YES;
				CLANG_ANALYZER_NONNULL = YES;
				CLANG_ENABLE_MODULES = YES;
				CLANG_WARN_UNREACHABLE_CODE = YES;
				CODE_SIGN_IDENTITY = "";
				"CODE_SIGN_IDENTITY[sdk=iphoneos*]" = "";
				CURRENT_PROJECT_VERSION = 46;
				DEBUG_INFORMATION_FORMAT = dwarf;
				DEFINES_MODULE = YES;
				DYLIB_COMPATIBILITY_VERSION = 1;
				DYLIB_CURRENT_VERSION = 46;
				DYLIB_INSTALL_NAME_BASE = "@rpath";
				ENABLE_STRICT_OBJC_MSGSEND = YES;
				FRAMEWORK_SEARCH_PATHS = (
					"$(inherited)",
					"$(PROJECT_DIR)/Carthage/Build/iOS",
				);
				GCC_NO_COMMON_BLOCKS = YES;
				INFOPLIST_FILE = RileyLinkKit/Info.plist;
				INSTALL_PATH = "$(LOCAL_LIBRARY_DIR)/Frameworks";
				LD_RUNPATH_SEARCH_PATHS = "$(inherited) @executable_path/Frameworks @loader_path/Frameworks";
				MTL_ENABLE_DEBUG_INFO = YES;
				PRODUCT_BUNDLE_IDENTIFIER = com.rileylink.RileyLinkKit;
				PRODUCT_NAME = "$(TARGET_NAME)";
				SKIP_INSTALL = YES;
				SWIFT_OPTIMIZATION_LEVEL = "-Onone";
				VERSIONING_SYSTEM = "apple-generic";
				VERSION_INFO_PREFIX = "";
			};
			name = Debug;
		};
		43722FC61CB9F7640038B7F2 /* Release */ = {
			isa = XCBuildConfiguration;
			buildSettings = {
				APPLICATION_EXTENSION_API_ONLY = YES;
				CLANG_ANALYZER_NONNULL = YES;
				CLANG_ENABLE_MODULES = YES;
				CLANG_WARN_UNREACHABLE_CODE = YES;
				CODE_SIGN_IDENTITY = "";
				"CODE_SIGN_IDENTITY[sdk=iphoneos*]" = "";
				COPY_PHASE_STRIP = NO;
				CURRENT_PROJECT_VERSION = 46;
				DEBUG_INFORMATION_FORMAT = "dwarf-with-dsym";
				DEFINES_MODULE = YES;
				DYLIB_COMPATIBILITY_VERSION = 1;
				DYLIB_CURRENT_VERSION = 46;
				DYLIB_INSTALL_NAME_BASE = "@rpath";
				ENABLE_STRICT_OBJC_MSGSEND = YES;
				FRAMEWORK_SEARCH_PATHS = (
					"$(inherited)",
					"$(PROJECT_DIR)/Carthage/Build/iOS",
				);
				GCC_NO_COMMON_BLOCKS = YES;
				INFOPLIST_FILE = RileyLinkKit/Info.plist;
				INSTALL_PATH = "$(LOCAL_LIBRARY_DIR)/Frameworks";
				LD_RUNPATH_SEARCH_PATHS = "$(inherited) @executable_path/Frameworks @loader_path/Frameworks";
				MTL_ENABLE_DEBUG_INFO = NO;
				PRODUCT_BUNDLE_IDENTIFIER = com.rileylink.RileyLinkKit;
				PRODUCT_NAME = "$(TARGET_NAME)";
				SKIP_INSTALL = YES;
				VERSIONING_SYSTEM = "apple-generic";
				VERSION_INFO_PREFIX = "";
			};
			name = Release;
		};
		43C2469C1D8918AE0031F8D1 /* Debug */ = {
			isa = XCBuildConfiguration;
			buildSettings = {
				APPLICATION_EXTENSION_API_ONLY = YES;
				CLANG_ANALYZER_NONNULL = YES;
				CLANG_ENABLE_MODULES = YES;
				CLANG_WARN_DOCUMENTATION_COMMENTS = YES;
				CLANG_WARN_SUSPICIOUS_MOVES = YES;
				CODE_SIGN_IDENTITY = "";
				"CODE_SIGN_IDENTITY[sdk=iphoneos*]" = "";
				CURRENT_PROJECT_VERSION = 46;
				DEBUG_INFORMATION_FORMAT = dwarf;
				DEFINES_MODULE = YES;
				DEVELOPMENT_TEAM = "";
				DYLIB_COMPATIBILITY_VERSION = 1;
				DYLIB_CURRENT_VERSION = 46;
				DYLIB_INSTALL_NAME_BASE = "@rpath";
				INFOPLIST_FILE = Crypto/Info.plist;
				INSTALL_PATH = "$(LOCAL_LIBRARY_DIR)/Frameworks";
				LD_RUNPATH_SEARCH_PATHS = "$(inherited) @executable_path/Frameworks @loader_path/Frameworks";
				MTL_ENABLE_DEBUG_INFO = YES;
				PRODUCT_BUNDLE_IDENTIFIER = com.rileylink.Crypto;
				PRODUCT_NAME = "$(TARGET_NAME)";
				SKIP_INSTALL = YES;
				SWIFT_OPTIMIZATION_LEVEL = "-Onone";
				VERSION_INFO_PREFIX = "";
			};
			name = Debug;
		};
		43C2469D1D8918AE0031F8D1 /* Release */ = {
			isa = XCBuildConfiguration;
			buildSettings = {
				APPLICATION_EXTENSION_API_ONLY = YES;
				CLANG_ANALYZER_NONNULL = YES;
				CLANG_ENABLE_MODULES = YES;
				CLANG_WARN_DOCUMENTATION_COMMENTS = YES;
				CLANG_WARN_SUSPICIOUS_MOVES = YES;
				CODE_SIGN_IDENTITY = "";
				"CODE_SIGN_IDENTITY[sdk=iphoneos*]" = "";
				COPY_PHASE_STRIP = NO;
				CURRENT_PROJECT_VERSION = 46;
				DEBUG_INFORMATION_FORMAT = "dwarf-with-dsym";
				DEFINES_MODULE = YES;
				DEVELOPMENT_TEAM = "";
				DYLIB_COMPATIBILITY_VERSION = 1;
				DYLIB_CURRENT_VERSION = 46;
				DYLIB_INSTALL_NAME_BASE = "@rpath";
				INFOPLIST_FILE = Crypto/Info.plist;
				INSTALL_PATH = "$(LOCAL_LIBRARY_DIR)/Frameworks";
				LD_RUNPATH_SEARCH_PATHS = "$(inherited) @executable_path/Frameworks @loader_path/Frameworks";
				MTL_ENABLE_DEBUG_INFO = NO;
				PRODUCT_BUNDLE_IDENTIFIER = com.rileylink.Crypto;
				PRODUCT_NAME = "$(TARGET_NAME)";
				SKIP_INSTALL = YES;
				VERSION_INFO_PREFIX = "";
			};
			name = Release;
		};
		43D5E7981FAF7BFB004ACDB7 /* Debug */ = {
			isa = XCBuildConfiguration;
			buildSettings = {
				APPLICATION_EXTENSION_API_ONLY = YES;
				CLANG_ANALYZER_NONNULL = YES;
				CLANG_ANALYZER_NUMBER_OBJECT_CONVERSION = YES_AGGRESSIVE;
				CLANG_CXX_LANGUAGE_STANDARD = "gnu++14";
				CLANG_WARN_DOCUMENTATION_COMMENTS = YES;
				CLANG_WARN_UNGUARDED_AVAILABILITY = YES_AGGRESSIVE;
				CODE_SIGN_IDENTITY = "";
				"CODE_SIGN_IDENTITY[sdk=iphoneos*]" = "";
				CODE_SIGN_STYLE = Manual;
				DEBUG_INFORMATION_FORMAT = dwarf;
				DEFINES_MODULE = YES;
				DEVELOPMENT_TEAM = "";
				DYLIB_COMPATIBILITY_VERSION = 1;
				DYLIB_CURRENT_VERSION = 46;
				DYLIB_INSTALL_NAME_BASE = "@rpath";
				FRAMEWORK_SEARCH_PATHS = (
					"$(inherited)",
					"$(PROJECT_DIR)/Carthage/Build/iOS",
				);
				GCC_C_LANGUAGE_STANDARD = gnu11;
				INFOPLIST_FILE = RileyLinkKitUI/Info.plist;
				INSTALL_PATH = "$(LOCAL_LIBRARY_DIR)/Frameworks";
				LD_RUNPATH_SEARCH_PATHS = "$(inherited) @executable_path/Frameworks @loader_path/Frameworks";
				MTL_ENABLE_DEBUG_INFO = YES;
				PRODUCT_BUNDLE_IDENTIFIER = com.rileylink.RileyLinkKitUI;
				PRODUCT_NAME = "$(TARGET_NAME:c99extidentifier)";
				PROVISIONING_PROFILE_SPECIFIER = "";
				SKIP_INSTALL = YES;
				SWIFT_ACTIVE_COMPILATION_CONDITIONS = DEBUG;
				SWIFT_OPTIMIZATION_LEVEL = "-Onone";
				TARGETED_DEVICE_FAMILY = "1,2";
				VERSION_INFO_PREFIX = "";
			};
			name = Debug;
		};
		43D5E7991FAF7BFB004ACDB7 /* Release */ = {
			isa = XCBuildConfiguration;
			buildSettings = {
				APPLICATION_EXTENSION_API_ONLY = YES;
				CLANG_ANALYZER_NONNULL = YES;
				CLANG_ANALYZER_NUMBER_OBJECT_CONVERSION = YES_AGGRESSIVE;
				CLANG_CXX_LANGUAGE_STANDARD = "gnu++14";
				CLANG_WARN_DOCUMENTATION_COMMENTS = YES;
				CLANG_WARN_UNGUARDED_AVAILABILITY = YES_AGGRESSIVE;
				CODE_SIGN_IDENTITY = "";
				"CODE_SIGN_IDENTITY[sdk=iphoneos*]" = "";
				CODE_SIGN_STYLE = Manual;
				COPY_PHASE_STRIP = NO;
				DEBUG_INFORMATION_FORMAT = "dwarf-with-dsym";
				DEFINES_MODULE = YES;
				DEVELOPMENT_TEAM = "";
				DYLIB_COMPATIBILITY_VERSION = 1;
				DYLIB_CURRENT_VERSION = 46;
				DYLIB_INSTALL_NAME_BASE = "@rpath";
				FRAMEWORK_SEARCH_PATHS = (
					"$(inherited)",
					"$(PROJECT_DIR)/Carthage/Build/iOS",
				);
				GCC_C_LANGUAGE_STANDARD = gnu11;
				INFOPLIST_FILE = RileyLinkKitUI/Info.plist;
				INSTALL_PATH = "$(LOCAL_LIBRARY_DIR)/Frameworks";
				LD_RUNPATH_SEARCH_PATHS = "$(inherited) @executable_path/Frameworks @loader_path/Frameworks";
				MTL_ENABLE_DEBUG_INFO = NO;
				PRODUCT_BUNDLE_IDENTIFIER = com.rileylink.RileyLinkKitUI;
				PRODUCT_NAME = "$(TARGET_NAME:c99extidentifier)";
				PROVISIONING_PROFILE_SPECIFIER = "";
				SKIP_INSTALL = YES;
				TARGETED_DEVICE_FAMILY = "1,2";
				VERSION_INFO_PREFIX = "";
			};
			name = Release;
		};
		C10D9BD91C8269D600378342 /* Debug */ = {
			isa = XCBuildConfiguration;
			buildSettings = {
				APPLICATION_EXTENSION_API_ONLY = YES;
				CLANG_ENABLE_MODULES = YES;
				CLANG_WARN_UNREACHABLE_CODE = YES;
				CODE_SIGN_IDENTITY = "";
				"CODE_SIGN_IDENTITY[sdk=iphoneos*]" = "";
				CURRENT_PROJECT_VERSION = 46;
				DEBUG_INFORMATION_FORMAT = dwarf;
				DEFINES_MODULE = YES;
				DEVELOPMENT_TEAM = "";
				DYLIB_COMPATIBILITY_VERSION = 1;
				DYLIB_CURRENT_VERSION = 46;
				DYLIB_INSTALL_NAME_BASE = "@rpath";
				ENABLE_STRICT_OBJC_MSGSEND = YES;
				FRAMEWORK_SEARCH_PATHS = (
					"$(inherited)",
					"$(PROJECT_DIR)/Carthage/Build/iOS",
				);
				GCC_NO_COMMON_BLOCKS = YES;
				INFOPLIST_FILE = MinimedKit/Info.plist;
				INSTALL_PATH = "$(LOCAL_LIBRARY_DIR)/Frameworks";
				LD_RUNPATH_SEARCH_PATHS = "$(inherited) @executable_path/Frameworks @loader_path/Frameworks";
				MTL_ENABLE_DEBUG_INFO = YES;
				PRODUCT_BUNDLE_IDENTIFIER = com.rileylink.MinimedKit;
				PRODUCT_NAME = "$(TARGET_NAME)";
				SKIP_INSTALL = YES;
				SWIFT_OPTIMIZATION_LEVEL = "-Onone";
				VERSIONING_SYSTEM = "apple-generic";
				VERSION_INFO_PREFIX = "";
			};
			name = Debug;
		};
		C10D9BDA1C8269D600378342 /* Release */ = {
			isa = XCBuildConfiguration;
			buildSettings = {
				APPLICATION_EXTENSION_API_ONLY = YES;
				CLANG_ENABLE_MODULES = YES;
				CLANG_WARN_UNREACHABLE_CODE = YES;
				CODE_SIGN_IDENTITY = "";
				"CODE_SIGN_IDENTITY[sdk=iphoneos*]" = "";
				COPY_PHASE_STRIP = NO;
				CURRENT_PROJECT_VERSION = 46;
				DEBUG_INFORMATION_FORMAT = "dwarf-with-dsym";
				DEFINES_MODULE = YES;
				DYLIB_COMPATIBILITY_VERSION = 1;
				DYLIB_CURRENT_VERSION = 46;
				DYLIB_INSTALL_NAME_BASE = "@rpath";
				ENABLE_STRICT_OBJC_MSGSEND = YES;
				FRAMEWORK_SEARCH_PATHS = (
					"$(inherited)",
					"$(PROJECT_DIR)/Carthage/Build/iOS",
				);
				GCC_NO_COMMON_BLOCKS = YES;
				INFOPLIST_FILE = MinimedKit/Info.plist;
				INSTALL_PATH = "$(LOCAL_LIBRARY_DIR)/Frameworks";
				LD_RUNPATH_SEARCH_PATHS = "$(inherited) @executable_path/Frameworks @loader_path/Frameworks";
				MTL_ENABLE_DEBUG_INFO = NO;
				PRODUCT_BUNDLE_IDENTIFIER = com.rileylink.MinimedKit;
				PRODUCT_NAME = "$(TARGET_NAME)";
				SKIP_INSTALL = YES;
				VERSIONING_SYSTEM = "apple-generic";
				VERSION_INFO_PREFIX = "";
			};
			name = Release;
		};
		C10D9BDC1C8269D600378342 /* Debug */ = {
			isa = XCBuildConfiguration;
			buildSettings = {
				CLANG_ENABLE_MODULES = YES;
				CLANG_WARN_UNREACHABLE_CODE = YES;
				"CODE_SIGN_IDENTITY[sdk=iphoneos*]" = "iPhone Developer";
				CODE_SIGN_STYLE = Manual;
				DEBUG_INFORMATION_FORMAT = dwarf;
				DEVELOPMENT_TEAM = "";
				ENABLE_STRICT_OBJC_MSGSEND = YES;
				FRAMEWORK_SEARCH_PATHS = (
					"$(inherited)",
					"$(PROJECT_DIR)/Carthage/Build/iOS",
				);
				GCC_NO_COMMON_BLOCKS = YES;
				INFOPLIST_FILE = MinimedKitTests/Info.plist;
				LD_RUNPATH_SEARCH_PATHS = "$(inherited) @executable_path/Frameworks @loader_path/Frameworks";
				MTL_ENABLE_DEBUG_INFO = YES;
				PRODUCT_BUNDLE_IDENTIFIER = com.rileylink.MinimedKitTests;
				PRODUCT_NAME = "$(TARGET_NAME)";
				PROVISIONING_PROFILE_SPECIFIER = "";
				SWIFT_OPTIMIZATION_LEVEL = "-Onone";
				SWIFT_SWIFT3_OBJC_INFERENCE = Default;
			};
			name = Debug;
		};
		C10D9BDD1C8269D600378342 /* Release */ = {
			isa = XCBuildConfiguration;
			buildSettings = {
				CLANG_ENABLE_MODULES = YES;
				CLANG_WARN_UNREACHABLE_CODE = YES;
				"CODE_SIGN_IDENTITY[sdk=iphoneos*]" = "iPhone Developer";
				CODE_SIGN_STYLE = Manual;
				COPY_PHASE_STRIP = NO;
				DEBUG_INFORMATION_FORMAT = "dwarf-with-dsym";
				DEVELOPMENT_TEAM = "";
				ENABLE_STRICT_OBJC_MSGSEND = YES;
				FRAMEWORK_SEARCH_PATHS = (
					"$(inherited)",
					"$(PROJECT_DIR)/Carthage/Build/iOS",
				);
				GCC_NO_COMMON_BLOCKS = YES;
				INFOPLIST_FILE = MinimedKitTests/Info.plist;
				LD_RUNPATH_SEARCH_PATHS = "$(inherited) @executable_path/Frameworks @loader_path/Frameworks";
				MTL_ENABLE_DEBUG_INFO = NO;
				PRODUCT_BUNDLE_IDENTIFIER = com.rileylink.MinimedKitTests;
				PRODUCT_NAME = "$(TARGET_NAME)";
				PROVISIONING_PROFILE_SPECIFIER = "";
				SWIFT_SWIFT3_OBJC_INFERENCE = Default;
			};
			name = Release;
		};
		C12EA261198B436900309FA4 /* Debug */ = {
			isa = XCBuildConfiguration;
			buildSettings = {
				ALWAYS_SEARCH_USER_PATHS = NO;
				CLANG_ANALYZER_LOCALIZABILITY_NONLOCALIZED = YES;
				CLANG_CXX_LANGUAGE_STANDARD = "gnu++0x";
				CLANG_CXX_LIBRARY = "libc++";
				CLANG_ENABLE_MODULES = YES;
				CLANG_ENABLE_OBJC_ARC = YES;
				CLANG_WARN_BLOCK_CAPTURE_AUTORELEASING = YES;
				CLANG_WARN_BOOL_CONVERSION = YES;
				CLANG_WARN_COMMA = YES;
				CLANG_WARN_CONSTANT_CONVERSION = YES;
				CLANG_WARN_DEPRECATED_OBJC_IMPLEMENTATIONS = YES;
				CLANG_WARN_DIRECT_OBJC_ISA_USAGE = YES_ERROR;
				CLANG_WARN_EMPTY_BODY = YES;
				CLANG_WARN_ENUM_CONVERSION = YES;
				CLANG_WARN_INFINITE_RECURSION = YES;
				CLANG_WARN_INT_CONVERSION = YES;
				CLANG_WARN_NON_LITERAL_NULL_CONVERSION = YES;
				CLANG_WARN_OBJC_IMPLICIT_RETAIN_SELF = YES;
				CLANG_WARN_OBJC_LITERAL_CONVERSION = YES;
				CLANG_WARN_OBJC_ROOT_CLASS = YES_ERROR;
				CLANG_WARN_QUOTED_INCLUDE_IN_FRAMEWORK_HEADER = YES;
				CLANG_WARN_RANGE_LOOP_ANALYSIS = YES;
				CLANG_WARN_STRICT_PROTOTYPES = YES;
				CLANG_WARN_SUSPICIOUS_MOVE = YES;
				CLANG_WARN_UNREACHABLE_CODE = YES;
				CLANG_WARN__DUPLICATE_METHOD_MATCH = YES;
				COPY_PHASE_STRIP = NO;
				CURRENT_PROJECT_VERSION = 46;
				ENABLE_STRICT_OBJC_MSGSEND = YES;
				ENABLE_TESTABILITY = YES;
				FRAMEWORK_SEARCH_PATHS = (
					"$(inherited)",
					"$(PROJECT_DIR)/Carthage/Build/iOS",
				);
				GCC_C_LANGUAGE_STANDARD = gnu99;
				GCC_DYNAMIC_NO_PIC = NO;
				GCC_NO_COMMON_BLOCKS = YES;
				GCC_OPTIMIZATION_LEVEL = 0;
				GCC_PREPROCESSOR_DEFINITIONS = (
					"DEBUG=1",
					"$(inherited)",
				);
				GCC_SYMBOLS_PRIVATE_EXTERN = NO;
				GCC_WARN_64_TO_32_BIT_CONVERSION = YES;
				GCC_WARN_ABOUT_RETURN_TYPE = YES_ERROR;
				GCC_WARN_UNDECLARED_SELECTOR = YES;
				GCC_WARN_UNINITIALIZED_AUTOS = YES_AGGRESSIVE;
				GCC_WARN_UNUSED_FUNCTION = YES;
				GCC_WARN_UNUSED_VARIABLE = YES;
				IPHONEOS_DEPLOYMENT_TARGET = 13.0;
				LOCALIZED_STRING_MACRO_NAMES = (
					NSLocalizedString,
					CFLocalizedString,
					LocalizedString,
				);
				ONLY_ACTIVE_ARCH = YES;
				SDKROOT = iphoneos;
				SWIFT_OBJC_BRIDGING_HEADER = "";
				SWIFT_VERSION = 5.0;
				TARGETED_DEVICE_FAMILY = "1,2";
				VERSIONING_SYSTEM = "apple-generic";
				WARNING_CFLAGS = "-Wall";
			};
			name = Debug;
		};
		C12EA262198B436900309FA4 /* Release */ = {
			isa = XCBuildConfiguration;
			buildSettings = {
				ALWAYS_SEARCH_USER_PATHS = NO;
				CLANG_ANALYZER_LOCALIZABILITY_NONLOCALIZED = YES;
				CLANG_CXX_LANGUAGE_STANDARD = "gnu++0x";
				CLANG_CXX_LIBRARY = "libc++";
				CLANG_ENABLE_MODULES = YES;
				CLANG_ENABLE_OBJC_ARC = YES;
				CLANG_WARN_BLOCK_CAPTURE_AUTORELEASING = YES;
				CLANG_WARN_BOOL_CONVERSION = YES;
				CLANG_WARN_COMMA = YES;
				CLANG_WARN_CONSTANT_CONVERSION = YES;
				CLANG_WARN_DEPRECATED_OBJC_IMPLEMENTATIONS = YES;
				CLANG_WARN_DIRECT_OBJC_ISA_USAGE = YES_ERROR;
				CLANG_WARN_EMPTY_BODY = YES;
				CLANG_WARN_ENUM_CONVERSION = YES;
				CLANG_WARN_INFINITE_RECURSION = YES;
				CLANG_WARN_INT_CONVERSION = YES;
				CLANG_WARN_NON_LITERAL_NULL_CONVERSION = YES;
				CLANG_WARN_OBJC_IMPLICIT_RETAIN_SELF = YES;
				CLANG_WARN_OBJC_LITERAL_CONVERSION = YES;
				CLANG_WARN_OBJC_ROOT_CLASS = YES_ERROR;
				CLANG_WARN_QUOTED_INCLUDE_IN_FRAMEWORK_HEADER = YES;
				CLANG_WARN_RANGE_LOOP_ANALYSIS = YES;
				CLANG_WARN_STRICT_PROTOTYPES = YES;
				CLANG_WARN_SUSPICIOUS_MOVE = YES;
				CLANG_WARN_UNREACHABLE_CODE = YES;
				CLANG_WARN__DUPLICATE_METHOD_MATCH = YES;
				COPY_PHASE_STRIP = YES;
				CURRENT_PROJECT_VERSION = 46;
				ENABLE_NS_ASSERTIONS = NO;
				ENABLE_STRICT_OBJC_MSGSEND = YES;
				FRAMEWORK_SEARCH_PATHS = (
					"$(inherited)",
					"$(PROJECT_DIR)/Carthage/Build/iOS",
				);
				GCC_C_LANGUAGE_STANDARD = gnu99;
				GCC_NO_COMMON_BLOCKS = YES;
				GCC_WARN_64_TO_32_BIT_CONVERSION = YES;
				GCC_WARN_ABOUT_RETURN_TYPE = YES_ERROR;
				GCC_WARN_UNDECLARED_SELECTOR = YES;
				GCC_WARN_UNINITIALIZED_AUTOS = YES_AGGRESSIVE;
				GCC_WARN_UNUSED_FUNCTION = YES;
				GCC_WARN_UNUSED_VARIABLE = YES;
				IPHONEOS_DEPLOYMENT_TARGET = 13.0;
				LOCALIZED_STRING_MACRO_NAMES = (
					NSLocalizedString,
					CFLocalizedString,
					LocalizedString,
				);
				SDKROOT = iphoneos;
				SWIFT_OBJC_BRIDGING_HEADER = "";
				SWIFT_OPTIMIZATION_LEVEL = "-Owholemodule";
				SWIFT_VERSION = 5.0;
				TARGETED_DEVICE_FAMILY = "1,2";
				VALIDATE_PRODUCT = YES;
				VERSIONING_SYSTEM = "apple-generic";
				WARNING_CFLAGS = "-Wall";
			};
			name = Release;
		};
		C12EA264198B436900309FA4 /* Debug */ = {
			isa = XCBuildConfiguration;
			buildSettings = {
				ALWAYS_EMBED_SWIFT_STANDARD_LIBRARIES = YES;
				ASSETCATALOG_COMPILER_APPICON_NAME = AppIcon;
				CLANG_ENABLE_MODULES = YES;
				CODE_SIGN_IDENTITY = "iPhone Developer";
				"CODE_SIGN_IDENTITY[sdk=iphoneos*]" = "iPhone Developer";
				DEVELOPMENT_TEAM = "";
				FRAMEWORK_SEARCH_PATHS = (
					"$(inherited)",
					"$(PROJECT_DIR)/Carthage/Build/iOS",
				);
				INFOPLIST_FILE = "RileyLink/RileyLink-Info.plist";
				LD_RUNPATH_SEARCH_PATHS = "$(inherited) @executable_path/Frameworks";
				PRODUCT_BUNDLE_IDENTIFIER = com.rileylink.rlapp;
				PRODUCT_NAME = RileyLink;
				PROVISIONING_PROFILE = "";
				PROVISIONING_PROFILE_SPECIFIER = "";
				SWIFT_OBJC_BRIDGING_HEADER = "RileyLink/RileyLink-Bridging-Header.h";
				SWIFT_OPTIMIZATION_LEVEL = "-Onone";
				TARGETED_DEVICE_FAMILY = 1;
				WRAPPER_EXTENSION = app;
			};
			name = Debug;
		};
		C12EA265198B436900309FA4 /* Release */ = {
			isa = XCBuildConfiguration;
			buildSettings = {
				ALWAYS_EMBED_SWIFT_STANDARD_LIBRARIES = YES;
				ASSETCATALOG_COMPILER_APPICON_NAME = AppIcon;
				CLANG_ENABLE_MODULES = YES;
				CODE_SIGN_IDENTITY = "iPhone Developer";
				"CODE_SIGN_IDENTITY[sdk=iphoneos*]" = "iPhone Developer";
				DEVELOPMENT_TEAM = "";
				FRAMEWORK_SEARCH_PATHS = (
					"$(inherited)",
					"$(PROJECT_DIR)/Carthage/Build/iOS",
				);
				INFOPLIST_FILE = "RileyLink/RileyLink-Info.plist";
				LD_RUNPATH_SEARCH_PATHS = "$(inherited) @executable_path/Frameworks";
				PRODUCT_BUNDLE_IDENTIFIER = com.rileylink.rlapp;
				PRODUCT_NAME = RileyLink;
				PROVISIONING_PROFILE = "";
				PROVISIONING_PROFILE_SPECIFIER = "";
				SWIFT_OBJC_BRIDGING_HEADER = "RileyLink/RileyLink-Bridging-Header.h";
				TARGETED_DEVICE_FAMILY = 1;
				WRAPPER_EXTENSION = app;
			};
			name = Release;
		};
		C136AA3B23116E32008A320D /* Debug */ = {
			isa = XCBuildConfiguration;
			buildSettings = {
				CLANG_ANALYZER_NONNULL = YES;
				CLANG_ANALYZER_NUMBER_OBJECT_CONVERSION = YES_AGGRESSIVE;
				CLANG_CXX_LANGUAGE_STANDARD = "gnu++14";
				CLANG_ENABLE_MODULES = YES;
				CLANG_ENABLE_OBJC_WEAK = YES;
				CLANG_WARN_DOCUMENTATION_COMMENTS = YES;
				CLANG_WARN_UNGUARDED_AVAILABILITY = YES_AGGRESSIVE;
				CODE_SIGN_IDENTITY = "";
				CODE_SIGN_STYLE = Automatic;
				CURRENT_PROJECT_VERSION = 1;
				DEBUG_INFORMATION_FORMAT = dwarf;
				DEFINES_MODULE = NO;
				DYLIB_COMPATIBILITY_VERSION = 1;
				DYLIB_CURRENT_VERSION = 1;
				DYLIB_INSTALL_NAME_BASE = "";
				GCC_C_LANGUAGE_STANDARD = gnu11;
				INFOPLIST_FILE = OmniKitPlugin/Info.plist;
				INSTALL_PATH = "$(LOCAL_LIBRARY_DIR)/Frameworks";
				LD_DYLIB_INSTALL_NAME = "";
				LD_RUNPATH_SEARCH_PATHS = "$(inherited) @executable_path/Frameworks @loader_path/Frameworks";
				MTL_ENABLE_DEBUG_INFO = INCLUDE_SOURCE;
				MTL_FAST_MATH = YES;
				PRODUCT_BUNDLE_IDENTIFIER = com.rileylink.OmniKitPlugin;
				PRODUCT_NAME = "$(TARGET_NAME:c99extidentifier)";
				SKIP_INSTALL = YES;
				STRIP_STYLE = "non-global";
				SWIFT_ACTIVE_COMPILATION_CONDITIONS = DEBUG;
				SWIFT_OBJC_BRIDGING_HEADER = "";
				SWIFT_OPTIMIZATION_LEVEL = "-Onone";
				SWIFT_VERSION = 5.0;
				TARGETED_DEVICE_FAMILY = 1;
				VERSION_INFO_PREFIX = "";
				WRAPPER_EXTENSION = loopplugin;
			};
			name = Debug;
		};
		C136AA3C23116E32008A320D /* Release */ = {
			isa = XCBuildConfiguration;
			buildSettings = {
				CLANG_ANALYZER_NONNULL = YES;
				CLANG_ANALYZER_NUMBER_OBJECT_CONVERSION = YES_AGGRESSIVE;
				CLANG_CXX_LANGUAGE_STANDARD = "gnu++14";
				CLANG_ENABLE_MODULES = YES;
				CLANG_ENABLE_OBJC_WEAK = YES;
				CLANG_WARN_DOCUMENTATION_COMMENTS = YES;
				CLANG_WARN_UNGUARDED_AVAILABILITY = YES_AGGRESSIVE;
				CODE_SIGN_IDENTITY = "";
				CODE_SIGN_STYLE = Automatic;
				COPY_PHASE_STRIP = NO;
				CURRENT_PROJECT_VERSION = 1;
				DEBUG_INFORMATION_FORMAT = "dwarf-with-dsym";
				DEFINES_MODULE = NO;
				DYLIB_COMPATIBILITY_VERSION = 1;
				DYLIB_CURRENT_VERSION = 1;
				DYLIB_INSTALL_NAME_BASE = "";
				GCC_C_LANGUAGE_STANDARD = gnu11;
				INFOPLIST_FILE = OmniKitPlugin/Info.plist;
				INSTALL_PATH = "$(LOCAL_LIBRARY_DIR)/Frameworks";
				LD_DYLIB_INSTALL_NAME = "";
				LD_RUNPATH_SEARCH_PATHS = "$(inherited) @executable_path/Frameworks @loader_path/Frameworks";
				MTL_ENABLE_DEBUG_INFO = NO;
				MTL_FAST_MATH = YES;
				PRODUCT_BUNDLE_IDENTIFIER = com.rileylink.OmniKitPlugin;
				PRODUCT_NAME = "$(TARGET_NAME:c99extidentifier)";
				SKIP_INSTALL = YES;
				STRIP_STYLE = "non-global";
				SWIFT_OBJC_BRIDGING_HEADER = "";
				SWIFT_VERSION = 5.0;
				TARGETED_DEVICE_FAMILY = 1;
				VERSION_INFO_PREFIX = "";
				WRAPPER_EXTENSION = loopplugin;
			};
			name = Release;
		};
		C136AA64231187B0008A320D /* Debug */ = {
			isa = XCBuildConfiguration;
			buildSettings = {
				CLANG_ANALYZER_NONNULL = YES;
				CLANG_ANALYZER_NUMBER_OBJECT_CONVERSION = YES_AGGRESSIVE;
				CLANG_CXX_LANGUAGE_STANDARD = "gnu++14";
				CLANG_ENABLE_MODULES = YES;
				CLANG_ENABLE_OBJC_WEAK = YES;
				CLANG_WARN_DOCUMENTATION_COMMENTS = YES;
				CLANG_WARN_UNGUARDED_AVAILABILITY = YES_AGGRESSIVE;
				CODE_SIGN_IDENTITY = "";
				CODE_SIGN_STYLE = Automatic;
				CURRENT_PROJECT_VERSION = 1;
				DEBUG_INFORMATION_FORMAT = dwarf;
				DEFINES_MODULE = NO;
				DYLIB_COMPATIBILITY_VERSION = 1;
				DYLIB_CURRENT_VERSION = 1;
				DYLIB_INSTALL_NAME_BASE = "@rpath";
				GCC_C_LANGUAGE_STANDARD = gnu11;
				INFOPLIST_FILE = MinimedKitPlugin/Info.plist;
				INSTALL_PATH = "$(LOCAL_LIBRARY_DIR)/Frameworks";
				LD_RUNPATH_SEARCH_PATHS = "$(inherited) @executable_path/Frameworks @loader_path/Frameworks";
				MTL_ENABLE_DEBUG_INFO = INCLUDE_SOURCE;
				MTL_FAST_MATH = YES;
				PRODUCT_BUNDLE_IDENTIFIER = com.rileylink.MinimedKitPlugin;
				PRODUCT_NAME = "$(TARGET_NAME:c99extidentifier)";
				SKIP_INSTALL = YES;
				SWIFT_ACTIVE_COMPILATION_CONDITIONS = DEBUG;
				SWIFT_OPTIMIZATION_LEVEL = "-Onone";
				SWIFT_VERSION = 5.0;
				TARGETED_DEVICE_FAMILY = "1,2";
				VERSION_INFO_PREFIX = "";
				WRAPPER_EXTENSION = loopplugin;
			};
			name = Debug;
		};
		C136AA65231187B0008A320D /* Release */ = {
			isa = XCBuildConfiguration;
			buildSettings = {
				CLANG_ANALYZER_NONNULL = YES;
				CLANG_ANALYZER_NUMBER_OBJECT_CONVERSION = YES_AGGRESSIVE;
				CLANG_CXX_LANGUAGE_STANDARD = "gnu++14";
				CLANG_ENABLE_MODULES = YES;
				CLANG_ENABLE_OBJC_WEAK = YES;
				CLANG_WARN_DOCUMENTATION_COMMENTS = YES;
				CLANG_WARN_UNGUARDED_AVAILABILITY = YES_AGGRESSIVE;
				CODE_SIGN_IDENTITY = "";
				CODE_SIGN_STYLE = Automatic;
				COPY_PHASE_STRIP = NO;
				CURRENT_PROJECT_VERSION = 1;
				DEBUG_INFORMATION_FORMAT = "dwarf-with-dsym";
				DEFINES_MODULE = NO;
				DYLIB_COMPATIBILITY_VERSION = 1;
				DYLIB_CURRENT_VERSION = 1;
				DYLIB_INSTALL_NAME_BASE = "@rpath";
				GCC_C_LANGUAGE_STANDARD = gnu11;
				INFOPLIST_FILE = MinimedKitPlugin/Info.plist;
				INSTALL_PATH = "$(LOCAL_LIBRARY_DIR)/Frameworks";
				LD_RUNPATH_SEARCH_PATHS = "$(inherited) @executable_path/Frameworks @loader_path/Frameworks";
				MTL_ENABLE_DEBUG_INFO = NO;
				MTL_FAST_MATH = YES;
				PRODUCT_BUNDLE_IDENTIFIER = com.rileylink.MinimedKitPlugin;
				PRODUCT_NAME = "$(TARGET_NAME:c99extidentifier)";
				SKIP_INSTALL = YES;
				SWIFT_VERSION = 5.0;
				TARGETED_DEVICE_FAMILY = "1,2";
				VERSION_INFO_PREFIX = "";
				WRAPPER_EXTENSION = loopplugin;
			};
			name = Release;
		};
		C1B383231CD0665D00CE7782 /* Debug */ = {
			isa = XCBuildConfiguration;
			buildSettings = {
				APPLICATION_EXTENSION_API_ONLY = YES;
				CLANG_ALLOW_NON_MODULAR_INCLUDES_IN_FRAMEWORK_MODULES = NO;
				CLANG_ANALYZER_NONNULL = YES;
				CLANG_WARN_UNREACHABLE_CODE = YES;
				CODE_SIGN_IDENTITY = "";
				"CODE_SIGN_IDENTITY[sdk=iphoneos*]" = "";
				CURRENT_PROJECT_VERSION = 46;
				DEBUG_INFORMATION_FORMAT = dwarf;
				DEFINES_MODULE = YES;
				DYLIB_COMPATIBILITY_VERSION = 1;
				DYLIB_CURRENT_VERSION = 46;
				DYLIB_INSTALL_NAME_BASE = "@rpath";
				ENABLE_STRICT_OBJC_MSGSEND = YES;
				GCC_NO_COMMON_BLOCKS = YES;
				INFOPLIST_FILE = NightscoutUploadKit/Info.plist;
				INSTALL_PATH = "$(LOCAL_LIBRARY_DIR)/Frameworks";
				LD_RUNPATH_SEARCH_PATHS = "$(inherited) @executable_path/Frameworks @loader_path/Frameworks";
				MTL_ENABLE_DEBUG_INFO = YES;
				PRODUCT_BUNDLE_IDENTIFIER = com.rileylink.NightscoutUploadKit;
				PRODUCT_NAME = "$(TARGET_NAME)";
				SKIP_INSTALL = YES;
				SWIFT_OPTIMIZATION_LEVEL = "-Onone";
				VERSION_INFO_PREFIX = "";
			};
			name = Debug;
		};
		C1B383241CD0665D00CE7782 /* Release */ = {
			isa = XCBuildConfiguration;
			buildSettings = {
				APPLICATION_EXTENSION_API_ONLY = YES;
				CLANG_ALLOW_NON_MODULAR_INCLUDES_IN_FRAMEWORK_MODULES = NO;
				CLANG_ANALYZER_NONNULL = YES;
				CLANG_WARN_UNREACHABLE_CODE = YES;
				CODE_SIGN_IDENTITY = "";
				"CODE_SIGN_IDENTITY[sdk=iphoneos*]" = "";
				COPY_PHASE_STRIP = NO;
				CURRENT_PROJECT_VERSION = 46;
				DEBUG_INFORMATION_FORMAT = "dwarf-with-dsym";
				DEFINES_MODULE = YES;
				DYLIB_COMPATIBILITY_VERSION = 1;
				DYLIB_CURRENT_VERSION = 46;
				DYLIB_INSTALL_NAME_BASE = "@rpath";
				ENABLE_STRICT_OBJC_MSGSEND = YES;
				GCC_NO_COMMON_BLOCKS = YES;
				INFOPLIST_FILE = NightscoutUploadKit/Info.plist;
				INSTALL_PATH = "$(LOCAL_LIBRARY_DIR)/Frameworks";
				LD_RUNPATH_SEARCH_PATHS = "$(inherited) @executable_path/Frameworks @loader_path/Frameworks";
				MTL_ENABLE_DEBUG_INFO = NO;
				PRODUCT_BUNDLE_IDENTIFIER = com.rileylink.NightscoutUploadKit;
				PRODUCT_NAME = "$(TARGET_NAME)";
				SKIP_INSTALL = YES;
				VERSION_INFO_PREFIX = "";
			};
			name = Release;
		};
		C1B383261CD0665D00CE7782 /* Debug */ = {
			isa = XCBuildConfiguration;
			buildSettings = {
				CLANG_ANALYZER_NONNULL = YES;
				CLANG_ENABLE_MODULES = YES;
				CLANG_WARN_UNREACHABLE_CODE = YES;
				"CODE_SIGN_IDENTITY[sdk=iphoneos*]" = "iPhone Developer";
				CODE_SIGN_STYLE = Manual;
				DEBUG_INFORMATION_FORMAT = dwarf;
				DEVELOPMENT_TEAM = "";
				ENABLE_STRICT_OBJC_MSGSEND = YES;
				FRAMEWORK_SEARCH_PATHS = (
					"$(inherited)",
					"$(PROJECT_DIR)/Carthage/Build/iOS",
				);
				GCC_NO_COMMON_BLOCKS = YES;
				INFOPLIST_FILE = NightscoutUploadKitTests/Info.plist;
				LD_RUNPATH_SEARCH_PATHS = "$(inherited) @executable_path/Frameworks @loader_path/Frameworks";
				MTL_ENABLE_DEBUG_INFO = YES;
				PRODUCT_BUNDLE_IDENTIFIER = com.rileylink.NightscoutUploadKitTests;
				PRODUCT_NAME = "$(TARGET_NAME)";
				PROVISIONING_PROFILE_SPECIFIER = "";
				SWIFT_OPTIMIZATION_LEVEL = "-Onone";
				SWIFT_SWIFT3_OBJC_INFERENCE = Default;
				SWIFT_VERSION = 5.0;
			};
			name = Debug;
		};
		C1B383271CD0665D00CE7782 /* Release */ = {
			isa = XCBuildConfiguration;
			buildSettings = {
				CLANG_ANALYZER_NONNULL = YES;
				CLANG_ENABLE_MODULES = YES;
				CLANG_WARN_UNREACHABLE_CODE = YES;
				"CODE_SIGN_IDENTITY[sdk=iphoneos*]" = "iPhone Developer";
				CODE_SIGN_STYLE = Manual;
				COPY_PHASE_STRIP = NO;
				DEBUG_INFORMATION_FORMAT = "dwarf-with-dsym";
				DEVELOPMENT_TEAM = "";
				ENABLE_STRICT_OBJC_MSGSEND = YES;
				FRAMEWORK_SEARCH_PATHS = (
					"$(inherited)",
					"$(PROJECT_DIR)/Carthage/Build/iOS",
				);
				GCC_NO_COMMON_BLOCKS = YES;
				INFOPLIST_FILE = NightscoutUploadKitTests/Info.plist;
				LD_RUNPATH_SEARCH_PATHS = "$(inherited) @executable_path/Frameworks @loader_path/Frameworks";
				MTL_ENABLE_DEBUG_INFO = NO;
				PRODUCT_BUNDLE_IDENTIFIER = com.rileylink.NightscoutUploadKitTests;
				PRODUCT_NAME = "$(TARGET_NAME)";
				PROVISIONING_PROFILE_SPECIFIER = "";
				SWIFT_SWIFT3_OBJC_INFERENCE = Default;
				SWIFT_VERSION = 5.0;
			};
			name = Release;
		};
		C1BB128921CB5603009A29B5 /* Debug */ = {
			isa = XCBuildConfiguration;
			buildSettings = {
				CLANG_ANALYZER_NONNULL = YES;
				CLANG_ANALYZER_NUMBER_OBJECT_CONVERSION = YES_AGGRESSIVE;
				CLANG_CXX_LANGUAGE_STANDARD = "gnu++14";
				CLANG_ENABLE_OBJC_WEAK = YES;
				CLANG_WARN_DOCUMENTATION_COMMENTS = YES;
				CLANG_WARN_UNGUARDED_AVAILABILITY = YES_AGGRESSIVE;
				CODE_SIGN_IDENTITY = "Mac Developer";
				CODE_SIGN_STYLE = Automatic;
				DEBUG_INFORMATION_FORMAT = dwarf;
				DEVELOPMENT_TEAM = "";
				ENABLE_HARDENED_RUNTIME = YES;
				GCC_C_LANGUAGE_STANDARD = gnu11;
				MACOSX_DEPLOYMENT_TARGET = 10.14;
				MTL_ENABLE_DEBUG_INFO = INCLUDE_SOURCE;
				MTL_FAST_MATH = YES;
				PRODUCT_NAME = "$(TARGET_NAME)";
				SDKROOT = macosx;
				SWIFT_ACTIVE_COMPILATION_CONDITIONS = DEBUG;
				SWIFT_OPTIMIZATION_LEVEL = "-Onone";
			};
			name = Debug;
		};
		C1BB128A21CB5603009A29B5 /* Release */ = {
			isa = XCBuildConfiguration;
			buildSettings = {
				CLANG_ANALYZER_NONNULL = YES;
				CLANG_ANALYZER_NUMBER_OBJECT_CONVERSION = YES_AGGRESSIVE;
				CLANG_CXX_LANGUAGE_STANDARD = "gnu++14";
				CLANG_ENABLE_OBJC_WEAK = YES;
				CLANG_WARN_DOCUMENTATION_COMMENTS = YES;
				CLANG_WARN_UNGUARDED_AVAILABILITY = YES_AGGRESSIVE;
				CODE_SIGN_IDENTITY = "Mac Developer";
				CODE_SIGN_STYLE = Automatic;
				COPY_PHASE_STRIP = NO;
				DEBUG_INFORMATION_FORMAT = "dwarf-with-dsym";
				DEVELOPMENT_TEAM = "";
				ENABLE_HARDENED_RUNTIME = YES;
				GCC_C_LANGUAGE_STANDARD = gnu11;
				MACOSX_DEPLOYMENT_TARGET = 10.14;
				MTL_ENABLE_DEBUG_INFO = NO;
				MTL_FAST_MATH = YES;
				PRODUCT_NAME = "$(TARGET_NAME)";
				SDKROOT = macosx;
			};
			name = Release;
		};
		C1FFAF8F213323CC00C50C1D /* Debug */ = {
			isa = XCBuildConfiguration;
			buildSettings = {
				APPLICATION_EXTENSION_API_ONLY = YES;
				CLANG_ANALYZER_NONNULL = YES;
				CLANG_ANALYZER_NUMBER_OBJECT_CONVERSION = YES_AGGRESSIVE;
				CLANG_CXX_LANGUAGE_STANDARD = "gnu++14";
				CLANG_ENABLE_MODULES = YES;
				CLANG_ENABLE_OBJC_WEAK = YES;
				CLANG_WARN_DOCUMENTATION_COMMENTS = YES;
				CLANG_WARN_UNGUARDED_AVAILABILITY = YES_AGGRESSIVE;
				CODE_SIGN_STYLE = Manual;
				CURRENT_PROJECT_VERSION = 44;
				DEBUG_INFORMATION_FORMAT = dwarf;
				DEFINES_MODULE = YES;
				DEVELOPMENT_TEAM = "";
				DYLIB_COMPATIBILITY_VERSION = 1;
				DYLIB_CURRENT_VERSION = 44;
				DYLIB_INSTALL_NAME_BASE = "@rpath";
				FRAMEWORK_SEARCH_PATHS = (
					"$(inherited)",
					"$(PROJECT_DIR)/Carthage/Build/iOS",
				);
				GCC_C_LANGUAGE_STANDARD = gnu11;
				INFOPLIST_FILE = OmniKit/Info.plist;
				INSTALL_PATH = "$(LOCAL_LIBRARY_DIR)/Frameworks";
				LD_RUNPATH_SEARCH_PATHS = "$(inherited) @executable_path/Frameworks @loader_path/Frameworks";
				MTL_ENABLE_DEBUG_INFO = YES;
				PRODUCT_BUNDLE_IDENTIFIER = com.rileylink.OmniKit;
				PRODUCT_NAME = "$(TARGET_NAME:c99extidentifier)";
				PROVISIONING_PROFILE_SPECIFIER = "";
				SKIP_INSTALL = YES;
				SWIFT_ACTIVE_COMPILATION_CONDITIONS = DEBUG;
				SWIFT_OPTIMIZATION_LEVEL = "-Onone";
				TARGETED_DEVICE_FAMILY = "1,2";
				VERSION_INFO_PREFIX = "";
			};
			name = Debug;
		};
		C1FFAF90213323CC00C50C1D /* Release */ = {
			isa = XCBuildConfiguration;
			buildSettings = {
				APPLICATION_EXTENSION_API_ONLY = YES;
				CLANG_ANALYZER_NONNULL = YES;
				CLANG_ANALYZER_NUMBER_OBJECT_CONVERSION = YES_AGGRESSIVE;
				CLANG_CXX_LANGUAGE_STANDARD = "gnu++14";
				CLANG_ENABLE_MODULES = YES;
				CLANG_ENABLE_OBJC_WEAK = YES;
				CLANG_WARN_DOCUMENTATION_COMMENTS = YES;
				CLANG_WARN_UNGUARDED_AVAILABILITY = YES_AGGRESSIVE;
				CODE_SIGN_STYLE = Manual;
				COPY_PHASE_STRIP = NO;
				CURRENT_PROJECT_VERSION = 44;
				DEBUG_INFORMATION_FORMAT = "dwarf-with-dsym";
				DEFINES_MODULE = YES;
				DEVELOPMENT_TEAM = "";
				DYLIB_COMPATIBILITY_VERSION = 1;
				DYLIB_CURRENT_VERSION = 44;
				DYLIB_INSTALL_NAME_BASE = "@rpath";
				FRAMEWORK_SEARCH_PATHS = (
					"$(inherited)",
					"$(PROJECT_DIR)/Carthage/Build/iOS",
				);
				GCC_C_LANGUAGE_STANDARD = gnu11;
				INFOPLIST_FILE = OmniKit/Info.plist;
				INSTALL_PATH = "$(LOCAL_LIBRARY_DIR)/Frameworks";
				LD_RUNPATH_SEARCH_PATHS = "$(inherited) @executable_path/Frameworks @loader_path/Frameworks";
				MTL_ENABLE_DEBUG_INFO = NO;
				PRODUCT_BUNDLE_IDENTIFIER = com.rileylink.OmniKit;
				PRODUCT_NAME = "$(TARGET_NAME:c99extidentifier)";
				PROVISIONING_PROFILE_SPECIFIER = "";
				SKIP_INSTALL = YES;
				TARGETED_DEVICE_FAMILY = "1,2";
				VERSION_INFO_PREFIX = "";
			};
			name = Release;
		};
		C1FFAF91213323CC00C50C1D /* Debug */ = {
			isa = XCBuildConfiguration;
			buildSettings = {
				ALWAYS_EMBED_SWIFT_STANDARD_LIBRARIES = YES;
				CLANG_ANALYZER_NONNULL = YES;
				CLANG_ANALYZER_NUMBER_OBJECT_CONVERSION = YES_AGGRESSIVE;
				CLANG_CXX_LANGUAGE_STANDARD = "gnu++14";
				CLANG_ENABLE_OBJC_WEAK = YES;
				CLANG_WARN_DOCUMENTATION_COMMENTS = YES;
				CLANG_WARN_UNGUARDED_AVAILABILITY = YES_AGGRESSIVE;
				CODE_SIGN_IDENTITY = "iPhone Developer";
				CODE_SIGN_STYLE = Automatic;
				DEBUG_INFORMATION_FORMAT = dwarf;
				DEVELOPMENT_TEAM = "";
				GCC_C_LANGUAGE_STANDARD = gnu11;
				INFOPLIST_FILE = OmniKitTests/Info.plist;
				LD_RUNPATH_SEARCH_PATHS = "$(inherited) @executable_path/Frameworks @loader_path/Frameworks";
				MTL_ENABLE_DEBUG_INFO = YES;
				PRODUCT_BUNDLE_IDENTIFIER = com.rileylink.OmniKitTests;
				PRODUCT_NAME = "$(TARGET_NAME)";
				SWIFT_ACTIVE_COMPILATION_CONDITIONS = DEBUG;
				SWIFT_OPTIMIZATION_LEVEL = "-Onone";
				SWIFT_SWIFT3_OBJC_INFERENCE = Default;
				TARGETED_DEVICE_FAMILY = "1,2";
			};
			name = Debug;
		};
		C1FFAF92213323CC00C50C1D /* Release */ = {
			isa = XCBuildConfiguration;
			buildSettings = {
				ALWAYS_EMBED_SWIFT_STANDARD_LIBRARIES = YES;
				CLANG_ANALYZER_NONNULL = YES;
				CLANG_ANALYZER_NUMBER_OBJECT_CONVERSION = YES_AGGRESSIVE;
				CLANG_CXX_LANGUAGE_STANDARD = "gnu++14";
				CLANG_ENABLE_OBJC_WEAK = YES;
				CLANG_WARN_DOCUMENTATION_COMMENTS = YES;
				CLANG_WARN_UNGUARDED_AVAILABILITY = YES_AGGRESSIVE;
				CODE_SIGN_IDENTITY = "iPhone Developer";
				CODE_SIGN_STYLE = Automatic;
				COPY_PHASE_STRIP = NO;
				DEBUG_INFORMATION_FORMAT = "dwarf-with-dsym";
				DEVELOPMENT_TEAM = "";
				GCC_C_LANGUAGE_STANDARD = gnu11;
				INFOPLIST_FILE = OmniKitTests/Info.plist;
				LD_RUNPATH_SEARCH_PATHS = "$(inherited) @executable_path/Frameworks @loader_path/Frameworks";
				MTL_ENABLE_DEBUG_INFO = NO;
				PRODUCT_BUNDLE_IDENTIFIER = com.rileylink.OmniKitTests;
				PRODUCT_NAME = "$(TARGET_NAME)";
				SWIFT_SWIFT3_OBJC_INFERENCE = Default;
				TARGETED_DEVICE_FAMILY = "1,2";
			};
			name = Release;
		};
		C1FFAFF1213323FA00C50C1D /* Debug */ = {
			isa = XCBuildConfiguration;
			buildSettings = {
				APPLICATION_EXTENSION_API_ONLY = YES;
				CLANG_ANALYZER_NONNULL = YES;
				CLANG_ANALYZER_NUMBER_OBJECT_CONVERSION = YES_AGGRESSIVE;
				CLANG_CXX_LANGUAGE_STANDARD = "gnu++14";
				CLANG_ENABLE_MODULES = YES;
				CLANG_ENABLE_OBJC_WEAK = YES;
				CLANG_WARN_DOCUMENTATION_COMMENTS = YES;
				CLANG_WARN_UNGUARDED_AVAILABILITY = YES_AGGRESSIVE;
				CODE_SIGN_STYLE = Manual;
				CURRENT_PROJECT_VERSION = 44;
				DEBUG_INFORMATION_FORMAT = dwarf;
				DEFINES_MODULE = YES;
				DEVELOPMENT_TEAM = "";
				DYLIB_COMPATIBILITY_VERSION = 1;
				DYLIB_CURRENT_VERSION = 44;
				DYLIB_INSTALL_NAME_BASE = "@rpath";
				FRAMEWORK_SEARCH_PATHS = (
					"$(inherited)",
					"$(PROJECT_DIR)/Carthage/Build/iOS",
				);
				GCC_C_LANGUAGE_STANDARD = gnu11;
				INFOPLIST_FILE = OmniKitUI/Info.plist;
				INSTALL_PATH = "$(LOCAL_LIBRARY_DIR)/Frameworks";
				LD_RUNPATH_SEARCH_PATHS = "$(inherited) @executable_path/Frameworks @loader_path/Frameworks";
				MTL_ENABLE_DEBUG_INFO = YES;
				PRODUCT_BUNDLE_IDENTIFIER = com.rileylink.OmniKitUI;
				PRODUCT_NAME = "$(TARGET_NAME:c99extidentifier)";
				PROVISIONING_PROFILE_SPECIFIER = "";
				SKIP_INSTALL = YES;
				SWIFT_ACTIVE_COMPILATION_CONDITIONS = DEBUG;
				SWIFT_OPTIMIZATION_LEVEL = "-Onone";
				TARGETED_DEVICE_FAMILY = "1,2";
				VERSION_INFO_PREFIX = "";
			};
			name = Debug;
		};
		C1FFAFF2213323FA00C50C1D /* Release */ = {
			isa = XCBuildConfiguration;
			buildSettings = {
				APPLICATION_EXTENSION_API_ONLY = YES;
				CLANG_ANALYZER_NONNULL = YES;
				CLANG_ANALYZER_NUMBER_OBJECT_CONVERSION = YES_AGGRESSIVE;
				CLANG_CXX_LANGUAGE_STANDARD = "gnu++14";
				CLANG_ENABLE_MODULES = YES;
				CLANG_ENABLE_OBJC_WEAK = YES;
				CLANG_WARN_DOCUMENTATION_COMMENTS = YES;
				CLANG_WARN_UNGUARDED_AVAILABILITY = YES_AGGRESSIVE;
				CODE_SIGN_STYLE = Manual;
				COPY_PHASE_STRIP = NO;
				CURRENT_PROJECT_VERSION = 44;
				DEBUG_INFORMATION_FORMAT = "dwarf-with-dsym";
				DEFINES_MODULE = YES;
				DEVELOPMENT_TEAM = "";
				DYLIB_COMPATIBILITY_VERSION = 1;
				DYLIB_CURRENT_VERSION = 44;
				DYLIB_INSTALL_NAME_BASE = "@rpath";
				FRAMEWORK_SEARCH_PATHS = (
					"$(inherited)",
					"$(PROJECT_DIR)/Carthage/Build/iOS",
				);
				GCC_C_LANGUAGE_STANDARD = gnu11;
				INFOPLIST_FILE = OmniKitUI/Info.plist;
				INSTALL_PATH = "$(LOCAL_LIBRARY_DIR)/Frameworks";
				LD_RUNPATH_SEARCH_PATHS = "$(inherited) @executable_path/Frameworks @loader_path/Frameworks";
				MTL_ENABLE_DEBUG_INFO = NO;
				PRODUCT_BUNDLE_IDENTIFIER = com.rileylink.OmniKitUI;
				PRODUCT_NAME = "$(TARGET_NAME:c99extidentifier)";
				PROVISIONING_PROFILE_SPECIFIER = "";
				SKIP_INSTALL = YES;
				TARGETED_DEVICE_FAMILY = "1,2";
				VERSION_INFO_PREFIX = "";
			};
			name = Release;
		};
/* End XCBuildConfiguration section */

/* Begin XCConfigurationList section */
		431CE78A1F98564200255374 /* Build configuration list for PBXNativeTarget "RileyLinkBLEKit" */ = {
			isa = XCConfigurationList;
			buildConfigurations = (
				431CE7861F98564200255374 /* Debug */,
				431CE7871F98564200255374 /* Release */,
			);
			defaultConfigurationIsVisible = 0;
			defaultConfigurationName = Release;
		};
		431CE78B1F98564200255374 /* Build configuration list for PBXNativeTarget "RileyLinkBLEKitTests" */ = {
			isa = XCConfigurationList;
			buildConfigurations = (
				431CE7881F98564200255374 /* Debug */,
				431CE7891F98564200255374 /* Release */,
			);
			defaultConfigurationIsVisible = 0;
			defaultConfigurationName = Release;
		};
		4352A72E20DEC9B700CAC200 /* Build configuration list for PBXNativeTarget "MinimedKitUI" */ = {
			isa = XCConfigurationList;
			buildConfigurations = (
				4352A72F20DEC9B700CAC200 /* Debug */,
				4352A73020DEC9B700CAC200 /* Release */,
			);
			defaultConfigurationIsVisible = 0;
			defaultConfigurationName = Release;
		};
		43722FC91CB9F7640038B7F2 /* Build configuration list for PBXNativeTarget "RileyLinkKit" */ = {
			isa = XCConfigurationList;
			buildConfigurations = (
				43722FC51CB9F7640038B7F2 /* Debug */,
				43722FC61CB9F7640038B7F2 /* Release */,
			);
			defaultConfigurationIsVisible = 0;
			defaultConfigurationName = Release;
		};
		43C2469E1D8918AE0031F8D1 /* Build configuration list for PBXNativeTarget "Crypto" */ = {
			isa = XCConfigurationList;
			buildConfigurations = (
				43C2469C1D8918AE0031F8D1 /* Debug */,
				43C2469D1D8918AE0031F8D1 /* Release */,
			);
			defaultConfigurationIsVisible = 0;
			defaultConfigurationName = Release;
		};
		43D5E7971FAF7BFB004ACDB7 /* Build configuration list for PBXNativeTarget "RileyLinkKitUI" */ = {
			isa = XCConfigurationList;
			buildConfigurations = (
				43D5E7981FAF7BFB004ACDB7 /* Debug */,
				43D5E7991FAF7BFB004ACDB7 /* Release */,
			);
			defaultConfigurationIsVisible = 0;
			defaultConfigurationName = Release;
		};
		C10D9BD81C8269D600378342 /* Build configuration list for PBXNativeTarget "MinimedKit" */ = {
			isa = XCConfigurationList;
			buildConfigurations = (
				C10D9BD91C8269D600378342 /* Debug */,
				C10D9BDA1C8269D600378342 /* Release */,
			);
			defaultConfigurationIsVisible = 0;
			defaultConfigurationName = Release;
		};
		C10D9BDB1C8269D600378342 /* Build configuration list for PBXNativeTarget "MinimedKitTests" */ = {
			isa = XCConfigurationList;
			buildConfigurations = (
				C10D9BDC1C8269D600378342 /* Debug */,
				C10D9BDD1C8269D600378342 /* Release */,
			);
			defaultConfigurationIsVisible = 0;
			defaultConfigurationName = Release;
		};
		C12EA232198B436800309FA4 /* Build configuration list for PBXProject "RileyLink" */ = {
			isa = XCConfigurationList;
			buildConfigurations = (
				C12EA261198B436900309FA4 /* Debug */,
				C12EA262198B436900309FA4 /* Release */,
			);
			defaultConfigurationIsVisible = 0;
			defaultConfigurationName = Release;
		};
		C12EA263198B436900309FA4 /* Build configuration list for PBXNativeTarget "RileyLink" */ = {
			isa = XCConfigurationList;
			buildConfigurations = (
				C12EA264198B436900309FA4 /* Debug */,
				C12EA265198B436900309FA4 /* Release */,
			);
			defaultConfigurationIsVisible = 0;
			defaultConfigurationName = Release;
		};
		C136AA3F23116E32008A320D /* Build configuration list for PBXNativeTarget "OmniKitPlugin" */ = {
			isa = XCConfigurationList;
			buildConfigurations = (
				C136AA3B23116E32008A320D /* Debug */,
				C136AA3C23116E32008A320D /* Release */,
			);
			defaultConfigurationIsVisible = 0;
			defaultConfigurationName = Release;
		};
		C136AA63231187B0008A320D /* Build configuration list for PBXNativeTarget "MinimedKitPlugin" */ = {
			isa = XCConfigurationList;
			buildConfigurations = (
				C136AA64231187B0008A320D /* Debug */,
				C136AA65231187B0008A320D /* Release */,
			);
			defaultConfigurationIsVisible = 0;
			defaultConfigurationName = Release;
		};
		C1B383221CD0665D00CE7782 /* Build configuration list for PBXNativeTarget "NightscoutUploadKit" */ = {
			isa = XCConfigurationList;
			buildConfigurations = (
				C1B383231CD0665D00CE7782 /* Debug */,
				C1B383241CD0665D00CE7782 /* Release */,
			);
			defaultConfigurationIsVisible = 0;
			defaultConfigurationName = Release;
		};
		C1B383251CD0665D00CE7782 /* Build configuration list for PBXNativeTarget "NightscoutUploadKitTests" */ = {
			isa = XCConfigurationList;
			buildConfigurations = (
				C1B383261CD0665D00CE7782 /* Debug */,
				C1B383271CD0665D00CE7782 /* Release */,
			);
			defaultConfigurationIsVisible = 0;
			defaultConfigurationName = Release;
		};
		C1BB128B21CB5603009A29B5 /* Build configuration list for PBXNativeTarget "OmniKitPacketParser" */ = {
			isa = XCConfigurationList;
			buildConfigurations = (
				C1BB128921CB5603009A29B5 /* Debug */,
				C1BB128A21CB5603009A29B5 /* Release */,
			);
			defaultConfigurationIsVisible = 0;
			defaultConfigurationName = Release;
		};
		C1FFAF93213323CD00C50C1D /* Build configuration list for PBXNativeTarget "OmniKit" */ = {
			isa = XCConfigurationList;
			buildConfigurations = (
				C1FFAF8F213323CC00C50C1D /* Debug */,
				C1FFAF90213323CC00C50C1D /* Release */,
			);
			defaultConfigurationIsVisible = 0;
			defaultConfigurationName = Release;
		};
		C1FFAF94213323CD00C50C1D /* Build configuration list for PBXNativeTarget "OmniKitTests" */ = {
			isa = XCConfigurationList;
			buildConfigurations = (
				C1FFAF91213323CC00C50C1D /* Debug */,
				C1FFAF92213323CC00C50C1D /* Release */,
			);
			defaultConfigurationIsVisible = 0;
			defaultConfigurationName = Release;
		};
		C1FFAFF0213323FA00C50C1D /* Build configuration list for PBXNativeTarget "OmniKitUI" */ = {
			isa = XCConfigurationList;
			buildConfigurations = (
				C1FFAFF1213323FA00C50C1D /* Debug */,
				C1FFAFF2213323FA00C50C1D /* Release */,
			);
			defaultConfigurationIsVisible = 0;
			defaultConfigurationName = Release;
		};
/* End XCConfigurationList section */
	};
	rootObject = C12EA22F198B436800309FA4 /* Project object */;
}<|MERGE_RESOLUTION|>--- conflicted
+++ resolved
@@ -881,9 +881,6 @@
 /* End PBXCopyFilesBuildPhase section */
 
 /* Begin PBXFileReference section */
-<<<<<<< HEAD
-		198AA26127295EDC00FB87CE /* CommandResponseViewController.swift */ = {isa = PBXFileReference; fileEncoding = 4; lastKnownFileType = sourcecode.swift; path = CommandResponseViewController.swift; sourceTree = "<group>"; };
-=======
 		19E85E1F273EA8F2000CCFAE /* tr */ = {isa = PBXFileReference; lastKnownFileType = text.plist.strings; name = tr; path = tr.lproj/OmnipodPumpManager.strings; sourceTree = "<group>"; };
 		19E85E20273EA8F4000CCFAE /* tr */ = {isa = PBXFileReference; lastKnownFileType = text.plist.strings; name = tr; path = tr.lproj/Localizable.strings; sourceTree = "<group>"; };
 		19E85E21273EA8F6000CCFAE /* tr */ = {isa = PBXFileReference; lastKnownFileType = text.plist.strings; name = tr; path = tr.lproj/MinimedPumpManager.strings; sourceTree = "<group>"; };
@@ -893,7 +890,6 @@
 		19E85E25273EA8F6000CCFAE /* tr */ = {isa = PBXFileReference; lastKnownFileType = text.plist.strings; name = tr; path = tr.lproj/Localizable.strings; sourceTree = "<group>"; };
 		19E85E26273EA8F7000CCFAE /* tr */ = {isa = PBXFileReference; lastKnownFileType = text.plist.strings; name = tr; path = tr.lproj/Localizable.strings; sourceTree = "<group>"; };
 		19E85E27273EA94B000CCFAE /* tr */ = {isa = PBXFileReference; lastKnownFileType = text.plist.strings; name = tr; path = tr.lproj/Localizable.strings; sourceTree = "<group>"; };
->>>>>>> 42f7b792
 		2B19B9871DF3EF68006AB65F /* NewTimePumpEvent.swift */ = {isa = PBXFileReference; fileEncoding = 4; lastKnownFileType = sourcecode.swift; path = NewTimePumpEvent.swift; sourceTree = "<group>"; };
 		2F962EBE1E678BAA0070EFBD /* PumpOpsSynchronousTests.swift */ = {isa = PBXFileReference; fileEncoding = 4; lastKnownFileType = sourcecode.swift; lineEnding = 0; path = PumpOpsSynchronousTests.swift; sourceTree = "<group>"; xcLanguageSpecificationIdentifier = xcode.lang.swift; };
 		2F962EC01E6872170070EFBD /* TimestampedHistoryEventTests.swift */ = {isa = PBXFileReference; fileEncoding = 4; lastKnownFileType = sourcecode.swift; path = TimestampedHistoryEventTests.swift; sourceTree = "<group>"; };
