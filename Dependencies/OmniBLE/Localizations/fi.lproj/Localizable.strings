--- conflicted
+++ resolved
@@ -720,12 +720,8 @@
 /* Button title to cancel manual basal */
 "Cancel Manual Basal" = "Cancel Manual Basal";
 
-<<<<<<< HEAD
-/* Text shown in insulin delivery space when insulin suspended */
-=======
 /* Insulin\nSuspended
 Text shown in insulin delivery space when insulin suspended (Please don't touch the '\n' ) */
->>>>>>> b8835348
 "Insulin\nSuspended" = "Insulin\nSuspended";
 
 /* Text for suspend resume button when insulin delivery is suspended */
