// !$*UTF8*$!
{
	archiveVersion = 1;
	classes = {
	};
	objectVersion = 52;
	objects = {

/* Begin PBXBuildFile section */
		041D1E995A6AE92E9289DC49 /* BolusDataFlow.swift in Sources */ = {isa = PBXBuildFile; fileRef = C8D1A7CA8C10C4403D4BBFA7 /* BolusDataFlow.swift */; };
		0437CE46C12535A56504EC19 /* SnoozeRootView.swift in Sources */ = {isa = PBXBuildFile; fileRef = B5822B15939E719628E9FF7C /* SnoozeRootView.swift */; };
		0CEA2EA070AB041AF3E3745B /* BolusRootView.swift in Sources */ = {isa = PBXBuildFile; fileRef = 10A0C32B0DAB52726EF9B6D9 /* BolusRootView.swift */; };
		0D9A5E34A899219C5C4CDFAF /* DataTableStateModel.swift in Sources */ = {isa = PBXBuildFile; fileRef = 9455FA2D92E77A6C4AFED8A3 /* DataTableStateModel.swift */; };
		0F7A65FBD2CD8D6477ED4539 /* NotificationsConfigProvider.swift in Sources */ = {isa = PBXBuildFile; fileRef = E625985B47742D498CB1681A /* NotificationsConfigProvider.swift */; };
		17A9D0899046B45E87834820 /* CREditorProvider.swift in Sources */ = {isa = PBXBuildFile; fileRef = 9C8D5F457B5AFF763F8CF3DF /* CREditorProvider.swift */; };
		1927C8E62744606D00347C69 /* InfoPlist.strings in Resources */ = {isa = PBXBuildFile; fileRef = 1927C8E82744606D00347C69 /* InfoPlist.strings */; };
		1935364028496F7D001E0B16 /* TDD_averages.swift in Sources */ = {isa = PBXBuildFile; fileRef = 1935363F28496F7D001E0B16 /* TDD_averages.swift */; };
		19795118275953E50044850D /* Localizable.strings in Resources */ = {isa = PBXBuildFile; fileRef = 198377D4266BFFF6004DE65E /* Localizable.strings */; };
		198377D2266BFFF6004DE65E /* Localizable.strings in Resources */ = {isa = PBXBuildFile; fileRef = 198377D4266BFFF6004DE65E /* Localizable.strings */; };
		199561C1275E61A50077B976 /* HealthKit.framework in Frameworks */ = {isa = PBXBuildFile; fileRef = 199561C0275E61A50077B976 /* HealthKit.framework */; };
		19F79FA9283AE7E000646323 /* TDD.swift in Sources */ = {isa = PBXBuildFile; fileRef = 19F79FA8283AE7E000646323 /* TDD.swift */; };
		1BBB001DAD60F3B8CEA4B1C7 /* ISFEditorStateModel.swift in Sources */ = {isa = PBXBuildFile; fileRef = 505E09DC17A0C3D0AF4B66FE /* ISFEditorStateModel.swift */; };
		1D845DF2E3324130E1D95E67 /* DataTableProvider.swift in Sources */ = {isa = PBXBuildFile; fileRef = 60744C3E9BB3652895C908CC /* DataTableProvider.swift */; };
		23888883D4EA091C88480FF2 /* BolusProvider.swift in Sources */ = {isa = PBXBuildFile; fileRef = C19984D62EFC0035A9E9644D /* BolusProvider.swift */; };
		28089E07169488CF6DCC2A31 /* AddCarbsRootView.swift in Sources */ = {isa = PBXBuildFile; fileRef = 86FC1CFD647CF34508AF9A3B /* AddCarbsRootView.swift */; };
		2BE9A6FA20875F6F4F9CD461 /* PumpSettingsEditorProvider.swift in Sources */ = {isa = PBXBuildFile; fileRef = D97F14812C1AFED3621165A5 /* PumpSettingsEditorProvider.swift */; };
		3083261C4B268E353F36CD0B /* AutotuneConfigDataFlow.swift in Sources */ = {isa = PBXBuildFile; fileRef = 8DCCCCE633F5E98E41B0CD3C /* AutotuneConfigDataFlow.swift */; };
		3171D2818C7C72CD1584BB5E /* NotificationsConfigStateModel.swift in Sources */ = {isa = PBXBuildFile; fileRef = DC2C6489D29ECCCAD78E0721 /* NotificationsConfigStateModel.swift */; };
		320D030F724170A637F06D50 /* CalibrationsProvider.swift in Sources */ = {isa = PBXBuildFile; fileRef = 212E8BFE6D66EE65AA26A114 /* CalibrationsProvider.swift */; };
		33E198D3039045D98C3DC5D4 /* AddCarbsStateModel.swift in Sources */ = {isa = PBXBuildFile; fileRef = 39E7C997E56DAF8D28D09014 /* AddCarbsStateModel.swift */; };
		3811DE0B25C9D32F00A708ED /* BaseView.swift in Sources */ = {isa = PBXBuildFile; fileRef = 3811DE0725C9D32E00A708ED /* BaseView.swift */; };
		3811DE0C25C9D32F00A708ED /* BaseProvider.swift in Sources */ = {isa = PBXBuildFile; fileRef = 3811DE0825C9D32F00A708ED /* BaseProvider.swift */; };
		3811DE1025C9D37700A708ED /* Swinject in Frameworks */ = {isa = PBXBuildFile; productRef = 3811DE0F25C9D37700A708ED /* Swinject */; };
		3811DE1725C9D40400A708ED /* Screen.swift in Sources */ = {isa = PBXBuildFile; fileRef = 3811DE1525C9D40400A708ED /* Screen.swift */; };
		3811DE1825C9D40400A708ED /* Router.swift in Sources */ = {isa = PBXBuildFile; fileRef = 3811DE1625C9D40400A708ED /* Router.swift */; };
		3811DE2225C9D48300A708ED /* MainProvider.swift in Sources */ = {isa = PBXBuildFile; fileRef = 3811DE1C25C9D48300A708ED /* MainProvider.swift */; };
		3811DE2325C9D48300A708ED /* MainDataFlow.swift in Sources */ = {isa = PBXBuildFile; fileRef = 3811DE1D25C9D48300A708ED /* MainDataFlow.swift */; };
		3811DE2525C9D48300A708ED /* MainRootView.swift in Sources */ = {isa = PBXBuildFile; fileRef = 3811DE2025C9D48300A708ED /* MainRootView.swift */; };
		3811DE3025C9D49500A708ED /* HomeStateModel.swift in Sources */ = {isa = PBXBuildFile; fileRef = 3811DE2825C9D49500A708ED /* HomeStateModel.swift */; };
		3811DE3125C9D49500A708ED /* HomeProvider.swift in Sources */ = {isa = PBXBuildFile; fileRef = 3811DE2925C9D49500A708ED /* HomeProvider.swift */; };
		3811DE3225C9D49500A708ED /* HomeDataFlow.swift in Sources */ = {isa = PBXBuildFile; fileRef = 3811DE2A25C9D49500A708ED /* HomeDataFlow.swift */; };
		3811DE3525C9D49500A708ED /* HomeRootView.swift in Sources */ = {isa = PBXBuildFile; fileRef = 3811DE2E25C9D49500A708ED /* HomeRootView.swift */; };
		3811DE3F25C9D4A100A708ED /* SettingsStateModel.swift in Sources */ = {isa = PBXBuildFile; fileRef = 3811DE3925C9D4A100A708ED /* SettingsStateModel.swift */; };
		3811DE4125C9D4A100A708ED /* SettingsRootView.swift in Sources */ = {isa = PBXBuildFile; fileRef = 3811DE3C25C9D4A100A708ED /* SettingsRootView.swift */; };
		3811DE4225C9D4A100A708ED /* SettingsDataFlow.swift in Sources */ = {isa = PBXBuildFile; fileRef = 3811DE3D25C9D4A100A708ED /* SettingsDataFlow.swift */; };
		3811DE4325C9D4A100A708ED /* SettingsProvider.swift in Sources */ = {isa = PBXBuildFile; fileRef = 3811DE3E25C9D4A100A708ED /* SettingsProvider.swift */; };
		3811DE5C25C9D4D500A708ED /* Formatters.swift in Sources */ = {isa = PBXBuildFile; fileRef = 3811DE5425C9D4D500A708ED /* Formatters.swift */; };
		3811DE5D25C9D4D500A708ED /* Publisher.swift in Sources */ = {isa = PBXBuildFile; fileRef = 3811DE5525C9D4D500A708ED /* Publisher.swift */; };
		3811DE5F25C9D4D500A708ED /* ProgressBar.swift in Sources */ = {isa = PBXBuildFile; fileRef = 3811DE5725C9D4D500A708ED /* ProgressBar.swift */; };
		3811DE6125C9D4D500A708ED /* ViewModifiers.swift in Sources */ = {isa = PBXBuildFile; fileRef = 3811DE5925C9D4D500A708ED /* ViewModifiers.swift */; };
		3811DE8F25C9D80400A708ED /* User.swift in Sources */ = {isa = PBXBuildFile; fileRef = 3811DE8E25C9D80400A708ED /* User.swift */; };
		3811DEA925C9D88300A708ED /* AppearanceManager.swift in Sources */ = {isa = PBXBuildFile; fileRef = 3811DE9325C9D88200A708ED /* AppearanceManager.swift */; };
		3811DEAB25C9D88300A708ED /* HTTPResponseStatus.swift in Sources */ = {isa = PBXBuildFile; fileRef = 3811DE9625C9D88300A708ED /* HTTPResponseStatus.swift */; };
		3811DEAC25C9D88300A708ED /* NightscoutManager.swift in Sources */ = {isa = PBXBuildFile; fileRef = 3811DE9725C9D88300A708ED /* NightscoutManager.swift */; };
		3811DEAD25C9D88300A708ED /* UserDefaults+Cache.swift in Sources */ = {isa = PBXBuildFile; fileRef = 3811DE9A25C9D88300A708ED /* UserDefaults+Cache.swift */; };
		3811DEAE25C9D88300A708ED /* Cache.swift in Sources */ = {isa = PBXBuildFile; fileRef = 3811DE9B25C9D88300A708ED /* Cache.swift */; };
		3811DEAF25C9D88300A708ED /* KeyValueStorage.swift in Sources */ = {isa = PBXBuildFile; fileRef = 3811DE9C25C9D88300A708ED /* KeyValueStorage.swift */; };
		3811DEB025C9D88300A708ED /* BaseKeychain.swift in Sources */ = {isa = PBXBuildFile; fileRef = 3811DE9E25C9D88300A708ED /* BaseKeychain.swift */; };
		3811DEB125C9D88300A708ED /* Keychain.swift in Sources */ = {isa = PBXBuildFile; fileRef = 3811DE9F25C9D88300A708ED /* Keychain.swift */; };
		3811DEB225C9D88300A708ED /* KeychainItemAccessibility.swift in Sources */ = {isa = PBXBuildFile; fileRef = 3811DEA025C9D88300A708ED /* KeychainItemAccessibility.swift */; };
		3811DEB625C9D88300A708ED /* UnlockManager.swift in Sources */ = {isa = PBXBuildFile; fileRef = 3811DEA625C9D88300A708ED /* UnlockManager.swift */; };
		3811DEE825CA063400A708ED /* Injected.swift in Sources */ = {isa = PBXBuildFile; fileRef = 3811DEE425CA063400A708ED /* Injected.swift */; };
		3811DEEA25CA063400A708ED /* SyncAccess.swift in Sources */ = {isa = PBXBuildFile; fileRef = 3811DEE625CA063400A708ED /* SyncAccess.swift */; };
		3811DEEB25CA063400A708ED /* PersistedProperty.swift in Sources */ = {isa = PBXBuildFile; fileRef = 3811DEE725CA063400A708ED /* PersistedProperty.swift */; };
		3811DF0225CA9FEA00A708ED /* Credentials.swift in Sources */ = {isa = PBXBuildFile; fileRef = 3811DF0125CA9FEA00A708ED /* Credentials.swift */; };
		3811DF1025CAAAE200A708ED /* APSManager.swift in Sources */ = {isa = PBXBuildFile; fileRef = 3811DF0F25CAAAE200A708ED /* APSManager.swift */; };
		3818AA47274C255A00843DB3 /* LibreTransmitter in Frameworks */ = {isa = PBXBuildFile; productRef = 3818AA46274C255A00843DB3 /* LibreTransmitter */; };
		3818AA4A274C267000843DB3 /* CGMBLEKit.framework in Frameworks */ = {isa = PBXBuildFile; fileRef = 3818AA49274C267000843DB3 /* CGMBLEKit.framework */; };
		3818AA4B274C267100843DB3 /* CGMBLEKit.framework in Embed Frameworks */ = {isa = PBXBuildFile; fileRef = 3818AA49274C267000843DB3 /* CGMBLEKit.framework */; settings = {ATTRIBUTES = (CodeSignOnCopy, RemoveHeadersOnCopy, ); }; };
		3818AA58274C26A300843DB3 /* LoopKit.framework in Frameworks */ = {isa = PBXBuildFile; fileRef = 3818AA4C274C26A300843DB3 /* LoopKit.framework */; };
		3818AA59274C26A300843DB3 /* LoopKit.framework in Embed Frameworks */ = {isa = PBXBuildFile; fileRef = 3818AA4C274C26A300843DB3 /* LoopKit.framework */; settings = {ATTRIBUTES = (CodeSignOnCopy, RemoveHeadersOnCopy, ); }; };
		3818AA5A274C26A300843DB3 /* LoopKitUI.framework in Frameworks */ = {isa = PBXBuildFile; fileRef = 3818AA4D274C26A300843DB3 /* LoopKitUI.framework */; };
		3818AA5B274C26A300843DB3 /* LoopKitUI.framework in Embed Frameworks */ = {isa = PBXBuildFile; fileRef = 3818AA4D274C26A300843DB3 /* LoopKitUI.framework */; settings = {ATTRIBUTES = (CodeSignOnCopy, RemoveHeadersOnCopy, ); }; };
		3818AA5C274C26A300843DB3 /* MockKit.framework in Frameworks */ = {isa = PBXBuildFile; fileRef = 3818AA4E274C26A300843DB3 /* MockKit.framework */; };
		3818AA5D274C26A300843DB3 /* MockKit.framework in Embed Frameworks */ = {isa = PBXBuildFile; fileRef = 3818AA4E274C26A300843DB3 /* MockKit.framework */; settings = {ATTRIBUTES = (CodeSignOnCopy, RemoveHeadersOnCopy, ); }; };
		3818AA5E274C26A300843DB3 /* MockKitUI.framework in Frameworks */ = {isa = PBXBuildFile; fileRef = 3818AA4F274C26A300843DB3 /* MockKitUI.framework */; };
		3818AA5F274C26A300843DB3 /* MockKitUI.framework in Embed Frameworks */ = {isa = PBXBuildFile; fileRef = 3818AA4F274C26A300843DB3 /* MockKitUI.framework */; settings = {ATTRIBUTES = (CodeSignOnCopy, RemoveHeadersOnCopy, ); }; };
		3818AA60274C26A300843DB3 /* Crypto.framework in Frameworks */ = {isa = PBXBuildFile; fileRef = 3818AA50274C26A300843DB3 /* Crypto.framework */; };
		3818AA61274C26A300843DB3 /* Crypto.framework in Embed Frameworks */ = {isa = PBXBuildFile; fileRef = 3818AA50274C26A300843DB3 /* Crypto.framework */; settings = {ATTRIBUTES = (CodeSignOnCopy, RemoveHeadersOnCopy, ); }; };
		3818AA62274C26A400843DB3 /* MinimedKit.framework in Frameworks */ = {isa = PBXBuildFile; fileRef = 3818AA51274C26A300843DB3 /* MinimedKit.framework */; };
		3818AA63274C26A400843DB3 /* MinimedKit.framework in Embed Frameworks */ = {isa = PBXBuildFile; fileRef = 3818AA51274C26A300843DB3 /* MinimedKit.framework */; settings = {ATTRIBUTES = (CodeSignOnCopy, RemoveHeadersOnCopy, ); }; };
		3818AA64274C26A400843DB3 /* MinimedKitUI.framework in Frameworks */ = {isa = PBXBuildFile; fileRef = 3818AA52274C26A300843DB3 /* MinimedKitUI.framework */; };
		3818AA65274C26A400843DB3 /* MinimedKitUI.framework in Embed Frameworks */ = {isa = PBXBuildFile; fileRef = 3818AA52274C26A300843DB3 /* MinimedKitUI.framework */; settings = {ATTRIBUTES = (CodeSignOnCopy, RemoveHeadersOnCopy, ); }; };
		3818AA66274C26A400843DB3 /* OmniKit.framework in Frameworks */ = {isa = PBXBuildFile; fileRef = 3818AA53274C26A300843DB3 /* OmniKit.framework */; };
		3818AA67274C26A400843DB3 /* OmniKit.framework in Embed Frameworks */ = {isa = PBXBuildFile; fileRef = 3818AA53274C26A300843DB3 /* OmniKit.framework */; settings = {ATTRIBUTES = (CodeSignOnCopy, RemoveHeadersOnCopy, ); }; };
		3818AA68274C26A400843DB3 /* OmniKitUI.framework in Frameworks */ = {isa = PBXBuildFile; fileRef = 3818AA54274C26A300843DB3 /* OmniKitUI.framework */; };
		3818AA69274C26A400843DB3 /* OmniKitUI.framework in Embed Frameworks */ = {isa = PBXBuildFile; fileRef = 3818AA54274C26A300843DB3 /* OmniKitUI.framework */; settings = {ATTRIBUTES = (CodeSignOnCopy, RemoveHeadersOnCopy, ); }; };
		3818AA6A274C26A500843DB3 /* RileyLinkBLEKit.framework in Frameworks */ = {isa = PBXBuildFile; fileRef = 3818AA55274C26A300843DB3 /* RileyLinkBLEKit.framework */; };
		3818AA6B274C26A500843DB3 /* RileyLinkBLEKit.framework in Embed Frameworks */ = {isa = PBXBuildFile; fileRef = 3818AA55274C26A300843DB3 /* RileyLinkBLEKit.framework */; settings = {ATTRIBUTES = (CodeSignOnCopy, RemoveHeadersOnCopy, ); }; };
		3818AA6C274C26A500843DB3 /* RileyLinkKit.framework in Frameworks */ = {isa = PBXBuildFile; fileRef = 3818AA56274C26A300843DB3 /* RileyLinkKit.framework */; };
		3818AA6D274C26A500843DB3 /* RileyLinkKit.framework in Embed Frameworks */ = {isa = PBXBuildFile; fileRef = 3818AA56274C26A300843DB3 /* RileyLinkKit.framework */; settings = {ATTRIBUTES = (CodeSignOnCopy, RemoveHeadersOnCopy, ); }; };
		3818AA6E274C26A500843DB3 /* RileyLinkKitUI.framework in Frameworks */ = {isa = PBXBuildFile; fileRef = 3818AA57274C26A300843DB3 /* RileyLinkKitUI.framework */; };
		3818AA6F274C26A500843DB3 /* RileyLinkKitUI.framework in Embed Frameworks */ = {isa = PBXBuildFile; fileRef = 3818AA57274C26A300843DB3 /* RileyLinkKitUI.framework */; settings = {ATTRIBUTES = (CodeSignOnCopy, RemoveHeadersOnCopy, ); }; };
		3818AA71274C278200843DB3 /* LoopTestingKit.framework in Frameworks */ = {isa = PBXBuildFile; fileRef = 3818AA70274C278200843DB3 /* LoopTestingKit.framework */; };
		3818AA72274C278200843DB3 /* LoopTestingKit.framework in Embed Frameworks */ = {isa = PBXBuildFile; fileRef = 3818AA70274C278200843DB3 /* LoopTestingKit.framework */; settings = {ATTRIBUTES = (CodeSignOnCopy, RemoveHeadersOnCopy, ); }; };
		38192E04261B82FA0094D973 /* ReachabilityManager.swift in Sources */ = {isa = PBXBuildFile; fileRef = 38192E03261B82FA0094D973 /* ReachabilityManager.swift */; };
		38192E07261BA9960094D973 /* FetchTreatmentsManager.swift in Sources */ = {isa = PBXBuildFile; fileRef = 38192E06261BA9960094D973 /* FetchTreatmentsManager.swift */; };
		38192E0D261BAF980094D973 /* ConvenienceExtensions.swift in Sources */ = {isa = PBXBuildFile; fileRef = 38192E0C261BAF980094D973 /* ConvenienceExtensions.swift */; };
		3821ED4C25DD18BA00BC42AD /* Constants.swift in Sources */ = {isa = PBXBuildFile; fileRef = 3821ED4B25DD18BA00BC42AD /* Constants.swift */; };
		382C133725F13A1E00715CE1 /* InsulinSensitivities.swift in Sources */ = {isa = PBXBuildFile; fileRef = 382C133625F13A1E00715CE1 /* InsulinSensitivities.swift */; };
		382C134B25F14E3700715CE1 /* BGTargets.swift in Sources */ = {isa = PBXBuildFile; fileRef = 382C134A25F14E3700715CE1 /* BGTargets.swift */; };
		3833B46D26012030003021B3 /* Algorithms in Frameworks */ = {isa = PBXBuildFile; productRef = 3833B46C26012030003021B3 /* Algorithms */; };
		383420D625FFE38C002D46C1 /* LoopView.swift in Sources */ = {isa = PBXBuildFile; fileRef = 383420D525FFE38C002D46C1 /* LoopView.swift */; };
		383420D925FFEB3F002D46C1 /* Popup.swift in Sources */ = {isa = PBXBuildFile; fileRef = 383420D825FFEB3F002D46C1 /* Popup.swift */; };
		383948D625CD4D8900E91849 /* FileStorage.swift in Sources */ = {isa = PBXBuildFile; fileRef = 383948D525CD4D8900E91849 /* FileStorage.swift */; };
		383948DA25CD64D500E91849 /* Glucose.swift in Sources */ = {isa = PBXBuildFile; fileRef = 383948D925CD64D500E91849 /* Glucose.swift */; };
		384E803425C385E60086DB71 /* JavaScriptWorker.swift in Sources */ = {isa = PBXBuildFile; fileRef = 384E803325C385E60086DB71 /* JavaScriptWorker.swift */; };
		384E803825C388640086DB71 /* Script.swift in Sources */ = {isa = PBXBuildFile; fileRef = 384E803725C388640086DB71 /* Script.swift */; };
		38569347270B5DFB0002C50D /* CGMType.swift in Sources */ = {isa = PBXBuildFile; fileRef = 38569344270B5DFA0002C50D /* CGMType.swift */; };
		38569348270B5DFB0002C50D /* GlucoseSource.swift in Sources */ = {isa = PBXBuildFile; fileRef = 38569345270B5DFA0002C50D /* GlucoseSource.swift */; };
		38569349270B5DFB0002C50D /* AppGroupSource.swift in Sources */ = {isa = PBXBuildFile; fileRef = 38569346270B5DFB0002C50D /* AppGroupSource.swift */; };
		38569353270B5E350002C50D /* CGMRootView.swift in Sources */ = {isa = PBXBuildFile; fileRef = 38569352270B5E350002C50D /* CGMRootView.swift */; };
		385CEA8225F23DFD002D6D5B /* NightscoutStatus.swift in Sources */ = {isa = PBXBuildFile; fileRef = 385CEA8125F23DFD002D6D5B /* NightscoutStatus.swift */; };
		385CEAC125F2EA52002D6D5B /* Announcement.swift in Sources */ = {isa = PBXBuildFile; fileRef = 385CEAC025F2EA52002D6D5B /* Announcement.swift */; };
		385CEAC425F2F154002D6D5B /* AnnouncementsStorage.swift in Sources */ = {isa = PBXBuildFile; fileRef = 385CEAC325F2F154002D6D5B /* AnnouncementsStorage.swift */; };
		3862CC05273D152B00BF832C /* CalibrationService.swift in Sources */ = {isa = PBXBuildFile; fileRef = 3862CC04273D152B00BF832C /* CalibrationService.swift */; };
		3862CC1F273FDC9200BF832C /* CalibrationsChart.swift in Sources */ = {isa = PBXBuildFile; fileRef = 3862CC1E273FDC9200BF832C /* CalibrationsChart.swift */; };
		3862CC2E2743F9F700BF832C /* CalendarManager.swift in Sources */ = {isa = PBXBuildFile; fileRef = 3862CC2D2743F9F700BF832C /* CalendarManager.swift */; };
		386A124F271707F000DDC61C /* DexcomSource.swift in Sources */ = {isa = PBXBuildFile; fileRef = 386A124E271707F000DDC61C /* DexcomSource.swift */; };
		3870FF4725EC187A0088248F /* BloodGlucose.swift in Sources */ = {isa = PBXBuildFile; fileRef = 3870FF4225EC13F40088248F /* BloodGlucose.swift */; };
		3871F38725ED661C0013ECB5 /* Suggestion.swift in Sources */ = {isa = PBXBuildFile; fileRef = 3871F38625ED661C0013ECB5 /* Suggestion.swift */; };
		3871F39C25ED892B0013ECB5 /* TempTarget.swift in Sources */ = {isa = PBXBuildFile; fileRef = 3871F39B25ED892B0013ECB5 /* TempTarget.swift */; };
		3871F39F25ED895A0013ECB5 /* Decimal+Extensions.swift in Sources */ = {isa = PBXBuildFile; fileRef = 3871F39E25ED895A0013ECB5 /* Decimal+Extensions.swift */; };
		3883581C25EE79BB00E024B2 /* DecimalTextField.swift in Sources */ = {isa = PBXBuildFile; fileRef = 3883581B25EE79BB00E024B2 /* DecimalTextField.swift */; };
		3883583425EEB38000E024B2 /* PumpSettings.swift in Sources */ = {isa = PBXBuildFile; fileRef = 3883583325EEB38000E024B2 /* PumpSettings.swift */; };
		388358C825EEF6D200E024B2 /* BasalProfileEntry.swift in Sources */ = {isa = PBXBuildFile; fileRef = 388358C725EEF6D200E024B2 /* BasalProfileEntry.swift */; };
		38887CCE25F5725200944304 /* IOBEntry.swift in Sources */ = {isa = PBXBuildFile; fileRef = 38887CCD25F5725200944304 /* IOBEntry.swift */; };
		388E595C25AD948C0019842D /* FreeAPSApp.swift in Sources */ = {isa = PBXBuildFile; fileRef = 388E595B25AD948C0019842D /* FreeAPSApp.swift */; };
		388E596025AD948E0019842D /* Assets.xcassets in Resources */ = {isa = PBXBuildFile; fileRef = 388E595F25AD948E0019842D /* Assets.xcassets */; };
		388E596C25AD95110019842D /* OpenAPS.swift in Sources */ = {isa = PBXBuildFile; fileRef = 388E596B25AD95110019842D /* OpenAPS.swift */; };
		388E596F25AD96040019842D /* javascript in Resources */ = {isa = PBXBuildFile; fileRef = 388E596E25AD96040019842D /* javascript */; };
		388E597225AD9CF10019842D /* json in Resources */ = {isa = PBXBuildFile; fileRef = 388E597125AD9CF10019842D /* json */; };
		388E5A5C25B6F0770019842D /* JSON.swift in Sources */ = {isa = PBXBuildFile; fileRef = 388E5A5B25B6F0770019842D /* JSON.swift */; };
		388E5A6025B6F2310019842D /* Autosens.swift in Sources */ = {isa = PBXBuildFile; fileRef = 388E5A5F25B6F2310019842D /* Autosens.swift */; };
		389442CB25F65F7100FA1F27 /* NightscoutTreatment.swift in Sources */ = {isa = PBXBuildFile; fileRef = 389442CA25F65F7100FA1F27 /* NightscoutTreatment.swift */; };
		3894873A2614928B004DF424 /* DispatchTimer.swift in Sources */ = {isa = PBXBuildFile; fileRef = 389487392614928B004DF424 /* DispatchTimer.swift */; };
		3895E4C625B9E00D00214B37 /* Preferences.swift in Sources */ = {isa = PBXBuildFile; fileRef = 3895E4C525B9E00D00214B37 /* Preferences.swift */; };
		389A572026079BAA00BC102F /* Interpolation.swift in Sources */ = {isa = PBXBuildFile; fileRef = 389A571F26079BAA00BC102F /* Interpolation.swift */; };
		389ECDFE2601061500D86C4F /* View+Snapshot.swift in Sources */ = {isa = PBXBuildFile; fileRef = 389ECDFD2601061500D86C4F /* View+Snapshot.swift */; };
		389ECE052601144100D86C4F /* ConcurrentMap.swift in Sources */ = {isa = PBXBuildFile; fileRef = 389ECE042601144100D86C4F /* ConcurrentMap.swift */; };
		38A00B1F25FC00F7006BC0B0 /* Autotune.swift in Sources */ = {isa = PBXBuildFile; fileRef = 38A00B1E25FC00F7006BC0B0 /* Autotune.swift */; };
		38A00B2325FC2B55006BC0B0 /* LRUCache.swift in Sources */ = {isa = PBXBuildFile; fileRef = 38A00B2225FC2B55006BC0B0 /* LRUCache.swift */; };
		38A0363B25ECF07E00FCBB52 /* GlucoseStorage.swift in Sources */ = {isa = PBXBuildFile; fileRef = 38A0363A25ECF07E00FCBB52 /* GlucoseStorage.swift */; };
		38A0364225ED069400FCBB52 /* TempBasal.swift in Sources */ = {isa = PBXBuildFile; fileRef = 38A0364125ED069400FCBB52 /* TempBasal.swift */; };
		38A13D3225E28B4B00EAA382 /* PumpHistoryEvent.swift in Sources */ = {isa = PBXBuildFile; fileRef = 38A13D3125E28B4B00EAA382 /* PumpHistoryEvent.swift */; };
		38A43598262E0E4900E80935 /* FetchAnnouncementsManager.swift in Sources */ = {isa = PBXBuildFile; fileRef = 38A43597262E0E4900E80935 /* FetchAnnouncementsManager.swift */; };
		38A504A425DD9C4000C5B9E8 /* UserDefaultsExtensions.swift in Sources */ = {isa = PBXBuildFile; fileRef = 38A5049125DD9C4000C5B9E8 /* UserDefaultsExtensions.swift */; };
		38A9260525F012D8009E3739 /* CarbRatios.swift in Sources */ = {isa = PBXBuildFile; fileRef = 38A9260425F012D8009E3739 /* CarbRatios.swift */; };
		38AAF85525FFF846004AF583 /* CurrentGlucoseView.swift in Sources */ = {isa = PBXBuildFile; fileRef = 38AAF85425FFF846004AF583 /* CurrentGlucoseView.swift */; };
		38AAF8712600C1B0004AF583 /* MainChartView.swift in Sources */ = {isa = PBXBuildFile; fileRef = 38AAF8702600C1B0004AF583 /* MainChartView.swift */; };
		38AEE73D25F0200C0013F05B /* FreeAPSSettings.swift in Sources */ = {isa = PBXBuildFile; fileRef = 38AEE73C25F0200C0013F05B /* FreeAPSSettings.swift */; };
		38AEE75225F022080013F05B /* SettingsManager.swift in Sources */ = {isa = PBXBuildFile; fileRef = 38AEE75125F022080013F05B /* SettingsManager.swift */; };
		38AEE75725F0F18E0013F05B /* CarbsStorage.swift in Sources */ = {isa = PBXBuildFile; fileRef = 38AEE75625F0F18E0013F05B /* CarbsStorage.swift */; };
		38B17B6625DD90E0005CAE3D /* SwiftDate in Frameworks */ = {isa = PBXBuildFile; productRef = 38B17B6525DD90E0005CAE3D /* SwiftDate */; };
		38B4F3AF25E2979F00E76A18 /* IndexedCollection.swift in Sources */ = {isa = PBXBuildFile; fileRef = 38B4F3AE25E2979F00E76A18 /* IndexedCollection.swift */; };
		38B4F3C325E2A20B00E76A18 /* PumpSetupView.swift in Sources */ = {isa = PBXBuildFile; fileRef = 38B4F3C225E2A20B00E76A18 /* PumpSetupView.swift */; };
		38B4F3C625E5017E00E76A18 /* NotificationCenter.swift in Sources */ = {isa = PBXBuildFile; fileRef = 38B4F3C525E5017E00E76A18 /* NotificationCenter.swift */; };
		38B4F3CA25E502E200E76A18 /* SwiftNotificationCenter.swift in Sources */ = {isa = PBXBuildFile; fileRef = 38B4F3C825E502E100E76A18 /* SwiftNotificationCenter.swift */; };
		38B4F3CB25E502E200E76A18 /* WeakObjectSet.swift in Sources */ = {isa = PBXBuildFile; fileRef = 38B4F3C925E502E100E76A18 /* WeakObjectSet.swift */; };
		38B4F3CD25E5031100E76A18 /* Broadcaster.swift in Sources */ = {isa = PBXBuildFile; fileRef = 38B4F3CC25E5031100E76A18 /* Broadcaster.swift */; };
		38BF021725E7CBBC00579895 /* PumpManagerExtensions.swift in Sources */ = {isa = PBXBuildFile; fileRef = 38BF021625E7CBBC00579895 /* PumpManagerExtensions.swift */; };
		38BF021B25E7D06400579895 /* PumpSettingsView.swift in Sources */ = {isa = PBXBuildFile; fileRef = 38BF021A25E7D06400579895 /* PumpSettingsView.swift */; };
		38BF021D25E7E3AF00579895 /* Reservoir.swift in Sources */ = {isa = PBXBuildFile; fileRef = 38BF021C25E7E3AF00579895 /* Reservoir.swift */; };
		38BF021F25E7F0DE00579895 /* DeviceDataManager.swift in Sources */ = {isa = PBXBuildFile; fileRef = 38BF021E25E7F0DE00579895 /* DeviceDataManager.swift */; };
		38C4D33725E9A1A300D30B77 /* DispatchQueue+Extensions.swift in Sources */ = {isa = PBXBuildFile; fileRef = 38C4D33625E9A1A200D30B77 /* DispatchQueue+Extensions.swift */; };
		38C4D33A25E9A1ED00D30B77 /* NSObject+AssociatedValues.swift in Sources */ = {isa = PBXBuildFile; fileRef = 38C4D33925E9A1ED00D30B77 /* NSObject+AssociatedValues.swift */; };
		38D0B3B625EBE24900CB6E88 /* Battery.swift in Sources */ = {isa = PBXBuildFile; fileRef = 38D0B3B525EBE24900CB6E88 /* Battery.swift */; };
		38D0B3D925EC07C400CB6E88 /* CarbsEntry.swift in Sources */ = {isa = PBXBuildFile; fileRef = 38D0B3D825EC07C400CB6E88 /* CarbsEntry.swift */; };
		38DAB280260CBB7F00F74C1A /* PumpView.swift in Sources */ = {isa = PBXBuildFile; fileRef = 38DAB27F260CBB7F00F74C1A /* PumpView.swift */; };
		38DAB28A260D349500F74C1A /* FetchGlucoseManager.swift in Sources */ = {isa = PBXBuildFile; fileRef = 38DAB289260D349500F74C1A /* FetchGlucoseManager.swift */; };
		38DF1786276A73D400B3528F /* TagCloudView.swift in Sources */ = {isa = PBXBuildFile; fileRef = 38DF1785276A73D400B3528F /* TagCloudView.swift */; };
		38DF1789276FC8C400B3528F /* SwiftMessages in Frameworks */ = {isa = PBXBuildFile; productRef = 38DF1788276FC8C400B3528F /* SwiftMessages */; };
		38DF178D27733E6800B3528F /* snow.sks in Resources */ = {isa = PBXBuildFile; fileRef = 38DF178B27733E6800B3528F /* snow.sks */; };
		38DF178E27733E6800B3528F /* Assets.xcassets in Resources */ = {isa = PBXBuildFile; fileRef = 38DF178C27733E6800B3528F /* Assets.xcassets */; };
		38DF179027733EAD00B3528F /* SnowScene.swift in Sources */ = {isa = PBXBuildFile; fileRef = 38DF178F27733EAD00B3528F /* SnowScene.swift */; };
		38E4451E274DB04600EC9A94 /* AppDelegate.swift in Sources */ = {isa = PBXBuildFile; fileRef = 38E4451D274DB04600EC9A94 /* AppDelegate.swift */; };
		38E44522274E3DDC00EC9A94 /* NetworkReachabilityManager.swift in Sources */ = {isa = PBXBuildFile; fileRef = 38E44521274E3DDC00EC9A94 /* NetworkReachabilityManager.swift */; };
		38E44528274E401C00EC9A94 /* Protected.swift in Sources */ = {isa = PBXBuildFile; fileRef = 38E44527274E401C00EC9A94 /* Protected.swift */; };
		38E44534274E411700EC9A94 /* Disk+InternalHelpers.swift in Sources */ = {isa = PBXBuildFile; fileRef = 38E4452A274E411600EC9A94 /* Disk+InternalHelpers.swift */; };
		38E44535274E411700EC9A94 /* Disk+Data.swift in Sources */ = {isa = PBXBuildFile; fileRef = 38E4452B274E411600EC9A94 /* Disk+Data.swift */; };
		38E44536274E411700EC9A94 /* Disk.swift in Sources */ = {isa = PBXBuildFile; fileRef = 38E4452C274E411600EC9A94 /* Disk.swift */; };
		38E44537274E411700EC9A94 /* Disk+Helpers.swift in Sources */ = {isa = PBXBuildFile; fileRef = 38E4452D274E411600EC9A94 /* Disk+Helpers.swift */; };
		38E44538274E411700EC9A94 /* Disk+[Data].swift in Sources */ = {isa = PBXBuildFile; fileRef = 38E4452E274E411600EC9A94 /* Disk+[Data].swift */; };
		38E44539274E411700EC9A94 /* Disk+UIImage.swift in Sources */ = {isa = PBXBuildFile; fileRef = 38E4452F274E411600EC9A94 /* Disk+UIImage.swift */; };
		38E4453A274E411700EC9A94 /* Disk+[UIImage].swift in Sources */ = {isa = PBXBuildFile; fileRef = 38E44530274E411700EC9A94 /* Disk+[UIImage].swift */; };
		38E4453B274E411700EC9A94 /* Disk+VolumeInformation.swift in Sources */ = {isa = PBXBuildFile; fileRef = 38E44531274E411700EC9A94 /* Disk+VolumeInformation.swift */; };
		38E4453C274E411700EC9A94 /* Disk+Codable.swift in Sources */ = {isa = PBXBuildFile; fileRef = 38E44532274E411700EC9A94 /* Disk+Codable.swift */; };
		38E4453D274E411700EC9A94 /* Disk+Errors.swift in Sources */ = {isa = PBXBuildFile; fileRef = 38E44533274E411700EC9A94 /* Disk+Errors.swift */; };
		38E87401274F77E400975559 /* CoreNFC.framework in Frameworks */ = {isa = PBXBuildFile; fileRef = 38E873FD274F761800975559 /* CoreNFC.framework */; settings = {ATTRIBUTES = (Weak, ); }; };
		38E87403274F78C000975559 /* libswiftCoreNFC.tbd in Frameworks */ = {isa = PBXBuildFile; fileRef = 38E87402274F78C000975559 /* libswiftCoreNFC.tbd */; settings = {ATTRIBUTES = (Weak, ); }; };
		38E87408274F9AD000975559 /* UserNotificationsManager.swift in Sources */ = {isa = PBXBuildFile; fileRef = 38E87407274F9AD000975559 /* UserNotificationsManager.swift */; };
		38E8751F27554D5700975559 /* Assets.xcassets in Resources */ = {isa = PBXBuildFile; fileRef = 38E8751E27554D5700975559 /* Assets.xcassets */; };
		38E8752527554D5700975559 /* FreeAPSWatch WatchKit Extension.appex in Embed App Extensions */ = {isa = PBXBuildFile; fileRef = 38E8752427554D5700975559 /* FreeAPSWatch WatchKit Extension.appex */; settings = {ATTRIBUTES = (RemoveHeadersOnCopy, ); }; };
		38E8752A27554D5700975559 /* FreeAPSApp.swift in Sources */ = {isa = PBXBuildFile; fileRef = 38E8752927554D5700975559 /* FreeAPSApp.swift */; };
		38E8752C27554D5700975559 /* MainView.swift in Sources */ = {isa = PBXBuildFile; fileRef = 38E8752B27554D5700975559 /* MainView.swift */; };
		38E8752E27554D5700975559 /* NotificationController.swift in Sources */ = {isa = PBXBuildFile; fileRef = 38E8752D27554D5700975559 /* NotificationController.swift */; };
		38E8753027554D5700975559 /* NotificationView.swift in Sources */ = {isa = PBXBuildFile; fileRef = 38E8752F27554D5700975559 /* NotificationView.swift */; };
		38E8753227554D5700975559 /* ComplicationController.swift in Sources */ = {isa = PBXBuildFile; fileRef = 38E8753127554D5700975559 /* ComplicationController.swift */; };
		38E8753427554D5800975559 /* Assets.xcassets in Resources */ = {isa = PBXBuildFile; fileRef = 38E8753327554D5800975559 /* Assets.xcassets */; };
		38E8753727554D5900975559 /* Preview Assets.xcassets in Resources */ = {isa = PBXBuildFile; fileRef = 38E8753627554D5800975559 /* Preview Assets.xcassets */; };
		38E8753C27554D5900975559 /* FreeAPSWatch.app in Embed Watch Content */ = {isa = PBXBuildFile; fileRef = 38E8751C27554D5500975559 /* FreeAPSWatch.app */; settings = {ATTRIBUTES = (RemoveHeadersOnCopy, ); }; };
		38E8754527554D8800975559 /* Assets.xcassets in Resources */ = {isa = PBXBuildFile; fileRef = 388E595F25AD948E0019842D /* Assets.xcassets */; };
		38E8754627554D8A00975559 /* Assets.xcassets in Resources */ = {isa = PBXBuildFile; fileRef = 388E595F25AD948E0019842D /* Assets.xcassets */; };
		38E8754727554DF100975559 /* Color+Extensions.swift in Sources */ = {isa = PBXBuildFile; fileRef = 38F37827261260DC009DB701 /* Color+Extensions.swift */; };
		38E8754A275550BB00975559 /* CarbsView.swift in Sources */ = {isa = PBXBuildFile; fileRef = 38E87549275550BB00975559 /* CarbsView.swift */; };
		38E8754C2755548F00975559 /* WatchStateModel.swift in Sources */ = {isa = PBXBuildFile; fileRef = 38E8754B2755548F00975559 /* WatchStateModel.swift */; };
		38E8754F275556FA00975559 /* WatchManager.swift in Sources */ = {isa = PBXBuildFile; fileRef = 38E8754E275556FA00975559 /* WatchManager.swift */; };
		38E8755127555D0500975559 /* DataFlow.swift in Sources */ = {isa = PBXBuildFile; fileRef = 38E8755027555D0500975559 /* DataFlow.swift */; };
		38E8755427561E9800975559 /* DataFlow.swift in Sources */ = {isa = PBXBuildFile; fileRef = 38E8755027555D0500975559 /* DataFlow.swift */; };
		38E8755827567AE400975559 /* SwiftDate in Frameworks */ = {isa = PBXBuildFile; productRef = 38E8755727567AE400975559 /* SwiftDate */; };
		38E8755927567CA600975559 /* Decimal+Extensions.swift in Sources */ = {isa = PBXBuildFile; fileRef = 3871F39E25ED895A0013ECB5 /* Decimal+Extensions.swift */; };
		38E8755B27568A6800975559 /* ConfirmationView.swift in Sources */ = {isa = PBXBuildFile; fileRef = 38E8755A27568A6700975559 /* ConfirmationView.swift */; };
		38E8757927579D9200975559 /* Publisher.swift in Sources */ = {isa = PBXBuildFile; fileRef = 3811DE5525C9D4D500A708ED /* Publisher.swift */; };
		38E8757B2757B1C300975559 /* TempTargetsView.swift in Sources */ = {isa = PBXBuildFile; fileRef = 38E8757A2757B1C300975559 /* TempTargetsView.swift */; };
		38E8757D2757C45D00975559 /* BolusView.swift in Sources */ = {isa = PBXBuildFile; fileRef = 38E8757C2757C45D00975559 /* BolusView.swift */; };
		38E8757E2758C86A00975559 /* ConvenienceExtensions.swift in Sources */ = {isa = PBXBuildFile; fileRef = 38192E0C261BAF980094D973 /* ConvenienceExtensions.swift */; };
		38E8758027595DC600975559 /* BolusConfirmationView.swift in Sources */ = {isa = PBXBuildFile; fileRef = 38E8757F27595DC500975559 /* BolusConfirmationView.swift */; };
		38E989DD25F5021400C0CED0 /* PumpStatus.swift in Sources */ = {isa = PBXBuildFile; fileRef = 38E989DC25F5021400C0CED0 /* PumpStatus.swift */; };
		38E98A2325F52C9300C0CED0 /* Signpost.swift in Sources */ = {isa = PBXBuildFile; fileRef = 38E98A1B25F52C9300C0CED0 /* Signpost.swift */; };
		38E98A2425F52C9300C0CED0 /* Logger.swift in Sources */ = {isa = PBXBuildFile; fileRef = 38E98A1C25F52C9300C0CED0 /* Logger.swift */; };
		38E98A2525F52C9300C0CED0 /* IssueReporter.swift in Sources */ = {isa = PBXBuildFile; fileRef = 38E98A1E25F52C9300C0CED0 /* IssueReporter.swift */; };
		38E98A2725F52C9300C0CED0 /* CollectionIssueReporter.swift in Sources */ = {isa = PBXBuildFile; fileRef = 38E98A2025F52C9300C0CED0 /* CollectionIssueReporter.swift */; };
		38E98A2925F52C9300C0CED0 /* Error+Extensions.swift in Sources */ = {isa = PBXBuildFile; fileRef = 38E98A2225F52C9300C0CED0 /* Error+Extensions.swift */; };
		38E98A2D25F52DC400C0CED0 /* NSLocking+Extensions.swift in Sources */ = {isa = PBXBuildFile; fileRef = 38E98A2C25F52DC400C0CED0 /* NSLocking+Extensions.swift */; };
		38E98A3025F52FF700C0CED0 /* Config.swift in Sources */ = {isa = PBXBuildFile; fileRef = 38E98A2F25F52FF700C0CED0 /* Config.swift */; };
		38E98A3725F5509500C0CED0 /* String+Extensions.swift in Sources */ = {isa = PBXBuildFile; fileRef = 38E98A3625F5509500C0CED0 /* String+Extensions.swift */; };
		38EA05DA261F6E7C0064E39B /* SimpleLogReporter.swift in Sources */ = {isa = PBXBuildFile; fileRef = 38EA05D9261F6E7C0064E39B /* SimpleLogReporter.swift */; };
		38EA0600262091870064E39B /* BolusProgressViewStyle.swift in Sources */ = {isa = PBXBuildFile; fileRef = 38EA05FF262091870064E39B /* BolusProgressViewStyle.swift */; };
		38F37828261260DC009DB701 /* Color+Extensions.swift in Sources */ = {isa = PBXBuildFile; fileRef = 38F37827261260DC009DB701 /* Color+Extensions.swift */; };
		38F3B2EF25ED8E2A005C48AA /* TempTargetsStorage.swift in Sources */ = {isa = PBXBuildFile; fileRef = 38F3B2EE25ED8E2A005C48AA /* TempTargetsStorage.swift */; };
		38FCF3D625E8FDF40078B0D1 /* MD5.swift in Sources */ = {isa = PBXBuildFile; fileRef = 38FCF3D525E8FDF40078B0D1 /* MD5.swift */; };
		38FCF3F925E902C20078B0D1 /* FileStorageTests.swift in Sources */ = {isa = PBXBuildFile; fileRef = 38FCF3F825E902C20078B0D1 /* FileStorageTests.swift */; };
		38FCF3FD25E997A80078B0D1 /* PumpHistoryStorage.swift in Sources */ = {isa = PBXBuildFile; fileRef = 38FCF3FC25E997A80078B0D1 /* PumpHistoryStorage.swift */; };
		38FE826A25CC82DB001FF17A /* NetworkService.swift in Sources */ = {isa = PBXBuildFile; fileRef = 38FE826925CC82DB001FF17A /* NetworkService.swift */; };
		38FE826D25CC8461001FF17A /* NightscoutAPI.swift in Sources */ = {isa = PBXBuildFile; fileRef = 38FE826C25CC8461001FF17A /* NightscoutAPI.swift */; };
		38FEF3FA2737E42000574A46 /* BaseStateModel.swift in Sources */ = {isa = PBXBuildFile; fileRef = 38FEF3F92737E42000574A46 /* BaseStateModel.swift */; };
		38FEF3FC2737E53800574A46 /* MainStateModel.swift in Sources */ = {isa = PBXBuildFile; fileRef = 38FEF3FB2737E53800574A46 /* MainStateModel.swift */; };
		38FEF3FE2738083E00574A46 /* CGMProvider.swift in Sources */ = {isa = PBXBuildFile; fileRef = 38FEF3FD2738083E00574A46 /* CGMProvider.swift */; };
		38FEF408273B011A00574A46 /* LibreTransmitterSource.swift in Sources */ = {isa = PBXBuildFile; fileRef = 38FEF407273B011A00574A46 /* LibreTransmitterSource.swift */; };
		38FEF413273B317A00574A46 /* HKUnit.swift in Sources */ = {isa = PBXBuildFile; fileRef = 38FEF412273B317A00574A46 /* HKUnit.swift */; };
		44190F0BBA464D74B857D1FB /* PreferencesEditorRootView.swift in Sources */ = {isa = PBXBuildFile; fileRef = 8A965332F237348B119FB858 /* PreferencesEditorRootView.swift */; };
		448B6FCB252BD4796E2960C0 /* PumpSettingsEditorDataFlow.swift in Sources */ = {isa = PBXBuildFile; fileRef = 0274EE6439B1C3ED70730D41 /* PumpSettingsEditorDataFlow.swift */; };
		45252C95D220E796FDB3B022 /* ConfigEditorDataFlow.swift in Sources */ = {isa = PBXBuildFile; fileRef = 3F8A87AA037BD079BA3528BA /* ConfigEditorDataFlow.swift */; };
		45717281F743594AA9D87191 /* ConfigEditorRootView.swift in Sources */ = {isa = PBXBuildFile; fileRef = 920DDB21E5D0EB813197500D /* ConfigEditorRootView.swift */; };
		5075C1608E6249A51495C422 /* TargetsEditorProvider.swift in Sources */ = {isa = PBXBuildFile; fileRef = 3BDEA2DC60EDE0A3CA54DC73 /* TargetsEditorProvider.swift */; };
		53F2382465BF74DB1A967C8B /* PumpConfigProvider.swift in Sources */ = {isa = PBXBuildFile; fileRef = A8630D58BDAD6D9C650B9B39 /* PumpConfigProvider.swift */; };
		5BFA1C2208114643B77F8CEB /* AddTempTargetProvider.swift in Sources */ = {isa = PBXBuildFile; fileRef = AEE53A13D26F101B332EFFC8 /* AddTempTargetProvider.swift */; };
		5D16287A969E64D18CE40E44 /* PumpConfigStateModel.swift in Sources */ = {isa = PBXBuildFile; fileRef = 3F60E97100041040446F44E7 /* PumpConfigStateModel.swift */; };
		61962FCAF8A2D222553AC5A3 /* LibreConfigDataFlow.swift in Sources */ = {isa = PBXBuildFile; fileRef = 66A5B83E7967C38F7CBD883C /* LibreConfigDataFlow.swift */; };
		63E890B4D951EAA91C071D5C /* BasalProfileEditorStateModel.swift in Sources */ = {isa = PBXBuildFile; fileRef = AAFF91130F2FCCC7EBBA11AD /* BasalProfileEditorStateModel.swift */; };
		642F76A05A4FF530463A9FD0 /* NightscoutConfigRootView.swift in Sources */ = {isa = PBXBuildFile; fileRef = 8782B44544F38F2B2D82C38E /* NightscoutConfigRootView.swift */; };
		6632A0DC746872439A858B44 /* ISFEditorDataFlow.swift in Sources */ = {isa = PBXBuildFile; fileRef = 79BDA519C9B890FD9A5DFCF3 /* ISFEditorDataFlow.swift */; };
		69A31254F2451C20361D172F /* BolusStateModel.swift in Sources */ = {isa = PBXBuildFile; fileRef = 223EC0494F55A91E3EA69EF4 /* BolusStateModel.swift */; };
		69B9A368029F7EB39F525422 /* CREditorStateModel.swift in Sources */ = {isa = PBXBuildFile; fileRef = 64AA5E04A2761F6EEA6568E1 /* CREditorStateModel.swift */; };
		6B1F539F9FF75646D1606066 /* SnoozeDataFlow.swift in Sources */ = {isa = PBXBuildFile; fileRef = 36A708CDB546692C2230B385 /* SnoozeDataFlow.swift */; };
		6B9625766B697D1C98E455A2 /* PumpSettingsEditorStateModel.swift in Sources */ = {isa = PBXBuildFile; fileRef = 72778B68C3004F71F6E79BDC /* PumpSettingsEditorStateModel.swift */; };
		6EADD581738D64431902AC0A /* LibreConfigProvider.swift in Sources */ = {isa = PBXBuildFile; fileRef = E2EBA7C03C26FCC67E16D798 /* LibreConfigProvider.swift */; };
		6FFAE524D1D9C262F2407CAE /* SnoozeProvider.swift in Sources */ = {isa = PBXBuildFile; fileRef = 1CAE81192B118804DCD23034 /* SnoozeProvider.swift */; };
		711C0CB42CAABE788916BC9D /* ManualTempBasalDataFlow.swift in Sources */ = {isa = PBXBuildFile; fileRef = 96653287EDB276A111288305 /* ManualTempBasalDataFlow.swift */; };
		72F1BD388F42FCA6C52E4500 /* ConfigEditorProvider.swift in Sources */ = {isa = PBXBuildFile; fileRef = 44080E4709E3AE4B73054563 /* ConfigEditorProvider.swift */; };
		7BCFACB97C821041BA43A114 /* ManualTempBasalRootView.swift in Sources */ = {isa = PBXBuildFile; fileRef = C377490C77661D75E8C50649 /* ManualTempBasalRootView.swift */; };
		7F7B756BE8543965D9FDF1A2 /* DataTableDataFlow.swift in Sources */ = {isa = PBXBuildFile; fileRef = A401509D21F7F35D4E109EDA /* DataTableDataFlow.swift */; };
		8194B80890CDD6A3C13B0FEE /* SnoozeStateModel.swift in Sources */ = {isa = PBXBuildFile; fileRef = E26904AACA8D9C15D229D675 /* SnoozeStateModel.swift */; };
		88AB39B23C9552BD6E0C9461 /* ISFEditorRootView.swift in Sources */ = {isa = PBXBuildFile; fileRef = FBB3BAE7494CB771ABAC7B8B /* ISFEditorRootView.swift */; };
		891DECF7BC20968D7F566161 /* AutotuneConfigProvider.swift in Sources */ = {isa = PBXBuildFile; fileRef = B5EF98E22A39CD656A230704 /* AutotuneConfigProvider.swift */; };
		8B759CFCF47B392BB365C251 /* BasalProfileEditorDataFlow.swift in Sources */ = {isa = PBXBuildFile; fileRef = 67F94DD2853CF42BA4E30616 /* BasalProfileEditorDataFlow.swift */; };
		8BC2F5A29AD1ED08AC0EE013 /* AddTempTargetRootView.swift in Sources */ = {isa = PBXBuildFile; fileRef = E9AAB83FB6C3B41EFD1846A0 /* AddTempTargetRootView.swift */; };
		903D18976088B09110BCBE29 /* LibreConfigStateModel.swift in Sources */ = {isa = PBXBuildFile; fileRef = E68CDC1E5C438D1BEAD4CF24 /* LibreConfigStateModel.swift */; };
		9050F378F0063C064D7FFC86 /* LibreConfigRootView.swift in Sources */ = {isa = PBXBuildFile; fileRef = BC210C0F3CB6D3C86E5DED4E /* LibreConfigRootView.swift */; };
		919DBD08F13BAFB180DF6F47 /* AddTempTargetStateModel.swift in Sources */ = {isa = PBXBuildFile; fileRef = 8C3B5FD881CA45DFDEE0EDA9 /* AddTempTargetStateModel.swift */; };
		9702FF92A09C53942F20D7EA /* TargetsEditorRootView.swift in Sources */ = {isa = PBXBuildFile; fileRef = 4DD795BA46B193644D48138C /* TargetsEditorRootView.swift */; };
		9825E5E923F0B8FA80C8C7C7 /* NightscoutConfigStateModel.swift in Sources */ = {isa = PBXBuildFile; fileRef = A0A48AE3AC813A49A517846A /* NightscoutConfigStateModel.swift */; };
		98641AF4F92123DA668AB931 /* CREditorRootView.swift in Sources */ = {isa = PBXBuildFile; fileRef = D0BDC6993C1087310EDFC428 /* CREditorRootView.swift */; };
		A05235B9112E677ED03B6E8E /* AutotuneConfigRootView.swift in Sources */ = {isa = PBXBuildFile; fileRef = 8CF5ACEE1F0859670E71B2C0 /* AutotuneConfigRootView.swift */; };
		A0B8EC8CC5CD1DD237D1BCD2 /* PumpSettingsEditorRootView.swift in Sources */ = {isa = PBXBuildFile; fileRef = B8C7F882606FF83A21BE00D8 /* PumpSettingsEditorRootView.swift */; };
		A228DF96647338139F152B15 /* PreferencesEditorDataFlow.swift in Sources */ = {isa = PBXBuildFile; fileRef = 12204445D7632AF09264A979 /* PreferencesEditorDataFlow.swift */; };
		A33352ED40476125EBAC6EE0 /* CREditorDataFlow.swift in Sources */ = {isa = PBXBuildFile; fileRef = 7E22146D3DF4853786C78132 /* CREditorDataFlow.swift */; };
		A6F097A14CAAE0CE0D11BE1B /* AddCarbsProvider.swift in Sources */ = {isa = PBXBuildFile; fileRef = 618E62C9757B2F95431B5DC0 /* AddCarbsProvider.swift */; };
		AD3D2CD42CD01B9EB8F26522 /* PumpConfigDataFlow.swift in Sources */ = {isa = PBXBuildFile; fileRef = AF65DA88F972B56090AD6AC3 /* PumpConfigDataFlow.swift */; };
		B7C465E9472624D8A2BE2A6A /* CalibrationsDataFlow.swift in Sources */ = {isa = PBXBuildFile; fileRef = DA241FB1663EC96FDBE64C8A /* CalibrationsDataFlow.swift */; };
		BA00D96F7B2FF169A06FB530 /* CGMStateModel.swift in Sources */ = {isa = PBXBuildFile; fileRef = 5C018D1680307A31C9ED7120 /* CGMStateModel.swift */; };
		BA90041DC8991147E5C8C3AA /* CalibrationsRootView.swift in Sources */ = {isa = PBXBuildFile; fileRef = 500371C09F54F89A97D65FDB /* CalibrationsRootView.swift */; };
		BD2B464E0745FBE7B79913F4 /* NightscoutConfigProvider.swift in Sources */ = {isa = PBXBuildFile; fileRef = 3BF768BD6264FF7D71D66767 /* NightscoutConfigProvider.swift */; };
		BF1667ADE69E4B5B111CECAE /* ManualTempBasalProvider.swift in Sources */ = {isa = PBXBuildFile; fileRef = 680C4420C9A345D46D90D06C /* ManualTempBasalProvider.swift */; };
		C967DACD3B1E638F8B43BE06 /* ManualTempBasalStateModel.swift in Sources */ = {isa = PBXBuildFile; fileRef = CFCFE0781F9074C2917890E8 /* ManualTempBasalStateModel.swift */; };
		CA370FC152BC98B3D1832968 /* BasalProfileEditorRootView.swift in Sources */ = {isa = PBXBuildFile; fileRef = BF8BCB0C37DEB5EC377B9612 /* BasalProfileEditorRootView.swift */; };
		CD78BB94E43B249D60CC1A1B /* NotificationsConfigRootView.swift in Sources */ = {isa = PBXBuildFile; fileRef = 22963BD06A9C83959D4914E4 /* NotificationsConfigRootView.swift */; };
		CE48C86428CA69D5007C0598 /* OmniBLEPumpManagerExtensions.swift in Sources */ = {isa = PBXBuildFile; fileRef = CE48C86328CA69D5007C0598 /* OmniBLEPumpManagerExtensions.swift */; };
		CE48C86628CA6B48007C0598 /* OmniPodManagerExtensions.swift in Sources */ = {isa = PBXBuildFile; fileRef = CE48C86528CA6B48007C0598 /* OmniPodManagerExtensions.swift */; };
<<<<<<< HEAD
=======
		CE82E02528E867BA00473A9C /* AlertStorage.swift in Sources */ = {isa = PBXBuildFile; fileRef = CE82E02428E867BA00473A9C /* AlertStorage.swift */; };
		CE82E02728E869DF00473A9C /* AlertEntry.swift in Sources */ = {isa = PBXBuildFile; fileRef = CE82E02628E869DF00473A9C /* AlertEntry.swift */; };
>>>>>>> 361bfcb5
		CEB434DC28B8F5B900B70274 /* MKRingProgressView.framework in Frameworks */ = {isa = PBXBuildFile; fileRef = CEB434DB28B8F5B900B70274 /* MKRingProgressView.framework */; };
		CEB434DD28B8F5B900B70274 /* MKRingProgressView.framework in Embed Frameworks */ = {isa = PBXBuildFile; fileRef = CEB434DB28B8F5B900B70274 /* MKRingProgressView.framework */; settings = {ATTRIBUTES = (CodeSignOnCopy, RemoveHeadersOnCopy, ); }; };
		CEB434DF28B8F5C400B70274 /* OmniBLE.framework in Frameworks */ = {isa = PBXBuildFile; fileRef = CEB434DE28B8F5C400B70274 /* OmniBLE.framework */; };
		CEB434E028B8F5C400B70274 /* OmniBLE.framework in Embed Frameworks */ = {isa = PBXBuildFile; fileRef = CEB434DE28B8F5C400B70274 /* OmniBLE.framework */; settings = {ATTRIBUTES = (CodeSignOnCopy, RemoveHeadersOnCopy, ); }; };
		CEB434E328B8F9DB00B70274 /* BluetoothStateManager.swift in Sources */ = {isa = PBXBuildFile; fileRef = CEB434E228B8F9DB00B70274 /* BluetoothStateManager.swift */; };
		CEB434E528B8FF5D00B70274 /* UIColor.swift in Sources */ = {isa = PBXBuildFile; fileRef = CEB434E428B8FF5D00B70274 /* UIColor.swift */; };
		CEB434E728B9053300B70274 /* LoopUIColorPalette+Default.swift in Sources */ = {isa = PBXBuildFile; fileRef = CEB434E628B9053300B70274 /* LoopUIColorPalette+Default.swift */; };
		CEB434FD28B90B7C00B70274 /* SwiftCharts in Frameworks */ = {isa = PBXBuildFile; productRef = CEB434FC28B90B7C00B70274 /* SwiftCharts */; };
		CEB434FE28B90B8C00B70274 /* SwiftCharts in Embed Frameworks */ = {isa = PBXBuildFile; productRef = CEB434FC28B90B7C00B70274 /* SwiftCharts */; settings = {ATTRIBUTES = (CodeSignOnCopy, ); }; };
		D2165E9D78EFF692C1DED1C6 /* AddTempTargetDataFlow.swift in Sources */ = {isa = PBXBuildFile; fileRef = 5B8A42073A2D03A278914448 /* AddTempTargetDataFlow.swift */; };
		D6D02515BBFBE64FEBE89856 /* DataTableRootView.swift in Sources */ = {isa = PBXBuildFile; fileRef = 881E04BA5E0A003DE8E0A9C6 /* DataTableRootView.swift */; };
		D6DEC113821A7F1056C4AA1E /* NightscoutConfigDataFlow.swift in Sources */ = {isa = PBXBuildFile; fileRef = 2F2A13DF0EDEEEDC4106AA2A /* NightscoutConfigDataFlow.swift */; };
		D76333C9256787610B3B4875 /* AutotuneConfigStateModel.swift in Sources */ = {isa = PBXBuildFile; fileRef = D295A3F870E826BE371C0BB5 /* AutotuneConfigStateModel.swift */; };
		DBA5254DBB2586C98F61220C /* ISFEditorProvider.swift in Sources */ = {isa = PBXBuildFile; fileRef = 9F9F137F126D9F8DEB799F26 /* ISFEditorProvider.swift */; };
		DD399FB31EACB9343C944C4C /* PreferencesEditorStateModel.swift in Sources */ = {isa = PBXBuildFile; fileRef = 0CA3E609094E064C99A4752C /* PreferencesEditorStateModel.swift */; };
		E00EEC0327368630002FF094 /* ServiceAssembly.swift in Sources */ = {isa = PBXBuildFile; fileRef = E00EEBFD27368630002FF094 /* ServiceAssembly.swift */; };
		E00EEC0427368630002FF094 /* SecurityAssembly.swift in Sources */ = {isa = PBXBuildFile; fileRef = E00EEBFE27368630002FF094 /* SecurityAssembly.swift */; };
		E00EEC0527368630002FF094 /* StorageAssembly.swift in Sources */ = {isa = PBXBuildFile; fileRef = E00EEBFF27368630002FF094 /* StorageAssembly.swift */; };
		E00EEC0627368630002FF094 /* UIAssembly.swift in Sources */ = {isa = PBXBuildFile; fileRef = E00EEC0027368630002FF094 /* UIAssembly.swift */; };
		E00EEC0727368630002FF094 /* APSAssembly.swift in Sources */ = {isa = PBXBuildFile; fileRef = E00EEC0127368630002FF094 /* APSAssembly.swift */; };
		E00EEC0827368630002FF094 /* NetworkAssembly.swift in Sources */ = {isa = PBXBuildFile; fileRef = E00EEC0227368630002FF094 /* NetworkAssembly.swift */; };
		E013D872273AC6FE0014109C /* GlucoseSimulatorSource.swift in Sources */ = {isa = PBXBuildFile; fileRef = E013D871273AC6FE0014109C /* GlucoseSimulatorSource.swift */; };
		E06B911A275B5EEA003C04B6 /* Array+Extension.swift in Sources */ = {isa = PBXBuildFile; fileRef = E06B9119275B5EEA003C04B6 /* Array+Extension.swift */; };
		E0CC2C5C275B9F0F00A7BC71 /* HealthKit.framework in Frameworks */ = {isa = PBXBuildFile; fileRef = E0CC2C5B275B9DAE00A7BC71 /* HealthKit.framework */; };
		E0D4F80527513ECF00BDF1FE /* HealthKitSample.swift in Sources */ = {isa = PBXBuildFile; fileRef = E0D4F80427513ECF00BDF1FE /* HealthKitSample.swift */; };
		E13B7DAB2A435F57066AF02E /* TargetsEditorStateModel.swift in Sources */ = {isa = PBXBuildFile; fileRef = 36F58DDD71F0E795464FA3F0 /* TargetsEditorStateModel.swift */; };
		E25073BC86C11C3D6A42F5AC /* CalibrationsStateModel.swift in Sources */ = {isa = PBXBuildFile; fileRef = 47DFCE895C930F784EF11843 /* CalibrationsStateModel.swift */; };
		E39E418C56A5A46B61D960EE /* ConfigEditorStateModel.swift in Sources */ = {isa = PBXBuildFile; fileRef = 5D5B4F8B4194BB7E260EF251 /* ConfigEditorStateModel.swift */; };
		E3A08AAE59538BC8A8ABE477 /* NotificationsConfigDataFlow.swift in Sources */ = {isa = PBXBuildFile; fileRef = 3260468377DA9DB4DEE9AF6D /* NotificationsConfigDataFlow.swift */; };
		E4984C5262A90469788754BB /* PreferencesEditorProvider.swift in Sources */ = {isa = PBXBuildFile; fileRef = 6F8BA8533F56BC55748CA877 /* PreferencesEditorProvider.swift */; };
		E97285ED9B814CD5253C6658 /* AddCarbsDataFlow.swift in Sources */ = {isa = PBXBuildFile; fileRef = 5F48C3AC770D4CCD0EA2B0C2 /* AddCarbsDataFlow.swift */; };
		E974172296125A5AE99E634C /* PumpConfigRootView.swift in Sources */ = {isa = PBXBuildFile; fileRef = 2AD22C985B79A2F0D2EA3D9D /* PumpConfigRootView.swift */; };
		F5CA3DB1F9DC8B05792BBFAA /* CGMDataFlow.swift in Sources */ = {isa = PBXBuildFile; fileRef = B9B5C0607505A38F256BF99A /* CGMDataFlow.swift */; };
		F5F7E6C1B7F098F59EB67EC5 /* TargetsEditorDataFlow.swift in Sources */ = {isa = PBXBuildFile; fileRef = BA49538D56989D8DA6FCF538 /* TargetsEditorDataFlow.swift */; };
		F816825E28DB441200054060 /* HeartBeatManager.swift in Sources */ = {isa = PBXBuildFile; fileRef = F816825D28DB441200054060 /* HeartBeatManager.swift */; };
		F816826028DB441800054060 /* BluetoothTransmitter.swift in Sources */ = {isa = PBXBuildFile; fileRef = F816825F28DB441800054060 /* BluetoothTransmitter.swift */; };
		F90692AA274B7AAE0037068D /* HealthKitManager.swift in Sources */ = {isa = PBXBuildFile; fileRef = F90692A9274B7AAE0037068D /* HealthKitManager.swift */; };
		F90692CF274B999A0037068D /* HealthKitDataFlow.swift in Sources */ = {isa = PBXBuildFile; fileRef = F90692CE274B999A0037068D /* HealthKitDataFlow.swift */; };
		F90692D1274B99B60037068D /* HealthKitProvider.swift in Sources */ = {isa = PBXBuildFile; fileRef = F90692D0274B99B60037068D /* HealthKitProvider.swift */; };
		F90692D3274B9A130037068D /* AppleHealthKitRootView.swift in Sources */ = {isa = PBXBuildFile; fileRef = F90692D2274B9A130037068D /* AppleHealthKitRootView.swift */; };
		F90692D6274B9A450037068D /* HealthKitStateModel.swift in Sources */ = {isa = PBXBuildFile; fileRef = F90692D5274B9A450037068D /* HealthKitStateModel.swift */; };
		FA630397F76B582C8D8681A7 /* BasalProfileEditorProvider.swift in Sources */ = {isa = PBXBuildFile; fileRef = 42369F66CF91F30624C0B3A6 /* BasalProfileEditorProvider.swift */; };
/* End PBXBuildFile section */

/* Begin PBXContainerItemProxy section */
		38E8752627554D5700975559 /* PBXContainerItemProxy */ = {
			isa = PBXContainerItemProxy;
			containerPortal = 388E595025AD948C0019842D /* Project object */;
			proxyType = 1;
			remoteGlobalIDString = 38E8752327554D5700975559;
			remoteInfo = "FreeAPSWatch WatchKit Extension";
		};
		38E8753A27554D5900975559 /* PBXContainerItemProxy */ = {
			isa = PBXContainerItemProxy;
			containerPortal = 388E595025AD948C0019842D /* Project object */;
			proxyType = 1;
			remoteGlobalIDString = 38E8751B27554D5500975559;
			remoteInfo = FreeAPSWatch;
		};
		38FCF3F225E9028E0078B0D1 /* PBXContainerItemProxy */ = {
			isa = PBXContainerItemProxy;
			containerPortal = 388E595025AD948C0019842D /* Project object */;
			proxyType = 1;
			remoteGlobalIDString = 388E595725AD948C0019842D;
			remoteInfo = FreeAPS;
		};
/* End PBXContainerItemProxy section */

/* Begin PBXCopyFilesBuildPhase section */
		3821ECD025DC703C00BC42AD /* Embed Frameworks */ = {
			isa = PBXCopyFilesBuildPhase;
			buildActionMask = 2147483647;
			dstPath = "";
			dstSubfolderSpec = 10;
			files = (
				3818AA6F274C26A500843DB3 /* RileyLinkKitUI.framework in Embed Frameworks */,
				3818AA4B274C267100843DB3 /* CGMBLEKit.framework in Embed Frameworks */,
				3818AA67274C26A400843DB3 /* OmniKit.framework in Embed Frameworks */,
				CEB434E028B8F5C400B70274 /* OmniBLE.framework in Embed Frameworks */,
				3818AA63274C26A400843DB3 /* MinimedKit.framework in Embed Frameworks */,
				CEB434DD28B8F5B900B70274 /* MKRingProgressView.framework in Embed Frameworks */,
				CEB434FE28B90B8C00B70274 /* SwiftCharts in Embed Frameworks */,
				3818AA6B274C26A500843DB3 /* RileyLinkBLEKit.framework in Embed Frameworks */,
				3818AA59274C26A300843DB3 /* LoopKit.framework in Embed Frameworks */,
				3818AA65274C26A400843DB3 /* MinimedKitUI.framework in Embed Frameworks */,
				3818AA5B274C26A300843DB3 /* LoopKitUI.framework in Embed Frameworks */,
				3818AA69274C26A400843DB3 /* OmniKitUI.framework in Embed Frameworks */,
				3818AA61274C26A300843DB3 /* Crypto.framework in Embed Frameworks */,
				3818AA72274C278200843DB3 /* LoopTestingKit.framework in Embed Frameworks */,
				3818AA6D274C26A500843DB3 /* RileyLinkKit.framework in Embed Frameworks */,
				3818AA5D274C26A300843DB3 /* MockKit.framework in Embed Frameworks */,
				3818AA5F274C26A300843DB3 /* MockKitUI.framework in Embed Frameworks */,
			);
			name = "Embed Frameworks";
			runOnlyForDeploymentPostprocessing = 0;
		};
		38E8753D27554D5900975559 /* Embed Watch Content */ = {
			isa = PBXCopyFilesBuildPhase;
			buildActionMask = 2147483647;
			dstPath = "$(CONTENTS_FOLDER_PATH)/Watch";
			dstSubfolderSpec = 16;
			files = (
				38E8753C27554D5900975559 /* FreeAPSWatch.app in Embed Watch Content */,
			);
			name = "Embed Watch Content";
			runOnlyForDeploymentPostprocessing = 0;
		};
		38E8754027554D5900975559 /* Embed App Extensions */ = {
			isa = PBXCopyFilesBuildPhase;
			buildActionMask = 2147483647;
			dstPath = "";
			dstSubfolderSpec = 13;
			files = (
				38E8752527554D5700975559 /* FreeAPSWatch WatchKit Extension.appex in Embed App Extensions */,
			);
			name = "Embed App Extensions";
			runOnlyForDeploymentPostprocessing = 0;
		};
/* End PBXCopyFilesBuildPhase section */

/* Begin PBXFileReference section */
		0274EE6439B1C3ED70730D41 /* PumpSettingsEditorDataFlow.swift */ = {isa = PBXFileReference; includeInIndex = 1; lastKnownFileType = sourcecode.swift; path = PumpSettingsEditorDataFlow.swift; sourceTree = "<group>"; };
		0CA3E609094E064C99A4752C /* PreferencesEditorStateModel.swift */ = {isa = PBXFileReference; includeInIndex = 1; lastKnownFileType = sourcecode.swift; path = PreferencesEditorStateModel.swift; sourceTree = "<group>"; };
		10A0C32B0DAB52726EF9B6D9 /* BolusRootView.swift */ = {isa = PBXFileReference; includeInIndex = 1; lastKnownFileType = sourcecode.swift; path = BolusRootView.swift; sourceTree = "<group>"; };
		12204445D7632AF09264A979 /* PreferencesEditorDataFlow.swift */ = {isa = PBXFileReference; includeInIndex = 1; lastKnownFileType = sourcecode.swift; path = PreferencesEditorDataFlow.swift; sourceTree = "<group>"; };
		1918333A26ADA46800F45722 /* fi */ = {isa = PBXFileReference; lastKnownFileType = text.plist.strings; name = fi; path = fi.lproj/Localizable.strings; sourceTree = "<group>"; };
		1927C8E92744611700347C69 /* ar */ = {isa = PBXFileReference; lastKnownFileType = text.plist.strings; name = ar; path = ar.lproj/InfoPlist.strings; sourceTree = "<group>"; };
		1927C8EA2744611800347C69 /* ca */ = {isa = PBXFileReference; lastKnownFileType = text.plist.strings; name = ca; path = ca.lproj/InfoPlist.strings; sourceTree = "<group>"; };
		1927C8EB2744611900347C69 /* zh-Hans */ = {isa = PBXFileReference; lastKnownFileType = text.plist.strings; name = "zh-Hans"; path = "zh-Hans.lproj/InfoPlist.strings"; sourceTree = "<group>"; };
		1927C8EC2744611A00347C69 /* da */ = {isa = PBXFileReference; lastKnownFileType = text.plist.strings; name = da; path = da.lproj/InfoPlist.strings; sourceTree = "<group>"; };
		1927C8ED2744611B00347C69 /* fi */ = {isa = PBXFileReference; lastKnownFileType = text.plist.strings; name = fi; path = fi.lproj/InfoPlist.strings; sourceTree = "<group>"; };
		1927C8EE2744611C00347C69 /* nl */ = {isa = PBXFileReference; lastKnownFileType = text.plist.strings; name = nl; path = nl.lproj/InfoPlist.strings; sourceTree = "<group>"; };
		1927C8EF2744611D00347C69 /* fr */ = {isa = PBXFileReference; lastKnownFileType = text.plist.strings; name = fr; path = fr.lproj/InfoPlist.strings; sourceTree = "<group>"; };
		1927C8F02744611E00347C69 /* de */ = {isa = PBXFileReference; lastKnownFileType = text.plist.strings; name = de; path = de.lproj/InfoPlist.strings; sourceTree = "<group>"; };
		1927C8F12744611E00347C69 /* he */ = {isa = PBXFileReference; lastKnownFileType = text.plist.strings; name = he; path = he.lproj/InfoPlist.strings; sourceTree = "<group>"; };
		1927C8F22744611F00347C69 /* it */ = {isa = PBXFileReference; lastKnownFileType = text.plist.strings; name = it; path = it.lproj/InfoPlist.strings; sourceTree = "<group>"; };
		1927C8F32744612000347C69 /* nb */ = {isa = PBXFileReference; lastKnownFileType = text.plist.strings; name = nb; path = nb.lproj/InfoPlist.strings; sourceTree = "<group>"; };
		1927C8F42744612100347C69 /* pl */ = {isa = PBXFileReference; lastKnownFileType = text.plist.strings; name = pl; path = pl.lproj/InfoPlist.strings; sourceTree = "<group>"; };
		1927C8F52744612100347C69 /* pt-BR */ = {isa = PBXFileReference; lastKnownFileType = text.plist.strings; name = "pt-BR"; path = "pt-BR.lproj/InfoPlist.strings"; sourceTree = "<group>"; };
		1927C8F62744612200347C69 /* pt-PT */ = {isa = PBXFileReference; lastKnownFileType = text.plist.strings; name = "pt-PT"; path = "pt-PT.lproj/InfoPlist.strings"; sourceTree = "<group>"; };
		1927C8F72744612300347C69 /* ru */ = {isa = PBXFileReference; lastKnownFileType = text.plist.strings; name = ru; path = ru.lproj/InfoPlist.strings; sourceTree = "<group>"; };
		1927C8F82744612400347C69 /* es */ = {isa = PBXFileReference; lastKnownFileType = text.plist.strings; name = es; path = es.lproj/InfoPlist.strings; sourceTree = "<group>"; };
		1927C8F92744612400347C69 /* sv */ = {isa = PBXFileReference; lastKnownFileType = text.plist.strings; name = sv; path = sv.lproj/InfoPlist.strings; sourceTree = "<group>"; };
		1927C8FA2744612500347C69 /* tr */ = {isa = PBXFileReference; lastKnownFileType = text.plist.strings; name = tr; path = tr.lproj/InfoPlist.strings; sourceTree = "<group>"; };
		1927C8FB2744612600347C69 /* uk */ = {isa = PBXFileReference; lastKnownFileType = text.plist.strings; name = uk; path = uk.lproj/InfoPlist.strings; sourceTree = "<group>"; };
		1927C8FE274489BA00347C69 /* Base */ = {isa = PBXFileReference; lastKnownFileType = text.plist.strings; name = Base; path = Base.lproj/InfoPlist.strings; sourceTree = "<group>"; };
		1935363F28496F7D001E0B16 /* TDD_averages.swift */ = {isa = PBXFileReference; lastKnownFileType = sourcecode.swift; path = TDD_averages.swift; sourceTree = "<group>"; };
		198377D3266BFFF6004DE65E /* en */ = {isa = PBXFileReference; lastKnownFileType = text.plist.strings; name = en; path = en.lproj/Localizable.strings; sourceTree = "<group>"; };
		198377D5266C0A05004DE65E /* ar */ = {isa = PBXFileReference; lastKnownFileType = text.plist.strings; name = ar; path = ar.lproj/Localizable.strings; sourceTree = "<group>"; };
		198377D6266C0A0A004DE65E /* ca */ = {isa = PBXFileReference; lastKnownFileType = text.plist.strings; name = ca; path = ca.lproj/Localizable.strings; sourceTree = "<group>"; };
		198377D7266C0A15004DE65E /* zh-Hans */ = {isa = PBXFileReference; lastKnownFileType = text.plist.strings; name = "zh-Hans"; path = "zh-Hans.lproj/Localizable.strings"; sourceTree = "<group>"; };
		198377D8266C0A1C004DE65E /* da */ = {isa = PBXFileReference; lastKnownFileType = text.plist.strings; name = da; path = da.lproj/Localizable.strings; sourceTree = "<group>"; };
		198377D9266C0A21004DE65E /* nl */ = {isa = PBXFileReference; lastKnownFileType = text.plist.strings; name = nl; path = nl.lproj/Localizable.strings; sourceTree = "<group>"; };
		198377DA266C0A2B004DE65E /* fr */ = {isa = PBXFileReference; lastKnownFileType = text.plist.strings; name = fr; path = fr.lproj/Localizable.strings; sourceTree = "<group>"; };
		198377DB266C0A32004DE65E /* de */ = {isa = PBXFileReference; lastKnownFileType = text.plist.strings; name = de; path = de.lproj/Localizable.strings; sourceTree = "<group>"; };
		198377DC266C0A3C004DE65E /* he */ = {isa = PBXFileReference; lastKnownFileType = text.plist.strings; name = he; path = he.lproj/Localizable.strings; sourceTree = "<group>"; };
		198377DD266C0A51004DE65E /* it */ = {isa = PBXFileReference; lastKnownFileType = text.plist.strings; name = it; path = it.lproj/Localizable.strings; sourceTree = "<group>"; };
		198377DE266C0A69004DE65E /* nb */ = {isa = PBXFileReference; lastKnownFileType = text.plist.strings; name = nb; path = nb.lproj/Localizable.strings; sourceTree = "<group>"; };
		198377DF266C0A7F004DE65E /* pl */ = {isa = PBXFileReference; lastKnownFileType = text.plist.strings; name = pl; path = pl.lproj/Localizable.strings; sourceTree = "<group>"; };
		198377E0266C0AB5004DE65E /* ru */ = {isa = PBXFileReference; lastKnownFileType = text.plist.strings; name = ru; path = ru.lproj/Localizable.strings; sourceTree = "<group>"; };
		198377E1266C0ABF004DE65E /* es */ = {isa = PBXFileReference; lastKnownFileType = text.plist.strings; name = es; path = es.lproj/Localizable.strings; sourceTree = "<group>"; };
		198377E2266C0AC8004DE65E /* sv */ = {isa = PBXFileReference; lastKnownFileType = text.plist.strings; name = sv; path = sv.lproj/Localizable.strings; sourceTree = "<group>"; };
		198377E3266C0ADC004DE65E /* tr */ = {isa = PBXFileReference; lastKnownFileType = text.plist.strings; name = tr; path = tr.lproj/Localizable.strings; sourceTree = "<group>"; };
		198377E4266C13D2004DE65E /* uk */ = {isa = PBXFileReference; lastKnownFileType = text.plist.strings; name = uk; path = uk.lproj/Localizable.strings; sourceTree = "<group>"; };
		199561C0275E61A50077B976 /* HealthKit.framework */ = {isa = PBXFileReference; lastKnownFileType = wrapper.framework; name = HealthKit.framework; path = Platforms/WatchOS.platform/Developer/SDKs/WatchOS8.0.sdk/System/Library/Frameworks/HealthKit.framework; sourceTree = DEVELOPER_DIR; };
		199732B4271B72DD00129A3F /* pt-PT */ = {isa = PBXFileReference; lastKnownFileType = text.plist.strings; name = "pt-PT"; path = "pt-PT.lproj/Localizable.strings"; sourceTree = "<group>"; };
		199732B5271B9EE900129A3F /* pt-BR */ = {isa = PBXFileReference; lastKnownFileType = text.plist.strings; name = "pt-BR"; path = "pt-BR.lproj/Localizable.strings"; sourceTree = "<group>"; };
		19C166682756EFBD00ED12E3 /* sk */ = {isa = PBXFileReference; lastKnownFileType = text.plist.strings; name = sk; path = sk.lproj/InfoPlist.strings; sourceTree = "<group>"; };
		19C166692756EFBD00ED12E3 /* sk */ = {isa = PBXFileReference; lastKnownFileType = text.plist.strings; name = sk; path = sk.lproj/Localizable.strings; sourceTree = "<group>"; };
		19F79FA8283AE7E000646323 /* TDD.swift */ = {isa = PBXFileReference; lastKnownFileType = sourcecode.swift; path = TDD.swift; sourceTree = "<group>"; };
		1CAE81192B118804DCD23034 /* SnoozeProvider.swift */ = {isa = PBXFileReference; includeInIndex = 1; lastKnownFileType = sourcecode.swift; path = SnoozeProvider.swift; sourceTree = "<group>"; };
		212E8BFE6D66EE65AA26A114 /* CalibrationsProvider.swift */ = {isa = PBXFileReference; includeInIndex = 1; lastKnownFileType = sourcecode.swift; path = CalibrationsProvider.swift; sourceTree = "<group>"; };
		223EC0494F55A91E3EA69EF4 /* BolusStateModel.swift */ = {isa = PBXFileReference; includeInIndex = 1; lastKnownFileType = sourcecode.swift; path = BolusStateModel.swift; sourceTree = "<group>"; };
		22963BD06A9C83959D4914E4 /* NotificationsConfigRootView.swift */ = {isa = PBXFileReference; includeInIndex = 1; lastKnownFileType = sourcecode.swift; path = NotificationsConfigRootView.swift; sourceTree = "<group>"; };
		2AD22C985B79A2F0D2EA3D9D /* PumpConfigRootView.swift */ = {isa = PBXFileReference; includeInIndex = 1; lastKnownFileType = sourcecode.swift; path = PumpConfigRootView.swift; sourceTree = "<group>"; };
		2F2A13DF0EDEEEDC4106AA2A /* NightscoutConfigDataFlow.swift */ = {isa = PBXFileReference; includeInIndex = 1; lastKnownFileType = sourcecode.swift; path = NightscoutConfigDataFlow.swift; sourceTree = "<group>"; };
		3260468377DA9DB4DEE9AF6D /* NotificationsConfigDataFlow.swift */ = {isa = PBXFileReference; includeInIndex = 1; lastKnownFileType = sourcecode.swift; path = NotificationsConfigDataFlow.swift; sourceTree = "<group>"; };
		36A708CDB546692C2230B385 /* SnoozeDataFlow.swift */ = {isa = PBXFileReference; includeInIndex = 1; lastKnownFileType = sourcecode.swift; path = SnoozeDataFlow.swift; sourceTree = "<group>"; };
		36F58DDD71F0E795464FA3F0 /* TargetsEditorStateModel.swift */ = {isa = PBXFileReference; includeInIndex = 1; lastKnownFileType = sourcecode.swift; path = TargetsEditorStateModel.swift; sourceTree = "<group>"; };
		3811DE0725C9D32E00A708ED /* BaseView.swift */ = {isa = PBXFileReference; fileEncoding = 4; lastKnownFileType = sourcecode.swift; path = BaseView.swift; sourceTree = "<group>"; };
		3811DE0825C9D32F00A708ED /* BaseProvider.swift */ = {isa = PBXFileReference; fileEncoding = 4; lastKnownFileType = sourcecode.swift; path = BaseProvider.swift; sourceTree = "<group>"; };
		3811DE1525C9D40400A708ED /* Screen.swift */ = {isa = PBXFileReference; fileEncoding = 4; lastKnownFileType = sourcecode.swift; path = Screen.swift; sourceTree = "<group>"; };
		3811DE1625C9D40400A708ED /* Router.swift */ = {isa = PBXFileReference; fileEncoding = 4; lastKnownFileType = sourcecode.swift; path = Router.swift; sourceTree = "<group>"; };
		3811DE1C25C9D48300A708ED /* MainProvider.swift */ = {isa = PBXFileReference; fileEncoding = 4; lastKnownFileType = sourcecode.swift; path = MainProvider.swift; sourceTree = "<group>"; };
		3811DE1D25C9D48300A708ED /* MainDataFlow.swift */ = {isa = PBXFileReference; fileEncoding = 4; lastKnownFileType = sourcecode.swift; path = MainDataFlow.swift; sourceTree = "<group>"; };
		3811DE2025C9D48300A708ED /* MainRootView.swift */ = {isa = PBXFileReference; fileEncoding = 4; lastKnownFileType = sourcecode.swift; path = MainRootView.swift; sourceTree = "<group>"; };
		3811DE2825C9D49500A708ED /* HomeStateModel.swift */ = {isa = PBXFileReference; fileEncoding = 4; lastKnownFileType = sourcecode.swift; path = HomeStateModel.swift; sourceTree = "<group>"; };
		3811DE2925C9D49500A708ED /* HomeProvider.swift */ = {isa = PBXFileReference; fileEncoding = 4; lastKnownFileType = sourcecode.swift; path = HomeProvider.swift; sourceTree = "<group>"; };
		3811DE2A25C9D49500A708ED /* HomeDataFlow.swift */ = {isa = PBXFileReference; fileEncoding = 4; lastKnownFileType = sourcecode.swift; path = HomeDataFlow.swift; sourceTree = "<group>"; };
		3811DE2E25C9D49500A708ED /* HomeRootView.swift */ = {isa = PBXFileReference; fileEncoding = 4; lastKnownFileType = sourcecode.swift; path = HomeRootView.swift; sourceTree = "<group>"; };
		3811DE3925C9D4A100A708ED /* SettingsStateModel.swift */ = {isa = PBXFileReference; fileEncoding = 4; lastKnownFileType = sourcecode.swift; path = SettingsStateModel.swift; sourceTree = "<group>"; };
		3811DE3C25C9D4A100A708ED /* SettingsRootView.swift */ = {isa = PBXFileReference; fileEncoding = 4; lastKnownFileType = sourcecode.swift; path = SettingsRootView.swift; sourceTree = "<group>"; };
		3811DE3D25C9D4A100A708ED /* SettingsDataFlow.swift */ = {isa = PBXFileReference; fileEncoding = 4; lastKnownFileType = sourcecode.swift; path = SettingsDataFlow.swift; sourceTree = "<group>"; };
		3811DE3E25C9D4A100A708ED /* SettingsProvider.swift */ = {isa = PBXFileReference; fileEncoding = 4; lastKnownFileType = sourcecode.swift; path = SettingsProvider.swift; sourceTree = "<group>"; };
		3811DE5425C9D4D500A708ED /* Formatters.swift */ = {isa = PBXFileReference; fileEncoding = 4; lastKnownFileType = sourcecode.swift; path = Formatters.swift; sourceTree = "<group>"; };
		3811DE5525C9D4D500A708ED /* Publisher.swift */ = {isa = PBXFileReference; fileEncoding = 4; lastKnownFileType = sourcecode.swift; path = Publisher.swift; sourceTree = "<group>"; };
		3811DE5725C9D4D500A708ED /* ProgressBar.swift */ = {isa = PBXFileReference; fileEncoding = 4; lastKnownFileType = sourcecode.swift; path = ProgressBar.swift; sourceTree = "<group>"; };
		3811DE5925C9D4D500A708ED /* ViewModifiers.swift */ = {isa = PBXFileReference; fileEncoding = 4; lastKnownFileType = sourcecode.swift; path = ViewModifiers.swift; sourceTree = "<group>"; };
		3811DE8E25C9D80400A708ED /* User.swift */ = {isa = PBXFileReference; fileEncoding = 4; lastKnownFileType = sourcecode.swift; path = User.swift; sourceTree = "<group>"; };
		3811DE9325C9D88200A708ED /* AppearanceManager.swift */ = {isa = PBXFileReference; fileEncoding = 4; lastKnownFileType = sourcecode.swift; path = AppearanceManager.swift; sourceTree = "<group>"; };
		3811DE9625C9D88300A708ED /* HTTPResponseStatus.swift */ = {isa = PBXFileReference; fileEncoding = 4; lastKnownFileType = sourcecode.swift; path = HTTPResponseStatus.swift; sourceTree = "<group>"; };
		3811DE9725C9D88300A708ED /* NightscoutManager.swift */ = {isa = PBXFileReference; fileEncoding = 4; lastKnownFileType = sourcecode.swift; path = NightscoutManager.swift; sourceTree = "<group>"; };
		3811DE9A25C9D88300A708ED /* UserDefaults+Cache.swift */ = {isa = PBXFileReference; fileEncoding = 4; lastKnownFileType = sourcecode.swift; path = "UserDefaults+Cache.swift"; sourceTree = "<group>"; };
		3811DE9B25C9D88300A708ED /* Cache.swift */ = {isa = PBXFileReference; fileEncoding = 4; lastKnownFileType = sourcecode.swift; path = Cache.swift; sourceTree = "<group>"; };
		3811DE9C25C9D88300A708ED /* KeyValueStorage.swift */ = {isa = PBXFileReference; fileEncoding = 4; lastKnownFileType = sourcecode.swift; path = KeyValueStorage.swift; sourceTree = "<group>"; };
		3811DE9E25C9D88300A708ED /* BaseKeychain.swift */ = {isa = PBXFileReference; fileEncoding = 4; lastKnownFileType = sourcecode.swift; path = BaseKeychain.swift; sourceTree = "<group>"; };
		3811DE9F25C9D88300A708ED /* Keychain.swift */ = {isa = PBXFileReference; fileEncoding = 4; lastKnownFileType = sourcecode.swift; path = Keychain.swift; sourceTree = "<group>"; };
		3811DEA025C9D88300A708ED /* KeychainItemAccessibility.swift */ = {isa = PBXFileReference; fileEncoding = 4; lastKnownFileType = sourcecode.swift; path = KeychainItemAccessibility.swift; sourceTree = "<group>"; };
		3811DEA625C9D88300A708ED /* UnlockManager.swift */ = {isa = PBXFileReference; fileEncoding = 4; lastKnownFileType = sourcecode.swift; path = UnlockManager.swift; sourceTree = "<group>"; };
		3811DEC725C9DA7300A708ED /* FreeAPS.entitlements */ = {isa = PBXFileReference; lastKnownFileType = text.plist.entitlements; path = FreeAPS.entitlements; sourceTree = "<group>"; };
		3811DEE425CA063400A708ED /* Injected.swift */ = {isa = PBXFileReference; fileEncoding = 4; lastKnownFileType = sourcecode.swift; path = Injected.swift; sourceTree = "<group>"; };
		3811DEE625CA063400A708ED /* SyncAccess.swift */ = {isa = PBXFileReference; fileEncoding = 4; lastKnownFileType = sourcecode.swift; path = SyncAccess.swift; sourceTree = "<group>"; };
		3811DEE725CA063400A708ED /* PersistedProperty.swift */ = {isa = PBXFileReference; fileEncoding = 4; lastKnownFileType = sourcecode.swift; path = PersistedProperty.swift; sourceTree = "<group>"; };
		3811DF0125CA9FEA00A708ED /* Credentials.swift */ = {isa = PBXFileReference; lastKnownFileType = sourcecode.swift; path = Credentials.swift; sourceTree = "<group>"; };
		3811DF0F25CAAAE200A708ED /* APSManager.swift */ = {isa = PBXFileReference; lastKnownFileType = sourcecode.swift; path = APSManager.swift; sourceTree = "<group>"; };
		3818AA42274BBC1100843DB3 /* ConfigOverride.xcconfig */ = {isa = PBXFileReference; lastKnownFileType = text.xcconfig; path = ConfigOverride.xcconfig; sourceTree = "<group>"; };
		3818AA45274C229000843DB3 /* LibreTransmitter */ = {isa = PBXFileReference; lastKnownFileType = folder; name = LibreTransmitter; path = Dependencies/LibreTransmitter; sourceTree = "<group>"; };
		3818AA49274C267000843DB3 /* CGMBLEKit.framework */ = {isa = PBXFileReference; explicitFileType = wrapper.framework; path = CGMBLEKit.framework; sourceTree = BUILT_PRODUCTS_DIR; };
		3818AA4C274C26A300843DB3 /* LoopKit.framework */ = {isa = PBXFileReference; explicitFileType = wrapper.framework; path = LoopKit.framework; sourceTree = BUILT_PRODUCTS_DIR; };
		3818AA4D274C26A300843DB3 /* LoopKitUI.framework */ = {isa = PBXFileReference; explicitFileType = wrapper.framework; path = LoopKitUI.framework; sourceTree = BUILT_PRODUCTS_DIR; };
		3818AA4E274C26A300843DB3 /* MockKit.framework */ = {isa = PBXFileReference; explicitFileType = wrapper.framework; path = MockKit.framework; sourceTree = BUILT_PRODUCTS_DIR; };
		3818AA4F274C26A300843DB3 /* MockKitUI.framework */ = {isa = PBXFileReference; explicitFileType = wrapper.framework; path = MockKitUI.framework; sourceTree = BUILT_PRODUCTS_DIR; };
		3818AA50274C26A300843DB3 /* Crypto.framework */ = {isa = PBXFileReference; explicitFileType = wrapper.framework; path = Crypto.framework; sourceTree = BUILT_PRODUCTS_DIR; };
		3818AA51274C26A300843DB3 /* MinimedKit.framework */ = {isa = PBXFileReference; explicitFileType = wrapper.framework; path = MinimedKit.framework; sourceTree = BUILT_PRODUCTS_DIR; };
		3818AA52274C26A300843DB3 /* MinimedKitUI.framework */ = {isa = PBXFileReference; explicitFileType = wrapper.framework; path = MinimedKitUI.framework; sourceTree = BUILT_PRODUCTS_DIR; };
		3818AA53274C26A300843DB3 /* OmniKit.framework */ = {isa = PBXFileReference; explicitFileType = wrapper.framework; path = OmniKit.framework; sourceTree = BUILT_PRODUCTS_DIR; };
		3818AA54274C26A300843DB3 /* OmniKitUI.framework */ = {isa = PBXFileReference; explicitFileType = wrapper.framework; path = OmniKitUI.framework; sourceTree = BUILT_PRODUCTS_DIR; };
		3818AA55274C26A300843DB3 /* RileyLinkBLEKit.framework */ = {isa = PBXFileReference; explicitFileType = wrapper.framework; path = RileyLinkBLEKit.framework; sourceTree = BUILT_PRODUCTS_DIR; };
		3818AA56274C26A300843DB3 /* RileyLinkKit.framework */ = {isa = PBXFileReference; explicitFileType = wrapper.framework; path = RileyLinkKit.framework; sourceTree = BUILT_PRODUCTS_DIR; };
		3818AA57274C26A300843DB3 /* RileyLinkKitUI.framework */ = {isa = PBXFileReference; explicitFileType = wrapper.framework; path = RileyLinkKitUI.framework; sourceTree = BUILT_PRODUCTS_DIR; };
		3818AA70274C278200843DB3 /* LoopTestingKit.framework */ = {isa = PBXFileReference; explicitFileType = wrapper.framework; path = LoopTestingKit.framework; sourceTree = BUILT_PRODUCTS_DIR; };
		38192E03261B82FA0094D973 /* ReachabilityManager.swift */ = {isa = PBXFileReference; fileEncoding = 4; lastKnownFileType = sourcecode.swift; path = ReachabilityManager.swift; sourceTree = "<group>"; };
		38192E06261BA9960094D973 /* FetchTreatmentsManager.swift */ = {isa = PBXFileReference; lastKnownFileType = sourcecode.swift; path = FetchTreatmentsManager.swift; sourceTree = "<group>"; };
		38192E0C261BAF980094D973 /* ConvenienceExtensions.swift */ = {isa = PBXFileReference; fileEncoding = 4; lastKnownFileType = sourcecode.swift; path = ConvenienceExtensions.swift; sourceTree = "<group>"; };
		3821ED4B25DD18BA00BC42AD /* Constants.swift */ = {isa = PBXFileReference; lastKnownFileType = sourcecode.swift; path = Constants.swift; sourceTree = "<group>"; };
		382C133625F13A1E00715CE1 /* InsulinSensitivities.swift */ = {isa = PBXFileReference; lastKnownFileType = sourcecode.swift; path = InsulinSensitivities.swift; sourceTree = "<group>"; };
		382C134A25F14E3700715CE1 /* BGTargets.swift */ = {isa = PBXFileReference; lastKnownFileType = sourcecode.swift; path = BGTargets.swift; sourceTree = "<group>"; };
		383420D525FFE38C002D46C1 /* LoopView.swift */ = {isa = PBXFileReference; lastKnownFileType = sourcecode.swift; path = LoopView.swift; sourceTree = "<group>"; };
		383420D825FFEB3F002D46C1 /* Popup.swift */ = {isa = PBXFileReference; lastKnownFileType = sourcecode.swift; path = Popup.swift; sourceTree = "<group>"; };
		383948D525CD4D8900E91849 /* FileStorage.swift */ = {isa = PBXFileReference; lastKnownFileType = sourcecode.swift; path = FileStorage.swift; sourceTree = "<group>"; };
		383948D925CD64D500E91849 /* Glucose.swift */ = {isa = PBXFileReference; lastKnownFileType = sourcecode.swift; path = Glucose.swift; sourceTree = "<group>"; };
		384E803325C385E60086DB71 /* JavaScriptWorker.swift */ = {isa = PBXFileReference; lastKnownFileType = sourcecode.swift; path = JavaScriptWorker.swift; sourceTree = "<group>"; };
		384E803725C388640086DB71 /* Script.swift */ = {isa = PBXFileReference; lastKnownFileType = sourcecode.swift; path = Script.swift; sourceTree = "<group>"; };
		38569344270B5DFA0002C50D /* CGMType.swift */ = {isa = PBXFileReference; fileEncoding = 4; lastKnownFileType = sourcecode.swift; path = CGMType.swift; sourceTree = "<group>"; };
		38569345270B5DFA0002C50D /* GlucoseSource.swift */ = {isa = PBXFileReference; fileEncoding = 4; lastKnownFileType = sourcecode.swift; path = GlucoseSource.swift; sourceTree = "<group>"; };
		38569346270B5DFB0002C50D /* AppGroupSource.swift */ = {isa = PBXFileReference; fileEncoding = 4; lastKnownFileType = sourcecode.swift; path = AppGroupSource.swift; sourceTree = "<group>"; };
		38569352270B5E350002C50D /* CGMRootView.swift */ = {isa = PBXFileReference; fileEncoding = 4; lastKnownFileType = sourcecode.swift; path = CGMRootView.swift; sourceTree = "<group>"; };
		385CEA8125F23DFD002D6D5B /* NightscoutStatus.swift */ = {isa = PBXFileReference; lastKnownFileType = sourcecode.swift; path = NightscoutStatus.swift; sourceTree = "<group>"; };
		385CEAC025F2EA52002D6D5B /* Announcement.swift */ = {isa = PBXFileReference; lastKnownFileType = sourcecode.swift; path = Announcement.swift; sourceTree = "<group>"; };
		385CEAC325F2F154002D6D5B /* AnnouncementsStorage.swift */ = {isa = PBXFileReference; lastKnownFileType = sourcecode.swift; path = AnnouncementsStorage.swift; sourceTree = "<group>"; };
		3862CC04273D152B00BF832C /* CalibrationService.swift */ = {isa = PBXFileReference; lastKnownFileType = sourcecode.swift; path = CalibrationService.swift; sourceTree = "<group>"; };
		3862CC1E273FDC9200BF832C /* CalibrationsChart.swift */ = {isa = PBXFileReference; lastKnownFileType = sourcecode.swift; path = CalibrationsChart.swift; sourceTree = "<group>"; };
		3862CC2D2743F9F700BF832C /* CalendarManager.swift */ = {isa = PBXFileReference; lastKnownFileType = sourcecode.swift; path = CalendarManager.swift; sourceTree = "<group>"; };
		386A124E271707F000DDC61C /* DexcomSource.swift */ = {isa = PBXFileReference; lastKnownFileType = sourcecode.swift; path = DexcomSource.swift; sourceTree = "<group>"; };
		3870FF4225EC13F40088248F /* BloodGlucose.swift */ = {isa = PBXFileReference; fileEncoding = 4; lastKnownFileType = sourcecode.swift; path = BloodGlucose.swift; sourceTree = "<group>"; };
		3871F38625ED661C0013ECB5 /* Suggestion.swift */ = {isa = PBXFileReference; lastKnownFileType = sourcecode.swift; path = Suggestion.swift; sourceTree = "<group>"; };
		3871F39B25ED892B0013ECB5 /* TempTarget.swift */ = {isa = PBXFileReference; lastKnownFileType = sourcecode.swift; path = TempTarget.swift; sourceTree = "<group>"; };
		3871F39E25ED895A0013ECB5 /* Decimal+Extensions.swift */ = {isa = PBXFileReference; lastKnownFileType = sourcecode.swift; path = "Decimal+Extensions.swift"; sourceTree = "<group>"; };
		3883581B25EE79BB00E024B2 /* DecimalTextField.swift */ = {isa = PBXFileReference; lastKnownFileType = sourcecode.swift; path = DecimalTextField.swift; sourceTree = "<group>"; };
		3883583325EEB38000E024B2 /* PumpSettings.swift */ = {isa = PBXFileReference; lastKnownFileType = sourcecode.swift; path = PumpSettings.swift; sourceTree = "<group>"; };
		388358C725EEF6D200E024B2 /* BasalProfileEntry.swift */ = {isa = PBXFileReference; lastKnownFileType = sourcecode.swift; path = BasalProfileEntry.swift; sourceTree = "<group>"; };
		38887CCD25F5725200944304 /* IOBEntry.swift */ = {isa = PBXFileReference; lastKnownFileType = sourcecode.swift; path = IOBEntry.swift; sourceTree = "<group>"; };
		388E595825AD948C0019842D /* FreeAPS.app */ = {isa = PBXFileReference; explicitFileType = wrapper.application; includeInIndex = 0; path = FreeAPS.app; sourceTree = BUILT_PRODUCTS_DIR; };
		388E595B25AD948C0019842D /* FreeAPSApp.swift */ = {isa = PBXFileReference; lastKnownFileType = sourcecode.swift; path = FreeAPSApp.swift; sourceTree = "<group>"; };
		388E595F25AD948E0019842D /* Assets.xcassets */ = {isa = PBXFileReference; lastKnownFileType = folder.assetcatalog; path = Assets.xcassets; sourceTree = "<group>"; };
		388E596425AD948E0019842D /* Info.plist */ = {isa = PBXFileReference; lastKnownFileType = text.plist.xml; path = Info.plist; sourceTree = "<group>"; };
		388E596B25AD95110019842D /* OpenAPS.swift */ = {isa = PBXFileReference; lastKnownFileType = sourcecode.swift; path = OpenAPS.swift; sourceTree = "<group>"; };
		388E596E25AD96040019842D /* javascript */ = {isa = PBXFileReference; lastKnownFileType = folder; path = javascript; sourceTree = "<group>"; };
		388E597125AD9CF10019842D /* json */ = {isa = PBXFileReference; lastKnownFileType = folder; path = json; sourceTree = "<group>"; };
		388E5A5B25B6F0770019842D /* JSON.swift */ = {isa = PBXFileReference; lastKnownFileType = sourcecode.swift; path = JSON.swift; sourceTree = "<group>"; };
		388E5A5F25B6F2310019842D /* Autosens.swift */ = {isa = PBXFileReference; lastKnownFileType = sourcecode.swift; path = Autosens.swift; sourceTree = "<group>"; };
		389442CA25F65F7100FA1F27 /* NightscoutTreatment.swift */ = {isa = PBXFileReference; lastKnownFileType = sourcecode.swift; path = NightscoutTreatment.swift; sourceTree = "<group>"; };
		389487392614928B004DF424 /* DispatchTimer.swift */ = {isa = PBXFileReference; fileEncoding = 4; lastKnownFileType = sourcecode.swift; path = DispatchTimer.swift; sourceTree = "<group>"; };
		3895E4C525B9E00D00214B37 /* Preferences.swift */ = {isa = PBXFileReference; lastKnownFileType = sourcecode.swift; path = Preferences.swift; sourceTree = "<group>"; };
		389A571F26079BAA00BC102F /* Interpolation.swift */ = {isa = PBXFileReference; fileEncoding = 4; lastKnownFileType = sourcecode.swift; path = Interpolation.swift; sourceTree = "<group>"; };
		389ECDFD2601061500D86C4F /* View+Snapshot.swift */ = {isa = PBXFileReference; lastKnownFileType = sourcecode.swift; path = "View+Snapshot.swift"; sourceTree = "<group>"; };
		389ECE042601144100D86C4F /* ConcurrentMap.swift */ = {isa = PBXFileReference; lastKnownFileType = sourcecode.swift; path = ConcurrentMap.swift; sourceTree = "<group>"; };
		38A00B1E25FC00F7006BC0B0 /* Autotune.swift */ = {isa = PBXFileReference; lastKnownFileType = sourcecode.swift; path = Autotune.swift; sourceTree = "<group>"; };
		38A00B2225FC2B55006BC0B0 /* LRUCache.swift */ = {isa = PBXFileReference; fileEncoding = 4; lastKnownFileType = sourcecode.swift; path = LRUCache.swift; sourceTree = "<group>"; };
		38A0363A25ECF07E00FCBB52 /* GlucoseStorage.swift */ = {isa = PBXFileReference; lastKnownFileType = sourcecode.swift; path = GlucoseStorage.swift; sourceTree = "<group>"; };
		38A0364125ED069400FCBB52 /* TempBasal.swift */ = {isa = PBXFileReference; lastKnownFileType = sourcecode.swift; path = TempBasal.swift; sourceTree = "<group>"; };
		38A13D3125E28B4B00EAA382 /* PumpHistoryEvent.swift */ = {isa = PBXFileReference; lastKnownFileType = sourcecode.swift; path = PumpHistoryEvent.swift; sourceTree = "<group>"; };
		38A43597262E0E4900E80935 /* FetchAnnouncementsManager.swift */ = {isa = PBXFileReference; lastKnownFileType = sourcecode.swift; path = FetchAnnouncementsManager.swift; sourceTree = "<group>"; };
		38A5049125DD9C4000C5B9E8 /* UserDefaultsExtensions.swift */ = {isa = PBXFileReference; fileEncoding = 4; lastKnownFileType = sourcecode.swift; path = UserDefaultsExtensions.swift; sourceTree = "<group>"; };
		38A9260425F012D8009E3739 /* CarbRatios.swift */ = {isa = PBXFileReference; lastKnownFileType = sourcecode.swift; path = CarbRatios.swift; sourceTree = "<group>"; };
		38AAF85425FFF846004AF583 /* CurrentGlucoseView.swift */ = {isa = PBXFileReference; lastKnownFileType = sourcecode.swift; path = CurrentGlucoseView.swift; sourceTree = "<group>"; };
		38AAF8702600C1B0004AF583 /* MainChartView.swift */ = {isa = PBXFileReference; lastKnownFileType = sourcecode.swift; path = MainChartView.swift; sourceTree = "<group>"; };
		38AEE73C25F0200C0013F05B /* FreeAPSSettings.swift */ = {isa = PBXFileReference; lastKnownFileType = sourcecode.swift; path = FreeAPSSettings.swift; sourceTree = "<group>"; };
		38AEE75125F022080013F05B /* SettingsManager.swift */ = {isa = PBXFileReference; lastKnownFileType = sourcecode.swift; path = SettingsManager.swift; sourceTree = "<group>"; };
		38AEE75625F0F18E0013F05B /* CarbsStorage.swift */ = {isa = PBXFileReference; lastKnownFileType = sourcecode.swift; path = CarbsStorage.swift; sourceTree = "<group>"; };
		38B4F3AE25E2979F00E76A18 /* IndexedCollection.swift */ = {isa = PBXFileReference; lastKnownFileType = sourcecode.swift; path = IndexedCollection.swift; sourceTree = "<group>"; };
		38B4F3C225E2A20B00E76A18 /* PumpSetupView.swift */ = {isa = PBXFileReference; lastKnownFileType = sourcecode.swift; path = PumpSetupView.swift; sourceTree = "<group>"; };
		38B4F3C525E5017E00E76A18 /* NotificationCenter.swift */ = {isa = PBXFileReference; fileEncoding = 4; lastKnownFileType = sourcecode.swift; path = NotificationCenter.swift; sourceTree = "<group>"; };
		38B4F3C825E502E100E76A18 /* SwiftNotificationCenter.swift */ = {isa = PBXFileReference; fileEncoding = 4; lastKnownFileType = sourcecode.swift; path = SwiftNotificationCenter.swift; sourceTree = "<group>"; };
		38B4F3C925E502E100E76A18 /* WeakObjectSet.swift */ = {isa = PBXFileReference; fileEncoding = 4; lastKnownFileType = sourcecode.swift; path = WeakObjectSet.swift; sourceTree = "<group>"; };
		38B4F3CC25E5031100E76A18 /* Broadcaster.swift */ = {isa = PBXFileReference; fileEncoding = 4; lastKnownFileType = sourcecode.swift; path = Broadcaster.swift; sourceTree = "<group>"; };
		38BF021625E7CBBC00579895 /* PumpManagerExtensions.swift */ = {isa = PBXFileReference; lastKnownFileType = sourcecode.swift; path = PumpManagerExtensions.swift; sourceTree = "<group>"; };
		38BF021A25E7D06400579895 /* PumpSettingsView.swift */ = {isa = PBXFileReference; lastKnownFileType = sourcecode.swift; path = PumpSettingsView.swift; sourceTree = "<group>"; };
		38BF021C25E7E3AF00579895 /* Reservoir.swift */ = {isa = PBXFileReference; lastKnownFileType = sourcecode.swift; path = Reservoir.swift; sourceTree = "<group>"; };
		38BF021E25E7F0DE00579895 /* DeviceDataManager.swift */ = {isa = PBXFileReference; lastKnownFileType = sourcecode.swift; path = DeviceDataManager.swift; sourceTree = "<group>"; };
		38C4D33625E9A1A200D30B77 /* DispatchQueue+Extensions.swift */ = {isa = PBXFileReference; fileEncoding = 4; lastKnownFileType = sourcecode.swift; path = "DispatchQueue+Extensions.swift"; sourceTree = "<group>"; };
		38C4D33925E9A1ED00D30B77 /* NSObject+AssociatedValues.swift */ = {isa = PBXFileReference; fileEncoding = 4; lastKnownFileType = sourcecode.swift; path = "NSObject+AssociatedValues.swift"; sourceTree = "<group>"; };
		38D0B3B525EBE24900CB6E88 /* Battery.swift */ = {isa = PBXFileReference; lastKnownFileType = sourcecode.swift; path = Battery.swift; sourceTree = "<group>"; };
		38D0B3D825EC07C400CB6E88 /* CarbsEntry.swift */ = {isa = PBXFileReference; lastKnownFileType = sourcecode.swift; path = CarbsEntry.swift; sourceTree = "<group>"; };
		38DAB27F260CBB7F00F74C1A /* PumpView.swift */ = {isa = PBXFileReference; lastKnownFileType = sourcecode.swift; path = PumpView.swift; sourceTree = "<group>"; };
		38DAB289260D349500F74C1A /* FetchGlucoseManager.swift */ = {isa = PBXFileReference; lastKnownFileType = sourcecode.swift; path = FetchGlucoseManager.swift; sourceTree = "<group>"; };
		38DF1785276A73D400B3528F /* TagCloudView.swift */ = {isa = PBXFileReference; lastKnownFileType = sourcecode.swift; path = TagCloudView.swift; sourceTree = "<group>"; };
		38DF178B27733E6800B3528F /* snow.sks */ = {isa = PBXFileReference; lastKnownFileType = file.sks; path = snow.sks; sourceTree = "<group>"; };
		38DF178C27733E6800B3528F /* Assets.xcassets */ = {isa = PBXFileReference; lastKnownFileType = folder.assetcatalog; path = Assets.xcassets; sourceTree = "<group>"; };
		38DF178F27733EAD00B3528F /* SnowScene.swift */ = {isa = PBXFileReference; lastKnownFileType = sourcecode.swift; path = SnowScene.swift; sourceTree = "<group>"; };
		38E4451D274DB04600EC9A94 /* AppDelegate.swift */ = {isa = PBXFileReference; lastKnownFileType = sourcecode.swift; path = AppDelegate.swift; sourceTree = "<group>"; };
		38E44521274E3DDC00EC9A94 /* NetworkReachabilityManager.swift */ = {isa = PBXFileReference; fileEncoding = 4; lastKnownFileType = sourcecode.swift; path = NetworkReachabilityManager.swift; sourceTree = "<group>"; };
		38E44527274E401C00EC9A94 /* Protected.swift */ = {isa = PBXFileReference; fileEncoding = 4; lastKnownFileType = sourcecode.swift; path = Protected.swift; sourceTree = "<group>"; };
		38E4452A274E411600EC9A94 /* Disk+InternalHelpers.swift */ = {isa = PBXFileReference; fileEncoding = 4; lastKnownFileType = sourcecode.swift; path = "Disk+InternalHelpers.swift"; sourceTree = "<group>"; };
		38E4452B274E411600EC9A94 /* Disk+Data.swift */ = {isa = PBXFileReference; fileEncoding = 4; lastKnownFileType = sourcecode.swift; path = "Disk+Data.swift"; sourceTree = "<group>"; };
		38E4452C274E411600EC9A94 /* Disk.swift */ = {isa = PBXFileReference; fileEncoding = 4; lastKnownFileType = sourcecode.swift; path = Disk.swift; sourceTree = "<group>"; };
		38E4452D274E411600EC9A94 /* Disk+Helpers.swift */ = {isa = PBXFileReference; fileEncoding = 4; lastKnownFileType = sourcecode.swift; path = "Disk+Helpers.swift"; sourceTree = "<group>"; };
		38E4452E274E411600EC9A94 /* Disk+[Data].swift */ = {isa = PBXFileReference; fileEncoding = 4; lastKnownFileType = sourcecode.swift; path = "Disk+[Data].swift"; sourceTree = "<group>"; };
		38E4452F274E411600EC9A94 /* Disk+UIImage.swift */ = {isa = PBXFileReference; fileEncoding = 4; lastKnownFileType = sourcecode.swift; path = "Disk+UIImage.swift"; sourceTree = "<group>"; };
		38E44530274E411700EC9A94 /* Disk+[UIImage].swift */ = {isa = PBXFileReference; fileEncoding = 4; lastKnownFileType = sourcecode.swift; path = "Disk+[UIImage].swift"; sourceTree = "<group>"; };
		38E44531274E411700EC9A94 /* Disk+VolumeInformation.swift */ = {isa = PBXFileReference; fileEncoding = 4; lastKnownFileType = sourcecode.swift; path = "Disk+VolumeInformation.swift"; sourceTree = "<group>"; };
		38E44532274E411700EC9A94 /* Disk+Codable.swift */ = {isa = PBXFileReference; fileEncoding = 4; lastKnownFileType = sourcecode.swift; path = "Disk+Codable.swift"; sourceTree = "<group>"; };
		38E44533274E411700EC9A94 /* Disk+Errors.swift */ = {isa = PBXFileReference; fileEncoding = 4; lastKnownFileType = sourcecode.swift; path = "Disk+Errors.swift"; sourceTree = "<group>"; };
		38E873FD274F761800975559 /* CoreNFC.framework */ = {isa = PBXFileReference; lastKnownFileType = wrapper.framework; name = CoreNFC.framework; path = System/Library/Frameworks/CoreNFC.framework; sourceTree = SDKROOT; };
		38E87402274F78C000975559 /* libswiftCoreNFC.tbd */ = {isa = PBXFileReference; lastKnownFileType = "sourcecode.text-based-dylib-definition"; name = libswiftCoreNFC.tbd; path = usr/lib/swift/libswiftCoreNFC.tbd; sourceTree = SDKROOT; };
		38E87407274F9AD000975559 /* UserNotificationsManager.swift */ = {isa = PBXFileReference; lastKnownFileType = sourcecode.swift; path = UserNotificationsManager.swift; sourceTree = "<group>"; };
		38E8751C27554D5500975559 /* FreeAPSWatch.app */ = {isa = PBXFileReference; explicitFileType = wrapper.application; includeInIndex = 0; path = FreeAPSWatch.app; sourceTree = BUILT_PRODUCTS_DIR; };
		38E8751E27554D5700975559 /* Assets.xcassets */ = {isa = PBXFileReference; lastKnownFileType = folder.assetcatalog; path = Assets.xcassets; sourceTree = "<group>"; };
		38E8752427554D5700975559 /* FreeAPSWatch WatchKit Extension.appex */ = {isa = PBXFileReference; explicitFileType = "wrapper.app-extension"; includeInIndex = 0; path = "FreeAPSWatch WatchKit Extension.appex"; sourceTree = BUILT_PRODUCTS_DIR; };
		38E8752927554D5700975559 /* FreeAPSApp.swift */ = {isa = PBXFileReference; lastKnownFileType = sourcecode.swift; path = FreeAPSApp.swift; sourceTree = "<group>"; };
		38E8752B27554D5700975559 /* MainView.swift */ = {isa = PBXFileReference; lastKnownFileType = sourcecode.swift; path = MainView.swift; sourceTree = "<group>"; };
		38E8752D27554D5700975559 /* NotificationController.swift */ = {isa = PBXFileReference; lastKnownFileType = sourcecode.swift; path = NotificationController.swift; sourceTree = "<group>"; };
		38E8752F27554D5700975559 /* NotificationView.swift */ = {isa = PBXFileReference; lastKnownFileType = sourcecode.swift; path = NotificationView.swift; sourceTree = "<group>"; };
		38E8753127554D5700975559 /* ComplicationController.swift */ = {isa = PBXFileReference; lastKnownFileType = sourcecode.swift; path = ComplicationController.swift; sourceTree = "<group>"; };
		38E8753327554D5800975559 /* Assets.xcassets */ = {isa = PBXFileReference; lastKnownFileType = folder.assetcatalog; path = Assets.xcassets; sourceTree = "<group>"; };
		38E8753627554D5800975559 /* Preview Assets.xcassets */ = {isa = PBXFileReference; lastKnownFileType = folder.assetcatalog; path = "Preview Assets.xcassets"; sourceTree = "<group>"; };
		38E8753827554D5900975559 /* Info.plist */ = {isa = PBXFileReference; lastKnownFileType = text.plist.xml; path = Info.plist; sourceTree = "<group>"; };
		38E8753927554D5900975559 /* PushNotificationPayload.apns */ = {isa = PBXFileReference; lastKnownFileType = text; path = PushNotificationPayload.apns; sourceTree = "<group>"; };
		38E87549275550BB00975559 /* CarbsView.swift */ = {isa = PBXFileReference; lastKnownFileType = sourcecode.swift; path = CarbsView.swift; sourceTree = "<group>"; };
		38E8754B2755548F00975559 /* WatchStateModel.swift */ = {isa = PBXFileReference; lastKnownFileType = sourcecode.swift; path = WatchStateModel.swift; sourceTree = "<group>"; };
		38E8754E275556FA00975559 /* WatchManager.swift */ = {isa = PBXFileReference; lastKnownFileType = sourcecode.swift; path = WatchManager.swift; sourceTree = "<group>"; };
		38E8755027555D0500975559 /* DataFlow.swift */ = {isa = PBXFileReference; lastKnownFileType = sourcecode.swift; path = DataFlow.swift; sourceTree = "<group>"; };
		38E8755527564B5000975559 /* FreeAPSWatch WatchKit Extension.entitlements */ = {isa = PBXFileReference; lastKnownFileType = text.plist.entitlements; path = "FreeAPSWatch WatchKit Extension.entitlements"; sourceTree = "<group>"; };
		38E8755627564B6100975559 /* FreeAPSWatch.entitlements */ = {isa = PBXFileReference; lastKnownFileType = text.plist.entitlements; path = FreeAPSWatch.entitlements; sourceTree = "<group>"; };
		38E8755A27568A6700975559 /* ConfirmationView.swift */ = {isa = PBXFileReference; lastKnownFileType = sourcecode.swift; path = ConfirmationView.swift; sourceTree = "<group>"; };
		38E8757A2757B1C300975559 /* TempTargetsView.swift */ = {isa = PBXFileReference; lastKnownFileType = sourcecode.swift; path = TempTargetsView.swift; sourceTree = "<group>"; };
		38E8757C2757C45D00975559 /* BolusView.swift */ = {isa = PBXFileReference; lastKnownFileType = sourcecode.swift; path = BolusView.swift; sourceTree = "<group>"; };
		38E8757F27595DC500975559 /* BolusConfirmationView.swift */ = {isa = PBXFileReference; lastKnownFileType = sourcecode.swift; path = BolusConfirmationView.swift; sourceTree = "<group>"; };
		38E989DC25F5021400C0CED0 /* PumpStatus.swift */ = {isa = PBXFileReference; lastKnownFileType = sourcecode.swift; path = PumpStatus.swift; sourceTree = "<group>"; };
		38E98A1B25F52C9300C0CED0 /* Signpost.swift */ = {isa = PBXFileReference; fileEncoding = 4; lastKnownFileType = sourcecode.swift; path = Signpost.swift; sourceTree = "<group>"; };
		38E98A1C25F52C9300C0CED0 /* Logger.swift */ = {isa = PBXFileReference; fileEncoding = 4; lastKnownFileType = sourcecode.swift; path = Logger.swift; sourceTree = "<group>"; };
		38E98A1E25F52C9300C0CED0 /* IssueReporter.swift */ = {isa = PBXFileReference; fileEncoding = 4; lastKnownFileType = sourcecode.swift; path = IssueReporter.swift; sourceTree = "<group>"; };
		38E98A2025F52C9300C0CED0 /* CollectionIssueReporter.swift */ = {isa = PBXFileReference; fileEncoding = 4; lastKnownFileType = sourcecode.swift; path = CollectionIssueReporter.swift; sourceTree = "<group>"; };
		38E98A2225F52C9300C0CED0 /* Error+Extensions.swift */ = {isa = PBXFileReference; fileEncoding = 4; lastKnownFileType = sourcecode.swift; path = "Error+Extensions.swift"; sourceTree = "<group>"; };
		38E98A2C25F52DC400C0CED0 /* NSLocking+Extensions.swift */ = {isa = PBXFileReference; fileEncoding = 4; lastKnownFileType = sourcecode.swift; path = "NSLocking+Extensions.swift"; sourceTree = "<group>"; };
		38E98A2F25F52FF700C0CED0 /* Config.swift */ = {isa = PBXFileReference; lastKnownFileType = sourcecode.swift; path = Config.swift; sourceTree = "<group>"; };
		38E98A3625F5509500C0CED0 /* String+Extensions.swift */ = {isa = PBXFileReference; lastKnownFileType = sourcecode.swift; path = "String+Extensions.swift"; sourceTree = "<group>"; };
		38EA05D9261F6E7C0064E39B /* SimpleLogReporter.swift */ = {isa = PBXFileReference; lastKnownFileType = sourcecode.swift; path = SimpleLogReporter.swift; sourceTree = "<group>"; };
		38EA05FF262091870064E39B /* BolusProgressViewStyle.swift */ = {isa = PBXFileReference; lastKnownFileType = sourcecode.swift; path = BolusProgressViewStyle.swift; sourceTree = "<group>"; };
		38F37827261260DC009DB701 /* Color+Extensions.swift */ = {isa = PBXFileReference; lastKnownFileType = sourcecode.swift; path = "Color+Extensions.swift"; sourceTree = "<group>"; };
		38F3783A2613555C009DB701 /* Config.xcconfig */ = {isa = PBXFileReference; lastKnownFileType = text.xcconfig; path = Config.xcconfig; sourceTree = "<group>"; };
		38F3B2EE25ED8E2A005C48AA /* TempTargetsStorage.swift */ = {isa = PBXFileReference; lastKnownFileType = sourcecode.swift; path = TempTargetsStorage.swift; sourceTree = "<group>"; };
		38FCF3D525E8FDF40078B0D1 /* MD5.swift */ = {isa = PBXFileReference; lastKnownFileType = sourcecode.swift; path = MD5.swift; sourceTree = "<group>"; };
		38FCF3ED25E9028E0078B0D1 /* FreeAPSTests.xctest */ = {isa = PBXFileReference; explicitFileType = wrapper.cfbundle; includeInIndex = 0; path = FreeAPSTests.xctest; sourceTree = BUILT_PRODUCTS_DIR; };
		38FCF3F125E9028E0078B0D1 /* Info.plist */ = {isa = PBXFileReference; lastKnownFileType = text.plist.xml; path = Info.plist; sourceTree = "<group>"; };
		38FCF3F825E902C20078B0D1 /* FileStorageTests.swift */ = {isa = PBXFileReference; lastKnownFileType = sourcecode.swift; path = FileStorageTests.swift; sourceTree = "<group>"; };
		38FCF3FC25E997A80078B0D1 /* PumpHistoryStorage.swift */ = {isa = PBXFileReference; lastKnownFileType = sourcecode.swift; path = PumpHistoryStorage.swift; sourceTree = "<group>"; };
		38FE826925CC82DB001FF17A /* NetworkService.swift */ = {isa = PBXFileReference; lastKnownFileType = sourcecode.swift; path = NetworkService.swift; sourceTree = "<group>"; };
		38FE826C25CC8461001FF17A /* NightscoutAPI.swift */ = {isa = PBXFileReference; lastKnownFileType = sourcecode.swift; path = NightscoutAPI.swift; sourceTree = "<group>"; };
		38FEF3F92737E42000574A46 /* BaseStateModel.swift */ = {isa = PBXFileReference; lastKnownFileType = sourcecode.swift; path = BaseStateModel.swift; sourceTree = "<group>"; };
		38FEF3FB2737E53800574A46 /* MainStateModel.swift */ = {isa = PBXFileReference; lastKnownFileType = sourcecode.swift; path = MainStateModel.swift; sourceTree = "<group>"; };
		38FEF3FD2738083E00574A46 /* CGMProvider.swift */ = {isa = PBXFileReference; fileEncoding = 4; lastKnownFileType = sourcecode.swift; path = CGMProvider.swift; sourceTree = "<group>"; };
		38FEF407273B011A00574A46 /* LibreTransmitterSource.swift */ = {isa = PBXFileReference; lastKnownFileType = sourcecode.swift; path = LibreTransmitterSource.swift; sourceTree = "<group>"; };
		38FEF412273B317A00574A46 /* HKUnit.swift */ = {isa = PBXFileReference; fileEncoding = 4; lastKnownFileType = sourcecode.swift; path = HKUnit.swift; sourceTree = "<group>"; };
		39E7C997E56DAF8D28D09014 /* AddCarbsStateModel.swift */ = {isa = PBXFileReference; includeInIndex = 1; lastKnownFileType = sourcecode.swift; path = AddCarbsStateModel.swift; sourceTree = "<group>"; };
		3BDEA2DC60EDE0A3CA54DC73 /* TargetsEditorProvider.swift */ = {isa = PBXFileReference; includeInIndex = 1; lastKnownFileType = sourcecode.swift; path = TargetsEditorProvider.swift; sourceTree = "<group>"; };
		3BF768BD6264FF7D71D66767 /* NightscoutConfigProvider.swift */ = {isa = PBXFileReference; includeInIndex = 1; lastKnownFileType = sourcecode.swift; path = NightscoutConfigProvider.swift; sourceTree = "<group>"; };
		3F60E97100041040446F44E7 /* PumpConfigStateModel.swift */ = {isa = PBXFileReference; includeInIndex = 1; lastKnownFileType = sourcecode.swift; path = PumpConfigStateModel.swift; sourceTree = "<group>"; };
		3F8A87AA037BD079BA3528BA /* ConfigEditorDataFlow.swift */ = {isa = PBXFileReference; includeInIndex = 1; lastKnownFileType = sourcecode.swift; path = ConfigEditorDataFlow.swift; sourceTree = "<group>"; };
		42369F66CF91F30624C0B3A6 /* BasalProfileEditorProvider.swift */ = {isa = PBXFileReference; includeInIndex = 1; lastKnownFileType = sourcecode.swift; path = BasalProfileEditorProvider.swift; sourceTree = "<group>"; };
		44080E4709E3AE4B73054563 /* ConfigEditorProvider.swift */ = {isa = PBXFileReference; includeInIndex = 1; lastKnownFileType = sourcecode.swift; path = ConfigEditorProvider.swift; sourceTree = "<group>"; };
		47DFCE895C930F784EF11843 /* CalibrationsStateModel.swift */ = {isa = PBXFileReference; includeInIndex = 1; lastKnownFileType = sourcecode.swift; path = CalibrationsStateModel.swift; sourceTree = "<group>"; };
		4DD795BA46B193644D48138C /* TargetsEditorRootView.swift */ = {isa = PBXFileReference; includeInIndex = 1; lastKnownFileType = sourcecode.swift; path = TargetsEditorRootView.swift; sourceTree = "<group>"; };
		500371C09F54F89A97D65FDB /* CalibrationsRootView.swift */ = {isa = PBXFileReference; includeInIndex = 1; lastKnownFileType = sourcecode.swift; path = CalibrationsRootView.swift; sourceTree = "<group>"; };
		505E09DC17A0C3D0AF4B66FE /* ISFEditorStateModel.swift */ = {isa = PBXFileReference; includeInIndex = 1; lastKnownFileType = sourcecode.swift; path = ISFEditorStateModel.swift; sourceTree = "<group>"; };
		5B8A42073A2D03A278914448 /* AddTempTargetDataFlow.swift */ = {isa = PBXFileReference; includeInIndex = 1; lastKnownFileType = sourcecode.swift; path = AddTempTargetDataFlow.swift; sourceTree = "<group>"; };
		5C018D1680307A31C9ED7120 /* CGMStateModel.swift */ = {isa = PBXFileReference; includeInIndex = 1; lastKnownFileType = sourcecode.swift; path = CGMStateModel.swift; sourceTree = "<group>"; };
		5D5B4F8B4194BB7E260EF251 /* ConfigEditorStateModel.swift */ = {isa = PBXFileReference; includeInIndex = 1; lastKnownFileType = sourcecode.swift; path = ConfigEditorStateModel.swift; sourceTree = "<group>"; };
		5F48C3AC770D4CCD0EA2B0C2 /* AddCarbsDataFlow.swift */ = {isa = PBXFileReference; includeInIndex = 1; lastKnownFileType = sourcecode.swift; path = AddCarbsDataFlow.swift; sourceTree = "<group>"; };
		60744C3E9BB3652895C908CC /* DataTableProvider.swift */ = {isa = PBXFileReference; includeInIndex = 1; lastKnownFileType = sourcecode.swift; path = DataTableProvider.swift; sourceTree = "<group>"; };
		618E62C9757B2F95431B5DC0 /* AddCarbsProvider.swift */ = {isa = PBXFileReference; includeInIndex = 1; lastKnownFileType = sourcecode.swift; path = AddCarbsProvider.swift; sourceTree = "<group>"; };
		64AA5E04A2761F6EEA6568E1 /* CREditorStateModel.swift */ = {isa = PBXFileReference; includeInIndex = 1; lastKnownFileType = sourcecode.swift; path = CREditorStateModel.swift; sourceTree = "<group>"; };
		66A5B83E7967C38F7CBD883C /* LibreConfigDataFlow.swift */ = {isa = PBXFileReference; includeInIndex = 1; lastKnownFileType = sourcecode.swift; path = LibreConfigDataFlow.swift; sourceTree = "<group>"; };
		67F94DD2853CF42BA4E30616 /* BasalProfileEditorDataFlow.swift */ = {isa = PBXFileReference; includeInIndex = 1; lastKnownFileType = sourcecode.swift; path = BasalProfileEditorDataFlow.swift; sourceTree = "<group>"; };
		680C4420C9A345D46D90D06C /* ManualTempBasalProvider.swift */ = {isa = PBXFileReference; includeInIndex = 1; lastKnownFileType = sourcecode.swift; path = ManualTempBasalProvider.swift; sourceTree = "<group>"; };
		6F8BA8533F56BC55748CA877 /* PreferencesEditorProvider.swift */ = {isa = PBXFileReference; includeInIndex = 1; lastKnownFileType = sourcecode.swift; path = PreferencesEditorProvider.swift; sourceTree = "<group>"; };
		72778B68C3004F71F6E79BDC /* PumpSettingsEditorStateModel.swift */ = {isa = PBXFileReference; includeInIndex = 1; lastKnownFileType = sourcecode.swift; path = PumpSettingsEditorStateModel.swift; sourceTree = "<group>"; };
		79BDA519C9B890FD9A5DFCF3 /* ISFEditorDataFlow.swift */ = {isa = PBXFileReference; includeInIndex = 1; lastKnownFileType = sourcecode.swift; path = ISFEditorDataFlow.swift; sourceTree = "<group>"; };
		7E22146D3DF4853786C78132 /* CREditorDataFlow.swift */ = {isa = PBXFileReference; includeInIndex = 1; lastKnownFileType = sourcecode.swift; path = CREditorDataFlow.swift; sourceTree = "<group>"; };
		86FC1CFD647CF34508AF9A3B /* AddCarbsRootView.swift */ = {isa = PBXFileReference; includeInIndex = 1; lastKnownFileType = sourcecode.swift; path = AddCarbsRootView.swift; sourceTree = "<group>"; };
		8782B44544F38F2B2D82C38E /* NightscoutConfigRootView.swift */ = {isa = PBXFileReference; includeInIndex = 1; lastKnownFileType = sourcecode.swift; path = NightscoutConfigRootView.swift; sourceTree = "<group>"; };
		881E04BA5E0A003DE8E0A9C6 /* DataTableRootView.swift */ = {isa = PBXFileReference; includeInIndex = 1; lastKnownFileType = sourcecode.swift; path = DataTableRootView.swift; sourceTree = "<group>"; };
		8A965332F237348B119FB858 /* PreferencesEditorRootView.swift */ = {isa = PBXFileReference; includeInIndex = 1; lastKnownFileType = sourcecode.swift; path = PreferencesEditorRootView.swift; sourceTree = "<group>"; };
		8C3B5FD881CA45DFDEE0EDA9 /* AddTempTargetStateModel.swift */ = {isa = PBXFileReference; includeInIndex = 1; lastKnownFileType = sourcecode.swift; path = AddTempTargetStateModel.swift; sourceTree = "<group>"; };
		8CF5ACEE1F0859670E71B2C0 /* AutotuneConfigRootView.swift */ = {isa = PBXFileReference; includeInIndex = 1; lastKnownFileType = sourcecode.swift; path = AutotuneConfigRootView.swift; sourceTree = "<group>"; };
		8DCCCCE633F5E98E41B0CD3C /* AutotuneConfigDataFlow.swift */ = {isa = PBXFileReference; includeInIndex = 1; lastKnownFileType = sourcecode.swift; path = AutotuneConfigDataFlow.swift; sourceTree = "<group>"; };
		920DDB21E5D0EB813197500D /* ConfigEditorRootView.swift */ = {isa = PBXFileReference; includeInIndex = 1; lastKnownFileType = sourcecode.swift; path = ConfigEditorRootView.swift; sourceTree = "<group>"; };
		9455FA2D92E77A6C4AFED8A3 /* DataTableStateModel.swift */ = {isa = PBXFileReference; includeInIndex = 1; lastKnownFileType = sourcecode.swift; path = DataTableStateModel.swift; sourceTree = "<group>"; };
		96653287EDB276A111288305 /* ManualTempBasalDataFlow.swift */ = {isa = PBXFileReference; includeInIndex = 1; lastKnownFileType = sourcecode.swift; path = ManualTempBasalDataFlow.swift; sourceTree = "<group>"; };
		9C8D5F457B5AFF763F8CF3DF /* CREditorProvider.swift */ = {isa = PBXFileReference; includeInIndex = 1; lastKnownFileType = sourcecode.swift; path = CREditorProvider.swift; sourceTree = "<group>"; };
		9F9F137F126D9F8DEB799F26 /* ISFEditorProvider.swift */ = {isa = PBXFileReference; includeInIndex = 1; lastKnownFileType = sourcecode.swift; path = ISFEditorProvider.swift; sourceTree = "<group>"; };
		A0A48AE3AC813A49A517846A /* NightscoutConfigStateModel.swift */ = {isa = PBXFileReference; includeInIndex = 1; lastKnownFileType = sourcecode.swift; path = NightscoutConfigStateModel.swift; sourceTree = "<group>"; };
		A401509D21F7F35D4E109EDA /* DataTableDataFlow.swift */ = {isa = PBXFileReference; includeInIndex = 1; lastKnownFileType = sourcecode.swift; path = DataTableDataFlow.swift; sourceTree = "<group>"; };
		A8630D58BDAD6D9C650B9B39 /* PumpConfigProvider.swift */ = {isa = PBXFileReference; includeInIndex = 1; lastKnownFileType = sourcecode.swift; path = PumpConfigProvider.swift; sourceTree = "<group>"; };
		AAFF91130F2FCCC7EBBA11AD /* BasalProfileEditorStateModel.swift */ = {isa = PBXFileReference; includeInIndex = 1; lastKnownFileType = sourcecode.swift; path = BasalProfileEditorStateModel.swift; sourceTree = "<group>"; };
		AEE53A13D26F101B332EFFC8 /* AddTempTargetProvider.swift */ = {isa = PBXFileReference; includeInIndex = 1; lastKnownFileType = sourcecode.swift; path = AddTempTargetProvider.swift; sourceTree = "<group>"; };
		AF65DA88F972B56090AD6AC3 /* PumpConfigDataFlow.swift */ = {isa = PBXFileReference; includeInIndex = 1; lastKnownFileType = sourcecode.swift; path = PumpConfigDataFlow.swift; sourceTree = "<group>"; };
		B5822B15939E719628E9FF7C /* SnoozeRootView.swift */ = {isa = PBXFileReference; includeInIndex = 1; lastKnownFileType = sourcecode.swift; path = SnoozeRootView.swift; sourceTree = "<group>"; };
		B5EF98E22A39CD656A230704 /* AutotuneConfigProvider.swift */ = {isa = PBXFileReference; includeInIndex = 1; lastKnownFileType = sourcecode.swift; path = AutotuneConfigProvider.swift; sourceTree = "<group>"; };
		B8C7F882606FF83A21BE00D8 /* PumpSettingsEditorRootView.swift */ = {isa = PBXFileReference; includeInIndex = 1; lastKnownFileType = sourcecode.swift; path = PumpSettingsEditorRootView.swift; sourceTree = "<group>"; };
		B9B5C0607505A38F256BF99A /* CGMDataFlow.swift */ = {isa = PBXFileReference; includeInIndex = 1; lastKnownFileType = sourcecode.swift; path = CGMDataFlow.swift; sourceTree = "<group>"; };
		BA49538D56989D8DA6FCF538 /* TargetsEditorDataFlow.swift */ = {isa = PBXFileReference; includeInIndex = 1; lastKnownFileType = sourcecode.swift; path = TargetsEditorDataFlow.swift; sourceTree = "<group>"; };
		BC210C0F3CB6D3C86E5DED4E /* LibreConfigRootView.swift */ = {isa = PBXFileReference; includeInIndex = 1; lastKnownFileType = sourcecode.swift; path = LibreConfigRootView.swift; sourceTree = "<group>"; };
		BF8BCB0C37DEB5EC377B9612 /* BasalProfileEditorRootView.swift */ = {isa = PBXFileReference; includeInIndex = 1; lastKnownFileType = sourcecode.swift; path = BasalProfileEditorRootView.swift; sourceTree = "<group>"; };
		C19984D62EFC0035A9E9644D /* BolusProvider.swift */ = {isa = PBXFileReference; includeInIndex = 1; lastKnownFileType = sourcecode.swift; path = BolusProvider.swift; sourceTree = "<group>"; };
		C377490C77661D75E8C50649 /* ManualTempBasalRootView.swift */ = {isa = PBXFileReference; includeInIndex = 1; lastKnownFileType = sourcecode.swift; path = ManualTempBasalRootView.swift; sourceTree = "<group>"; };
		C8D1A7CA8C10C4403D4BBFA7 /* BolusDataFlow.swift */ = {isa = PBXFileReference; includeInIndex = 1; lastKnownFileType = sourcecode.swift; path = BolusDataFlow.swift; sourceTree = "<group>"; };
		CE48C86328CA69D5007C0598 /* OmniBLEPumpManagerExtensions.swift */ = {isa = PBXFileReference; lastKnownFileType = sourcecode.swift; path = OmniBLEPumpManagerExtensions.swift; sourceTree = "<group>"; };
		CE48C86528CA6B48007C0598 /* OmniPodManagerExtensions.swift */ = {isa = PBXFileReference; lastKnownFileType = sourcecode.swift; path = OmniPodManagerExtensions.swift; sourceTree = "<group>"; };
<<<<<<< HEAD
=======
		CE82E02428E867BA00473A9C /* AlertStorage.swift */ = {isa = PBXFileReference; lastKnownFileType = sourcecode.swift; path = AlertStorage.swift; sourceTree = "<group>"; };
		CE82E02628E869DF00473A9C /* AlertEntry.swift */ = {isa = PBXFileReference; lastKnownFileType = sourcecode.swift; path = AlertEntry.swift; sourceTree = "<group>"; };
>>>>>>> 361bfcb5
		CEB434DB28B8F5B900B70274 /* MKRingProgressView.framework */ = {isa = PBXFileReference; explicitFileType = wrapper.framework; path = MKRingProgressView.framework; sourceTree = BUILT_PRODUCTS_DIR; };
		CEB434DE28B8F5C400B70274 /* OmniBLE.framework */ = {isa = PBXFileReference; explicitFileType = wrapper.framework; path = OmniBLE.framework; sourceTree = BUILT_PRODUCTS_DIR; };
		CEB434E228B8F9DB00B70274 /* BluetoothStateManager.swift */ = {isa = PBXFileReference; lastKnownFileType = sourcecode.swift; path = BluetoothStateManager.swift; sourceTree = "<group>"; };
		CEB434E428B8FF5D00B70274 /* UIColor.swift */ = {isa = PBXFileReference; lastKnownFileType = sourcecode.swift; path = UIColor.swift; sourceTree = "<group>"; };
		CEB434E628B9053300B70274 /* LoopUIColorPalette+Default.swift */ = {isa = PBXFileReference; lastKnownFileType = sourcecode.swift; path = "LoopUIColorPalette+Default.swift"; sourceTree = "<group>"; };
		CFCFE0781F9074C2917890E8 /* ManualTempBasalStateModel.swift */ = {isa = PBXFileReference; includeInIndex = 1; lastKnownFileType = sourcecode.swift; path = ManualTempBasalStateModel.swift; sourceTree = "<group>"; };
		D0BDC6993C1087310EDFC428 /* CREditorRootView.swift */ = {isa = PBXFileReference; includeInIndex = 1; lastKnownFileType = sourcecode.swift; path = CREditorRootView.swift; sourceTree = "<group>"; };
		D295A3F870E826BE371C0BB5 /* AutotuneConfigStateModel.swift */ = {isa = PBXFileReference; includeInIndex = 1; lastKnownFileType = sourcecode.swift; path = AutotuneConfigStateModel.swift; sourceTree = "<group>"; };
		D97F14812C1AFED3621165A5 /* PumpSettingsEditorProvider.swift */ = {isa = PBXFileReference; includeInIndex = 1; lastKnownFileType = sourcecode.swift; path = PumpSettingsEditorProvider.swift; sourceTree = "<group>"; };
		DA241FB1663EC96FDBE64C8A /* CalibrationsDataFlow.swift */ = {isa = PBXFileReference; includeInIndex = 1; lastKnownFileType = sourcecode.swift; path = CalibrationsDataFlow.swift; sourceTree = "<group>"; };
		DC2C6489D29ECCCAD78E0721 /* NotificationsConfigStateModel.swift */ = {isa = PBXFileReference; includeInIndex = 1; lastKnownFileType = sourcecode.swift; path = NotificationsConfigStateModel.swift; sourceTree = "<group>"; };
		E00EEBFD27368630002FF094 /* ServiceAssembly.swift */ = {isa = PBXFileReference; fileEncoding = 4; lastKnownFileType = sourcecode.swift; path = ServiceAssembly.swift; sourceTree = "<group>"; };
		E00EEBFE27368630002FF094 /* SecurityAssembly.swift */ = {isa = PBXFileReference; fileEncoding = 4; lastKnownFileType = sourcecode.swift; path = SecurityAssembly.swift; sourceTree = "<group>"; };
		E00EEBFF27368630002FF094 /* StorageAssembly.swift */ = {isa = PBXFileReference; fileEncoding = 4; lastKnownFileType = sourcecode.swift; path = StorageAssembly.swift; sourceTree = "<group>"; };
		E00EEC0027368630002FF094 /* UIAssembly.swift */ = {isa = PBXFileReference; fileEncoding = 4; lastKnownFileType = sourcecode.swift; path = UIAssembly.swift; sourceTree = "<group>"; };
		E00EEC0127368630002FF094 /* APSAssembly.swift */ = {isa = PBXFileReference; fileEncoding = 4; lastKnownFileType = sourcecode.swift; path = APSAssembly.swift; sourceTree = "<group>"; };
		E00EEC0227368630002FF094 /* NetworkAssembly.swift */ = {isa = PBXFileReference; fileEncoding = 4; lastKnownFileType = sourcecode.swift; path = NetworkAssembly.swift; sourceTree = "<group>"; };
		E013D871273AC6FE0014109C /* GlucoseSimulatorSource.swift */ = {isa = PBXFileReference; lastKnownFileType = sourcecode.swift; path = GlucoseSimulatorSource.swift; sourceTree = "<group>"; };
		E06B9119275B5EEA003C04B6 /* Array+Extension.swift */ = {isa = PBXFileReference; lastKnownFileType = sourcecode.swift; path = "Array+Extension.swift"; sourceTree = "<group>"; };
		E0CC2C5B275B9DAE00A7BC71 /* HealthKit.framework */ = {isa = PBXFileReference; lastKnownFileType = wrapper.framework; name = HealthKit.framework; path = System/Library/Frameworks/HealthKit.framework; sourceTree = SDKROOT; };
		E0D4F80427513ECF00BDF1FE /* HealthKitSample.swift */ = {isa = PBXFileReference; lastKnownFileType = sourcecode.swift; path = HealthKitSample.swift; sourceTree = "<group>"; };
		E26904AACA8D9C15D229D675 /* SnoozeStateModel.swift */ = {isa = PBXFileReference; includeInIndex = 1; lastKnownFileType = sourcecode.swift; path = SnoozeStateModel.swift; sourceTree = "<group>"; };
		E2EBA7C03C26FCC67E16D798 /* LibreConfigProvider.swift */ = {isa = PBXFileReference; includeInIndex = 1; lastKnownFileType = sourcecode.swift; path = LibreConfigProvider.swift; sourceTree = "<group>"; };
		E625985B47742D498CB1681A /* NotificationsConfigProvider.swift */ = {isa = PBXFileReference; includeInIndex = 1; lastKnownFileType = sourcecode.swift; path = NotificationsConfigProvider.swift; sourceTree = "<group>"; };
		E68CDC1E5C438D1BEAD4CF24 /* LibreConfigStateModel.swift */ = {isa = PBXFileReference; includeInIndex = 1; lastKnownFileType = sourcecode.swift; path = LibreConfigStateModel.swift; sourceTree = "<group>"; };
		E9AAB83FB6C3B41EFD1846A0 /* AddTempTargetRootView.swift */ = {isa = PBXFileReference; includeInIndex = 1; lastKnownFileType = sourcecode.swift; path = AddTempTargetRootView.swift; sourceTree = "<group>"; };
		F816825D28DB441200054060 /* HeartBeatManager.swift */ = {isa = PBXFileReference; fileEncoding = 4; lastKnownFileType = sourcecode.swift; path = HeartBeatManager.swift; sourceTree = "<group>"; };
		F816825F28DB441800054060 /* BluetoothTransmitter.swift */ = {isa = PBXFileReference; fileEncoding = 4; lastKnownFileType = sourcecode.swift; path = BluetoothTransmitter.swift; sourceTree = "<group>"; };
		F90692A9274B7AAE0037068D /* HealthKitManager.swift */ = {isa = PBXFileReference; lastKnownFileType = sourcecode.swift; path = HealthKitManager.swift; sourceTree = "<group>"; };
		F90692CE274B999A0037068D /* HealthKitDataFlow.swift */ = {isa = PBXFileReference; lastKnownFileType = sourcecode.swift; path = HealthKitDataFlow.swift; sourceTree = "<group>"; };
		F90692D0274B99B60037068D /* HealthKitProvider.swift */ = {isa = PBXFileReference; lastKnownFileType = sourcecode.swift; path = HealthKitProvider.swift; sourceTree = "<group>"; };
		F90692D2274B9A130037068D /* AppleHealthKitRootView.swift */ = {isa = PBXFileReference; lastKnownFileType = sourcecode.swift; path = AppleHealthKitRootView.swift; sourceTree = "<group>"; };
		F90692D5274B9A450037068D /* HealthKitStateModel.swift */ = {isa = PBXFileReference; lastKnownFileType = sourcecode.swift; path = HealthKitStateModel.swift; sourceTree = "<group>"; };
		FBB3BAE7494CB771ABAC7B8B /* ISFEditorRootView.swift */ = {isa = PBXFileReference; includeInIndex = 1; lastKnownFileType = sourcecode.swift; path = ISFEditorRootView.swift; sourceTree = "<group>"; };
/* End PBXFileReference section */

/* Begin PBXFrameworksBuildPhase section */
		388E595525AD948C0019842D /* Frameworks */ = {
			isa = PBXFrameworksBuildPhase;
			buildActionMask = 2147483647;
			files = (
				CEB434DC28B8F5B900B70274 /* MKRingProgressView.framework in Frameworks */,
				38E87403274F78C000975559 /* libswiftCoreNFC.tbd in Frameworks */,
				38E87401274F77E400975559 /* CoreNFC.framework in Frameworks */,
				CEB434DF28B8F5C400B70274 /* OmniBLE.framework in Frameworks */,
				3818AA71274C278200843DB3 /* LoopTestingKit.framework in Frameworks */,
				3818AA47274C255A00843DB3 /* LibreTransmitter in Frameworks */,
				3818AA4A274C267000843DB3 /* CGMBLEKit.framework in Frameworks */,
				3811DE1025C9D37700A708ED /* Swinject in Frameworks */,
				3818AA5C274C26A300843DB3 /* MockKit.framework in Frameworks */,
				3818AA6A274C26A500843DB3 /* RileyLinkBLEKit.framework in Frameworks */,
				3818AA64274C26A400843DB3 /* MinimedKitUI.framework in Frameworks */,
				3818AA66274C26A400843DB3 /* OmniKit.framework in Frameworks */,
				3818AA6C274C26A500843DB3 /* RileyLinkKit.framework in Frameworks */,
				3818AA68274C26A400843DB3 /* OmniKitUI.framework in Frameworks */,
				3818AA5E274C26A300843DB3 /* MockKitUI.framework in Frameworks */,
				3818AA6E274C26A500843DB3 /* RileyLinkKitUI.framework in Frameworks */,
				3818AA5A274C26A300843DB3 /* LoopKitUI.framework in Frameworks */,
				38B17B6625DD90E0005CAE3D /* SwiftDate in Frameworks */,
				3818AA60274C26A300843DB3 /* Crypto.framework in Frameworks */,
				3833B46D26012030003021B3 /* Algorithms in Frameworks */,
				CEB434FD28B90B7C00B70274 /* SwiftCharts in Frameworks */,
				38DF1789276FC8C400B3528F /* SwiftMessages in Frameworks */,
				E0CC2C5C275B9F0F00A7BC71 /* HealthKit.framework in Frameworks */,
				3818AA62274C26A400843DB3 /* MinimedKit.framework in Frameworks */,
				3818AA58274C26A300843DB3 /* LoopKit.framework in Frameworks */,
			);
			runOnlyForDeploymentPostprocessing = 0;
		};
		38E8752127554D5700975559 /* Frameworks */ = {
			isa = PBXFrameworksBuildPhase;
			buildActionMask = 2147483647;
			files = (
				38E8755827567AE400975559 /* SwiftDate in Frameworks */,
				199561C1275E61A50077B976 /* HealthKit.framework in Frameworks */,
			);
			runOnlyForDeploymentPostprocessing = 0;
		};
		38FCF3EA25E9028E0078B0D1 /* Frameworks */ = {
			isa = PBXFrameworksBuildPhase;
			buildActionMask = 2147483647;
			files = (
			);
			runOnlyForDeploymentPostprocessing = 0;
		};
/* End PBXFrameworksBuildPhase section */

/* Begin PBXGroup section */
		0610F7D6D2EC00E3BA1569F0 /* ConfigEditor */ = {
			isa = PBXGroup;
			children = (
				3F8A87AA037BD079BA3528BA /* ConfigEditorDataFlow.swift */,
				44080E4709E3AE4B73054563 /* ConfigEditorProvider.swift */,
				5D5B4F8B4194BB7E260EF251 /* ConfigEditorStateModel.swift */,
				4E8C7B59F8065047ECE20965 /* View */,
			);
			path = ConfigEditor;
			sourceTree = "<group>";
		};
		0A67A70F9438DB6586398458 /* View */ = {
			isa = PBXGroup;
			children = (
				B5822B15939E719628E9FF7C /* SnoozeRootView.swift */,
			);
			path = View;
			sourceTree = "<group>";
		};
		0D76BBC81CEDC1A0050F45EF /* View */ = {
			isa = PBXGroup;
			children = (
				38569352270B5E350002C50D /* CGMRootView.swift */,
			);
			path = View;
			sourceTree = "<group>";
		};
		0EE66DD474AFFD4FD787D5B9 /* View */ = {
			isa = PBXGroup;
			children = (
				881E04BA5E0A003DE8E0A9C6 /* DataTableRootView.swift */,
			);
			path = View;
			sourceTree = "<group>";
		};
		18B49BC9587A59E3A347C1CD /* View */ = {
			isa = PBXGroup;
			children = (
				BF8BCB0C37DEB5EC377B9612 /* BasalProfileEditorRootView.swift */,
			);
			path = View;
			sourceTree = "<group>";
		};
		192F0FF5276AC36D0085BE4D /* Recovered References */ = {
			isa = PBXGroup;
			children = (
				199561C0275E61A50077B976 /* HealthKit.framework */,
			);
			name = "Recovered References";
			sourceTree = "<group>";
		};
		198377CF266BFEDE004DE65E /* Localizations */ = {
			isa = PBXGroup;
			children = (
				19D440A926B6FEBD008DA6C8 /* Main */,
			);
			path = Localizations;
			sourceTree = "<group>";
		};
		19D440A926B6FEBD008DA6C8 /* Main */ = {
			isa = PBXGroup;
			children = (
				198377D4266BFFF6004DE65E /* Localizable.strings */,
			);
			path = Main;
			sourceTree = "<group>";
		};
		29B478DF61BF8D270F7D8954 /* Snooze */ = {
			isa = PBXGroup;
			children = (
				36A708CDB546692C2230B385 /* SnoozeDataFlow.swift */,
				1CAE81192B118804DCD23034 /* SnoozeProvider.swift */,
				E26904AACA8D9C15D229D675 /* SnoozeStateModel.swift */,
				0A67A70F9438DB6586398458 /* View */,
			);
			path = Snooze;
			sourceTree = "<group>";
		};
		34CA4DF169B53D67EF18ED8A /* View */ = {
			isa = PBXGroup;
			children = (
				4DD795BA46B193644D48138C /* TargetsEditorRootView.swift */,
			);
			path = View;
			sourceTree = "<group>";
		};
		3811DE0325C9D31700A708ED /* Modules */ = {
			isa = PBXGroup;
			children = (
				F90692CD274B99850037068D /* HealthKit */,
				6DC5D590658EF8B8DF94F9F5 /* AddCarbs */,
				A9A4C88374496B3C89058A89 /* AddTempTarget */,
				672F63EEAE27400625E14BAD /* AutotuneConfig */,
				A42F1FEDFFD0DDE00AAD54D3 /* BasalProfileEditor */,
				3811DE0425C9D32E00A708ED /* Base */,
				C2C98283C436DB934D7E7994 /* Bolus */,
				E8176B120B55CE89F1591542 /* Calibrations */,
				F75CB57ED6971B46F8756083 /* CGM */,
				0610F7D6D2EC00E3BA1569F0 /* ConfigEditor */,
				E42231DBF0DBE2B4B92D1B15 /* CREditor */,
				9E56E3626FAD933385101B76 /* DataTable */,
				3811DE2725C9D49500A708ED /* Home */,
				D8F047E14D567F2B5DBEFD96 /* ISFEditor */,
				C11D545CED3ECEB525EDEE23 /* LibreConfig */,
				3811DE1A25C9D48300A708ED /* Main */,
				5031FE61F63C2A8A8B7674DD /* ManualTempBasal */,
				D533BF261CDC1C3F871E7BFD /* NightscoutConfig */,
				F66B236E00924A05D6A9F9DF /* NotificationsConfig */,
				3E1C41D9301B7058AA7BF5EA /* PreferencesEditor */,
				99C01B871ACAB3F32CE755C7 /* PumpConfig */,
				E493126EA71765130F64CCE5 /* PumpSettingsEditor */,
				3811DE3825C9D4A100A708ED /* Settings */,
				29B478DF61BF8D270F7D8954 /* Snooze */,
				6517011F19F244F64E1FF14B /* TargetsEditor */,
			);
			path = Modules;
			sourceTree = "<group>";
		};
		3811DE0425C9D32E00A708ED /* Base */ = {
			isa = PBXGroup;
			children = (
				3811DE0725C9D32E00A708ED /* BaseView.swift */,
				3811DE0825C9D32F00A708ED /* BaseProvider.swift */,
				38FEF3F92737E42000574A46 /* BaseStateModel.swift */,
			);
			path = Base;
			sourceTree = "<group>";
		};
		3811DE1325C9D39E00A708ED /* Sources */ = {
			isa = PBXGroup;
			children = (
				3811DEDE25C9E2DD00A708ED /* Application */,
				3811DF0A25CAAAA500A708ED /* APS */,
				E00EEBFC27368630002FF094 /* Assemblies */,
				38E98A3225F5300800C0CED0 /* Config */,
				388E5A5A25B6F05F0019842D /* Helpers */,
				38DF178A27733E0F00B3528F /* AnimatedBackground */,
				198377CF266BFEDE004DE65E /* Localizations */,
				38E98A1A25F52C9300C0CED0 /* Logger */,
				388E5A5925B6F0250019842D /* Models */,
				3811DE0325C9D31700A708ED /* Modules */,
				3811DE1425C9D40400A708ED /* Router */,
				3811DE9125C9D88200A708ED /* Services */,
				3883582E25EEAFC000E024B2 /* Views */,
			);
			path = Sources;
			sourceTree = "<group>";
		};
		3811DE1425C9D40400A708ED /* Router */ = {
			isa = PBXGroup;
			children = (
				3811DE1525C9D40400A708ED /* Screen.swift */,
				3811DE1625C9D40400A708ED /* Router.swift */,
			);
			path = Router;
			sourceTree = "<group>";
		};
		3811DE1A25C9D48300A708ED /* Main */ = {
			isa = PBXGroup;
			children = (
				3811DE1D25C9D48300A708ED /* MainDataFlow.swift */,
				3811DE1C25C9D48300A708ED /* MainProvider.swift */,
				38FEF3FB2737E53800574A46 /* MainStateModel.swift */,
				3811DE1F25C9D48300A708ED /* View */,
			);
			path = Main;
			sourceTree = "<group>";
		};
		3811DE1F25C9D48300A708ED /* View */ = {
			isa = PBXGroup;
			children = (
				3811DE2025C9D48300A708ED /* MainRootView.swift */,
			);
			path = View;
			sourceTree = "<group>";
		};
		3811DE2725C9D49500A708ED /* Home */ = {
			isa = PBXGroup;
			children = (
				3811DE2A25C9D49500A708ED /* HomeDataFlow.swift */,
				3811DE2925C9D49500A708ED /* HomeProvider.swift */,
				3811DE2825C9D49500A708ED /* HomeStateModel.swift */,
				3811DE2C25C9D49500A708ED /* View */,
			);
			path = Home;
			sourceTree = "<group>";
		};
		3811DE2C25C9D49500A708ED /* View */ = {
			isa = PBXGroup;
			children = (
				3811DE2E25C9D49500A708ED /* HomeRootView.swift */,
				3833B51E260264AC003021B3 /* Chart */,
				3833B51F260264B6003021B3 /* Header */,
			);
			path = View;
			sourceTree = "<group>";
		};
		3811DE3825C9D4A100A708ED /* Settings */ = {
			isa = PBXGroup;
			children = (
				3811DE3D25C9D4A100A708ED /* SettingsDataFlow.swift */,
				3811DE3E25C9D4A100A708ED /* SettingsProvider.swift */,
				3811DE3925C9D4A100A708ED /* SettingsStateModel.swift */,
				3811DE3B25C9D4A100A708ED /* View */,
			);
			path = Settings;
			sourceTree = "<group>";
		};
		3811DE3B25C9D4A100A708ED /* View */ = {
			isa = PBXGroup;
			children = (
				3811DE3C25C9D4A100A708ED /* SettingsRootView.swift */,
			);
			path = View;
			sourceTree = "<group>";
		};
		3811DE9125C9D88200A708ED /* Services */ = {
			isa = PBXGroup;
			children = (
				CEB434E128B8F9BC00B70274 /* Bluetooth */,
				F90692A8274B7A980037068D /* HealthKit */,
				38E8754D275556E100975559 /* WatchManager */,
				38E87406274F9AA500975559 /* UserNotifiactions */,
				3862CC2C2743F9DC00BF832C /* Calendar */,
				38AEE75025F021F10013F05B /* SettingsManager */,
				38B4F3C425E5016800E76A18 /* Notifications */,
				3811DE9225C9D88200A708ED /* Appearance */,
				3811DE9425C9D88200A708ED /* Network */,
				3811DE9825C9D88300A708ED /* Storage */,
				3811DEA525C9D88300A708ED /* UnlockManager */,
			);
			path = Services;
			sourceTree = "<group>";
		};
		3811DE9225C9D88200A708ED /* Appearance */ = {
			isa = PBXGroup;
			children = (
				3811DE9325C9D88200A708ED /* AppearanceManager.swift */,
			);
			path = Appearance;
			sourceTree = "<group>";
		};
		3811DE9425C9D88200A708ED /* Network */ = {
			isa = PBXGroup;
			children = (
				38E44521274E3DDC00EC9A94 /* NetworkReachabilityManager.swift */,
				38192E03261B82FA0094D973 /* ReachabilityManager.swift */,
				3811DE9625C9D88300A708ED /* HTTPResponseStatus.swift */,
				3811DE9725C9D88300A708ED /* NightscoutManager.swift */,
				38FE826925CC82DB001FF17A /* NetworkService.swift */,
				38FE826C25CC8461001FF17A /* NightscoutAPI.swift */,
			);
			path = Network;
			sourceTree = "<group>";
		};
		3811DE9825C9D88300A708ED /* Storage */ = {
			isa = PBXGroup;
			children = (
				383948D525CD4D8900E91849 /* FileStorage.swift */,
				3811DE9C25C9D88300A708ED /* KeyValueStorage.swift */,
				3811DE9925C9D88300A708ED /* Cache */,
				38E44529274E40F100EC9A94 /* Disk */,
				3811DE9D25C9D88300A708ED /* Keychain */,
			);
			path = Storage;
			sourceTree = "<group>";
		};
		3811DE9925C9D88300A708ED /* Cache */ = {
			isa = PBXGroup;
			children = (
				3811DE9A25C9D88300A708ED /* UserDefaults+Cache.swift */,
				3811DE9B25C9D88300A708ED /* Cache.swift */,
			);
			path = Cache;
			sourceTree = "<group>";
		};
		3811DE9D25C9D88300A708ED /* Keychain */ = {
			isa = PBXGroup;
			children = (
				3811DE9E25C9D88300A708ED /* BaseKeychain.swift */,
				3811DE9F25C9D88300A708ED /* Keychain.swift */,
				3811DEA025C9D88300A708ED /* KeychainItemAccessibility.swift */,
			);
			path = Keychain;
			sourceTree = "<group>";
		};
		3811DEA525C9D88300A708ED /* UnlockManager */ = {
			isa = PBXGroup;
			children = (
				3811DEA625C9D88300A708ED /* UnlockManager.swift */,
			);
			path = UnlockManager;
			sourceTree = "<group>";
		};
		3811DED425C9E1E300A708ED /* Resources */ = {
			isa = PBXGroup;
			children = (
				388E597125AD9CF10019842D /* json */,
				388E596E25AD96040019842D /* javascript */,
				3811DEC725C9DA7300A708ED /* FreeAPS.entitlements */,
				388E596425AD948E0019842D /* Info.plist */,
				1927C8E82744606D00347C69 /* InfoPlist.strings */,
				388E595F25AD948E0019842D /* Assets.xcassets */,
			);
			path = Resources;
			sourceTree = "<group>";
		};
		3811DEDE25C9E2DD00A708ED /* Application */ = {
			isa = PBXGroup;
			children = (
				38E4451D274DB04600EC9A94 /* AppDelegate.swift */,
				388E595B25AD948C0019842D /* FreeAPSApp.swift */,
			);
			path = Application;
			sourceTree = "<group>";
		};
		3811DEE325CA063400A708ED /* PropertyWrappers */ = {
			isa = PBXGroup;
			children = (
				38E44527274E401C00EC9A94 /* Protected.swift */,
				3811DEE425CA063400A708ED /* Injected.swift */,
				3811DEE625CA063400A708ED /* SyncAccess.swift */,
				3811DEE725CA063400A708ED /* PersistedProperty.swift */,
			);
			path = PropertyWrappers;
			sourceTree = "<group>";
		};
		3811DF0A25CAAAA500A708ED /* APS */ = {
			isa = PBXGroup;
			children = (
				3811DF0F25CAAAE200A708ED /* APSManager.swift */,
				38BF021E25E7F0DE00579895 /* DeviceDataManager.swift */,
				38A43597262E0E4900E80935 /* FetchAnnouncementsManager.swift */,
				38DAB289260D349500F74C1A /* FetchGlucoseManager.swift */,
				38192E06261BA9960094D973 /* FetchTreatmentsManager.swift */,
				3856933F270B57A00002C50D /* CGM */,
				38A504F625DDA0E200C5B9E8 /* Extensions */,
				388E5A5825B6F0070019842D /* OpenAPS */,
				38A0362725ECF05300FCBB52 /* Storage */,
			);
			path = APS;
			sourceTree = "<group>";
		};
		3818AA44274C229000843DB3 /* Packages */ = {
			isa = PBXGroup;
			children = (
				3818AA45274C229000843DB3 /* LibreTransmitter */,
			);
			name = Packages;
			sourceTree = "<group>";
		};
		3818AA48274C267000843DB3 /* Frameworks */ = {
			isa = PBXGroup;
			children = (
				CEB434DE28B8F5C400B70274 /* OmniBLE.framework */,
				CEB434DB28B8F5B900B70274 /* MKRingProgressView.framework */,
				E0CC2C5B275B9DAE00A7BC71 /* HealthKit.framework */,
				38E87402274F78C000975559 /* libswiftCoreNFC.tbd */,
				38E873FD274F761800975559 /* CoreNFC.framework */,
				3818AA70274C278200843DB3 /* LoopTestingKit.framework */,
				3818AA4C274C26A300843DB3 /* LoopKit.framework */,
				3818AA4D274C26A300843DB3 /* LoopKitUI.framework */,
				3818AA4E274C26A300843DB3 /* MockKit.framework */,
				3818AA4F274C26A300843DB3 /* MockKitUI.framework */,
				3818AA50274C26A300843DB3 /* Crypto.framework */,
				3818AA51274C26A300843DB3 /* MinimedKit.framework */,
				3818AA52274C26A300843DB3 /* MinimedKitUI.framework */,
				3818AA53274C26A300843DB3 /* OmniKit.framework */,
				3818AA54274C26A300843DB3 /* OmniKitUI.framework */,
				3818AA55274C26A300843DB3 /* RileyLinkBLEKit.framework */,
				3818AA56274C26A300843DB3 /* RileyLinkKit.framework */,
				3818AA57274C26A300843DB3 /* RileyLinkKitUI.framework */,
				3818AA49274C267000843DB3 /* CGMBLEKit.framework */,
			);
			name = Frameworks;
			sourceTree = "<group>";
		};
		3833B51E260264AC003021B3 /* Chart */ = {
			isa = PBXGroup;
			children = (
				38AAF8702600C1B0004AF583 /* MainChartView.swift */,
			);
			path = Chart;
			sourceTree = "<group>";
		};
		3833B51F260264B6003021B3 /* Header */ = {
			isa = PBXGroup;
			children = (
				383420D525FFE38C002D46C1 /* LoopView.swift */,
				38AAF85425FFF846004AF583 /* CurrentGlucoseView.swift */,
				38DAB27F260CBB7F00F74C1A /* PumpView.swift */,
			);
			path = Header;
			sourceTree = "<group>";
		};
		3856933F270B57A00002C50D /* CGM */ = {
			isa = PBXGroup;
			children = (
				F816825F28DB441800054060 /* BluetoothTransmitter.swift */,
				F816825D28DB441200054060 /* HeartBeatManager.swift */,
				38569346270B5DFB0002C50D /* AppGroupSource.swift */,
				38569344270B5DFA0002C50D /* CGMType.swift */,
				386A124E271707F000DDC61C /* DexcomSource.swift */,
				38569345270B5DFA0002C50D /* GlucoseSource.swift */,
				E013D871273AC6FE0014109C /* GlucoseSimulatorSource.swift */,
				38FEF407273B011A00574A46 /* LibreTransmitterSource.swift */,
				3862CC03273D150600BF832C /* Calibrations */,
			);
			path = CGM;
			sourceTree = "<group>";
		};
		3862CC03273D150600BF832C /* Calibrations */ = {
			isa = PBXGroup;
			children = (
				3862CC04273D152B00BF832C /* CalibrationService.swift */,
			);
			path = Calibrations;
			sourceTree = "<group>";
		};
		3862CC2C2743F9DC00BF832C /* Calendar */ = {
			isa = PBXGroup;
			children = (
				3862CC2D2743F9F700BF832C /* CalendarManager.swift */,
			);
			path = Calendar;
			sourceTree = "<group>";
		};
		3883582E25EEAFC000E024B2 /* Views */ = {
			isa = PBXGroup;
			children = (
				3811DE5925C9D4D500A708ED /* ViewModifiers.swift */,
				3883581B25EE79BB00E024B2 /* DecimalTextField.swift */,
				383420D825FFEB3F002D46C1 /* Popup.swift */,
				389ECDFD2601061500D86C4F /* View+Snapshot.swift */,
				38EA05FF262091870064E39B /* BolusProgressViewStyle.swift */,
				38DF1785276A73D400B3528F /* TagCloudView.swift */,
			);
			path = Views;
			sourceTree = "<group>";
		};
		388E594F25AD948C0019842D = {
			isa = PBXGroup;
			children = (
				38F3783A2613555C009DB701 /* Config.xcconfig */,
				3818AA42274BBC1100843DB3 /* ConfigOverride.xcconfig */,
				388E595A25AD948C0019842D /* FreeAPS */,
				38FCF3EE25E9028E0078B0D1 /* FreeAPSTests */,
				3818AA44274C229000843DB3 /* Packages */,
				38E8751D27554D5500975559 /* FreeAPSWatch */,
				38E8752827554D5700975559 /* FreeAPSWatch WatchKit Extension */,
				388E595925AD948C0019842D /* Products */,
				3818AA48274C267000843DB3 /* Frameworks */,
				192F0FF5276AC36D0085BE4D /* Recovered References */,
			);
			sourceTree = "<group>";
		};
		388E595925AD948C0019842D /* Products */ = {
			isa = PBXGroup;
			children = (
				388E595825AD948C0019842D /* FreeAPS.app */,
				38FCF3ED25E9028E0078B0D1 /* FreeAPSTests.xctest */,
				38E8751C27554D5500975559 /* FreeAPSWatch.app */,
				38E8752427554D5700975559 /* FreeAPSWatch WatchKit Extension.appex */,
			);
			name = Products;
			sourceTree = "<group>";
		};
		388E595A25AD948C0019842D /* FreeAPS */ = {
			isa = PBXGroup;
			children = (
				3811DED425C9E1E300A708ED /* Resources */,
				3811DE1325C9D39E00A708ED /* Sources */,
			);
			path = FreeAPS;
			sourceTree = "<group>";
		};
		388E5A5825B6F0070019842D /* OpenAPS */ = {
			isa = PBXGroup;
			children = (
				388E596B25AD95110019842D /* OpenAPS.swift */,
				384E803325C385E60086DB71 /* JavaScriptWorker.swift */,
				384E803725C388640086DB71 /* Script.swift */,
				3821ED4B25DD18BA00BC42AD /* Constants.swift */,
			);
			path = OpenAPS;
			sourceTree = "<group>";
		};
		388E5A5925B6F0250019842D /* Models */ = {
			isa = PBXGroup;
			children = (
				385CEAC025F2EA52002D6D5B /* Announcement.swift */,
				388E5A5F25B6F2310019842D /* Autosens.swift */,
				38A00B1E25FC00F7006BC0B0 /* Autotune.swift */,
				388358C725EEF6D200E024B2 /* BasalProfileEntry.swift */,
				38D0B3B525EBE24900CB6E88 /* Battery.swift */,
				382C134A25F14E3700715CE1 /* BGTargets.swift */,
				3870FF4225EC13F40088248F /* BloodGlucose.swift */,
				38A9260425F012D8009E3739 /* CarbRatios.swift */,
				38D0B3D825EC07C400CB6E88 /* CarbsEntry.swift */,
				3811DF0125CA9FEA00A708ED /* Credentials.swift */,
				38AEE73C25F0200C0013F05B /* FreeAPSSettings.swift */,
				383948D925CD64D500E91849 /* Glucose.swift */,
				382C133625F13A1E00715CE1 /* InsulinSensitivities.swift */,
				38887CCD25F5725200944304 /* IOBEntry.swift */,
				385CEA8125F23DFD002D6D5B /* NightscoutStatus.swift */,
				389442CA25F65F7100FA1F27 /* NightscoutTreatment.swift */,
				3895E4C525B9E00D00214B37 /* Preferences.swift */,
				38A13D3125E28B4B00EAA382 /* PumpHistoryEvent.swift */,
				3883583325EEB38000E024B2 /* PumpSettings.swift */,
				38E989DC25F5021400C0CED0 /* PumpStatus.swift */,
				38BF021C25E7E3AF00579895 /* Reservoir.swift */,
				3871F38625ED661C0013ECB5 /* Suggestion.swift */,
				38A0364125ED069400FCBB52 /* TempBasal.swift */,
				3871F39B25ED892B0013ECB5 /* TempTarget.swift */,
				3811DE8E25C9D80400A708ED /* User.swift */,
				E0D4F80427513ECF00BDF1FE /* HealthKitSample.swift */,
<<<<<<< HEAD
				19F79FA8283AE7E000646323 /* TDD.swift */,
				1935363F28496F7D001E0B16 /* TDD_averages.swift */,
=======
				CE82E02628E869DF00473A9C /* AlertEntry.swift */,
>>>>>>> 361bfcb5
			);
			path = Models;
			sourceTree = "<group>";
		};
		388E5A5A25B6F05F0019842D /* Helpers */ = {
			isa = PBXGroup;
			children = (
				38F37827261260DC009DB701 /* Color+Extensions.swift */,
				389ECE042601144100D86C4F /* ConcurrentMap.swift */,
				38192E0C261BAF980094D973 /* ConvenienceExtensions.swift */,
				3871F39E25ED895A0013ECB5 /* Decimal+Extensions.swift */,
				38C4D33625E9A1A200D30B77 /* DispatchQueue+Extensions.swift */,
				389487392614928B004DF424 /* DispatchTimer.swift */,
				3811DE5425C9D4D500A708ED /* Formatters.swift */,
				38FEF412273B317A00574A46 /* HKUnit.swift */,
				38B4F3AE25E2979F00E76A18 /* IndexedCollection.swift */,
				389A571F26079BAA00BC102F /* Interpolation.swift */,
				388E5A5B25B6F0770019842D /* JSON.swift */,
				38A00B2225FC2B55006BC0B0 /* LRUCache.swift */,
				38FCF3D525E8FDF40078B0D1 /* MD5.swift */,
				38E98A2C25F52DC400C0CED0 /* NSLocking+Extensions.swift */,
				38C4D33925E9A1ED00D30B77 /* NSObject+AssociatedValues.swift */,
				3811DE5725C9D4D500A708ED /* ProgressBar.swift */,
				3811DE5525C9D4D500A708ED /* Publisher.swift */,
				38E98A3625F5509500C0CED0 /* String+Extensions.swift */,
				3811DEE325CA063400A708ED /* PropertyWrappers */,
				E06B9119275B5EEA003C04B6 /* Array+Extension.swift */,
				CEB434E428B8FF5D00B70274 /* UIColor.swift */,
			);
			path = Helpers;
			sourceTree = "<group>";
		};
		38A0362725ECF05300FCBB52 /* Storage */ = {
			isa = PBXGroup;
			children = (
				385CEAC325F2F154002D6D5B /* AnnouncementsStorage.swift */,
				38AEE75625F0F18E0013F05B /* CarbsStorage.swift */,
				38A0363A25ECF07E00FCBB52 /* GlucoseStorage.swift */,
				38FCF3FC25E997A80078B0D1 /* PumpHistoryStorage.swift */,
				38F3B2EE25ED8E2A005C48AA /* TempTargetsStorage.swift */,
				CE82E02428E867BA00473A9C /* AlertStorage.swift */,
			);
			path = Storage;
			sourceTree = "<group>";
		};
		38A504F625DDA0E200C5B9E8 /* Extensions */ = {
			isa = PBXGroup;
			children = (
				38A5049125DD9C4000C5B9E8 /* UserDefaultsExtensions.swift */,
				38BF021625E7CBBC00579895 /* PumpManagerExtensions.swift */,
				CEB434E628B9053300B70274 /* LoopUIColorPalette+Default.swift */,
				CE48C86328CA69D5007C0598 /* OmniBLEPumpManagerExtensions.swift */,
				CE48C86528CA6B48007C0598 /* OmniPodManagerExtensions.swift */,
			);
			path = Extensions;
			sourceTree = "<group>";
		};
		38AEE75025F021F10013F05B /* SettingsManager */ = {
			isa = PBXGroup;
			children = (
				38AEE75125F022080013F05B /* SettingsManager.swift */,
			);
			path = SettingsManager;
			sourceTree = "<group>";
		};
		38B4F3C425E5016800E76A18 /* Notifications */ = {
			isa = PBXGroup;
			children = (
				38B4F3CC25E5031100E76A18 /* Broadcaster.swift */,
				38B4F3C525E5017E00E76A18 /* NotificationCenter.swift */,
				38B4F3C725E502C000E76A18 /* SwiftNotificationCenter */,
			);
			path = Notifications;
			sourceTree = "<group>";
		};
		38B4F3C725E502C000E76A18 /* SwiftNotificationCenter */ = {
			isa = PBXGroup;
			children = (
				38B4F3C825E502E100E76A18 /* SwiftNotificationCenter.swift */,
				38B4F3C925E502E100E76A18 /* WeakObjectSet.swift */,
			);
			path = SwiftNotificationCenter;
			sourceTree = "<group>";
		};
		38DF178A27733E0F00B3528F /* AnimatedBackground */ = {
			isa = PBXGroup;
			children = (
				38DF178B27733E6800B3528F /* snow.sks */,
				38DF178C27733E6800B3528F /* Assets.xcassets */,
				38DF178F27733EAD00B3528F /* SnowScene.swift */,
			);
			path = AnimatedBackground;
			sourceTree = "<group>";
		};
		38E44529274E40F100EC9A94 /* Disk */ = {
			isa = PBXGroup;
			children = (
				38E4452C274E411600EC9A94 /* Disk.swift */,
				38E4452E274E411600EC9A94 /* Disk+[Data].swift */,
				38E44530274E411700EC9A94 /* Disk+[UIImage].swift */,
				38E44532274E411700EC9A94 /* Disk+Codable.swift */,
				38E4452B274E411600EC9A94 /* Disk+Data.swift */,
				38E44533274E411700EC9A94 /* Disk+Errors.swift */,
				38E4452D274E411600EC9A94 /* Disk+Helpers.swift */,
				38E4452A274E411600EC9A94 /* Disk+InternalHelpers.swift */,
				38E4452F274E411600EC9A94 /* Disk+UIImage.swift */,
				38E44531274E411700EC9A94 /* Disk+VolumeInformation.swift */,
			);
			path = Disk;
			sourceTree = "<group>";
		};
		38E87406274F9AA500975559 /* UserNotifiactions */ = {
			isa = PBXGroup;
			children = (
				38E87407274F9AD000975559 /* UserNotificationsManager.swift */,
			);
			path = UserNotifiactions;
			sourceTree = "<group>";
		};
		38E8751D27554D5500975559 /* FreeAPSWatch */ = {
			isa = PBXGroup;
			children = (
				38E8755627564B6100975559 /* FreeAPSWatch.entitlements */,
				38E8751E27554D5700975559 /* Assets.xcassets */,
			);
			path = FreeAPSWatch;
			sourceTree = "<group>";
		};
		38E8752827554D5700975559 /* FreeAPSWatch WatchKit Extension */ = {
			isa = PBXGroup;
			children = (
				38E8755527564B5000975559 /* FreeAPSWatch WatchKit Extension.entitlements */,
				38E8755027555D0500975559 /* DataFlow.swift */,
				38E8754B2755548F00975559 /* WatchStateModel.swift */,
				38E875482755505800975559 /* Views */,
				38E8752927554D5700975559 /* FreeAPSApp.swift */,
				38E8752D27554D5700975559 /* NotificationController.swift */,
				38E8752F27554D5700975559 /* NotificationView.swift */,
				38E8753127554D5700975559 /* ComplicationController.swift */,
				38E8753327554D5800975559 /* Assets.xcassets */,
				38E8753827554D5900975559 /* Info.plist */,
				38E8753927554D5900975559 /* PushNotificationPayload.apns */,
				38E8753527554D5800975559 /* Preview Content */,
			);
			path = "FreeAPSWatch WatchKit Extension";
			sourceTree = "<group>";
		};
		38E8753527554D5800975559 /* Preview Content */ = {
			isa = PBXGroup;
			children = (
				38E8753627554D5800975559 /* Preview Assets.xcassets */,
			);
			path = "Preview Content";
			sourceTree = "<group>";
		};
		38E875482755505800975559 /* Views */ = {
			isa = PBXGroup;
			children = (
				38E8752B27554D5700975559 /* MainView.swift */,
				38E87549275550BB00975559 /* CarbsView.swift */,
				38E8755A27568A6700975559 /* ConfirmationView.swift */,
				38E8757A2757B1C300975559 /* TempTargetsView.swift */,
				38E8757C2757C45D00975559 /* BolusView.swift */,
				38E8757F27595DC500975559 /* BolusConfirmationView.swift */,
			);
			path = Views;
			sourceTree = "<group>";
		};
		38E8754D275556E100975559 /* WatchManager */ = {
			isa = PBXGroup;
			children = (
				38E8754E275556FA00975559 /* WatchManager.swift */,
			);
			path = WatchManager;
			sourceTree = "<group>";
		};
		38E98A1A25F52C9300C0CED0 /* Logger */ = {
			isa = PBXGroup;
			children = (
				38E98A1B25F52C9300C0CED0 /* Signpost.swift */,
				38E98A1C25F52C9300C0CED0 /* Logger.swift */,
				38E98A1D25F52C9300C0CED0 /* IssueReporter */,
				38E98A2225F52C9300C0CED0 /* Error+Extensions.swift */,
			);
			path = Logger;
			sourceTree = "<group>";
		};
		38E98A1D25F52C9300C0CED0 /* IssueReporter */ = {
			isa = PBXGroup;
			children = (
				38E98A1E25F52C9300C0CED0 /* IssueReporter.swift */,
				38E98A2025F52C9300C0CED0 /* CollectionIssueReporter.swift */,
				38EA05D9261F6E7C0064E39B /* SimpleLogReporter.swift */,
			);
			path = IssueReporter;
			sourceTree = "<group>";
		};
		38E98A3225F5300800C0CED0 /* Config */ = {
			isa = PBXGroup;
			children = (
				38E98A2F25F52FF700C0CED0 /* Config.swift */,
			);
			path = Config;
			sourceTree = "<group>";
		};
		38FCF3EE25E9028E0078B0D1 /* FreeAPSTests */ = {
			isa = PBXGroup;
			children = (
				38FCF3F125E9028E0078B0D1 /* Info.plist */,
				38FCF3F825E902C20078B0D1 /* FileStorageTests.swift */,
			);
			path = FreeAPSTests;
			sourceTree = "<group>";
		};
		3E1C41D9301B7058AA7BF5EA /* PreferencesEditor */ = {
			isa = PBXGroup;
			children = (
				12204445D7632AF09264A979 /* PreferencesEditorDataFlow.swift */,
				6F8BA8533F56BC55748CA877 /* PreferencesEditorProvider.swift */,
				0CA3E609094E064C99A4752C /* PreferencesEditorStateModel.swift */,
				833DA2F9E47E64E305F92F9D /* View */,
			);
			path = PreferencesEditor;
			sourceTree = "<group>";
		};
		3F8670D63672AF88E2E9B09E /* View */ = {
			isa = PBXGroup;
			children = (
				E9AAB83FB6C3B41EFD1846A0 /* AddTempTargetRootView.swift */,
			);
			path = View;
			sourceTree = "<group>";
		};
		43952E72FE7AF85715FE020E /* View */ = {
			isa = PBXGroup;
			children = (
				500371C09F54F89A97D65FDB /* CalibrationsRootView.swift */,
				3862CC1E273FDC9200BF832C /* CalibrationsChart.swift */,
			);
			path = View;
			sourceTree = "<group>";
		};
		4E8C7B59F8065047ECE20965 /* View */ = {
			isa = PBXGroup;
			children = (
				920DDB21E5D0EB813197500D /* ConfigEditorRootView.swift */,
			);
			path = View;
			sourceTree = "<group>";
		};
		4F4AE4D901E8BA872B207D7F /* View */ = {
			isa = PBXGroup;
			children = (
				8782B44544F38F2B2D82C38E /* NightscoutConfigRootView.swift */,
			);
			path = View;
			sourceTree = "<group>";
		};
		5031FE61F63C2A8A8B7674DD /* ManualTempBasal */ = {
			isa = PBXGroup;
			children = (
				96653287EDB276A111288305 /* ManualTempBasalDataFlow.swift */,
				680C4420C9A345D46D90D06C /* ManualTempBasalProvider.swift */,
				CFCFE0781F9074C2917890E8 /* ManualTempBasalStateModel.swift */,
				84BDC840A57C65A1E6F9F780 /* View */,
			);
			path = ManualTempBasal;
			sourceTree = "<group>";
		};
		50E85421406582CF9D321A20 /* View */ = {
			isa = PBXGroup;
			children = (
				86FC1CFD647CF34508AF9A3B /* AddCarbsRootView.swift */,
			);
			path = View;
			sourceTree = "<group>";
		};
		510CCF29FD3216C5BBC49A15 /* View */ = {
			isa = PBXGroup;
			children = (
				2AD22C985B79A2F0D2EA3D9D /* PumpConfigRootView.swift */,
				38B4F3C225E2A20B00E76A18 /* PumpSetupView.swift */,
				38BF021A25E7D06400579895 /* PumpSettingsView.swift */,
			);
			path = View;
			sourceTree = "<group>";
		};
		54946647FDCFE43028F60511 /* View */ = {
			isa = PBXGroup;
			children = (
				D0BDC6993C1087310EDFC428 /* CREditorRootView.swift */,
			);
			path = View;
			sourceTree = "<group>";
		};
		55DE731ACE8289FAF3819077 /* View */ = {
			isa = PBXGroup;
			children = (
				8CF5ACEE1F0859670E71B2C0 /* AutotuneConfigRootView.swift */,
			);
			path = View;
			sourceTree = "<group>";
		};
		64271A287C92581EADCB47FA /* View */ = {
			isa = PBXGroup;
			children = (
				B8C7F882606FF83A21BE00D8 /* PumpSettingsEditorRootView.swift */,
			);
			path = View;
			sourceTree = "<group>";
		};
		6517011F19F244F64E1FF14B /* TargetsEditor */ = {
			isa = PBXGroup;
			children = (
				BA49538D56989D8DA6FCF538 /* TargetsEditorDataFlow.swift */,
				3BDEA2DC60EDE0A3CA54DC73 /* TargetsEditorProvider.swift */,
				36F58DDD71F0E795464FA3F0 /* TargetsEditorStateModel.swift */,
				34CA4DF169B53D67EF18ED8A /* View */,
			);
			path = TargetsEditor;
			sourceTree = "<group>";
		};
		672F63EEAE27400625E14BAD /* AutotuneConfig */ = {
			isa = PBXGroup;
			children = (
				8DCCCCE633F5E98E41B0CD3C /* AutotuneConfigDataFlow.swift */,
				B5EF98E22A39CD656A230704 /* AutotuneConfigProvider.swift */,
				D295A3F870E826BE371C0BB5 /* AutotuneConfigStateModel.swift */,
				55DE731ACE8289FAF3819077 /* View */,
			);
			path = AutotuneConfig;
			sourceTree = "<group>";
		};
		6DC5D590658EF8B8DF94F9F5 /* AddCarbs */ = {
			isa = PBXGroup;
			children = (
				5F48C3AC770D4CCD0EA2B0C2 /* AddCarbsDataFlow.swift */,
				618E62C9757B2F95431B5DC0 /* AddCarbsProvider.swift */,
				39E7C997E56DAF8D28D09014 /* AddCarbsStateModel.swift */,
				50E85421406582CF9D321A20 /* View */,
			);
			path = AddCarbs;
			sourceTree = "<group>";
		};
		833DA2F9E47E64E305F92F9D /* View */ = {
			isa = PBXGroup;
			children = (
				8A965332F237348B119FB858 /* PreferencesEditorRootView.swift */,
			);
			path = View;
			sourceTree = "<group>";
		};
		84BDC840A57C65A1E6F9F780 /* View */ = {
			isa = PBXGroup;
			children = (
				C377490C77661D75E8C50649 /* ManualTempBasalRootView.swift */,
			);
			path = View;
			sourceTree = "<group>";
		};
		99C01B871ACAB3F32CE755C7 /* PumpConfig */ = {
			isa = PBXGroup;
			children = (
				AF65DA88F972B56090AD6AC3 /* PumpConfigDataFlow.swift */,
				A8630D58BDAD6D9C650B9B39 /* PumpConfigProvider.swift */,
				3F60E97100041040446F44E7 /* PumpConfigStateModel.swift */,
				510CCF29FD3216C5BBC49A15 /* View */,
			);
			path = PumpConfig;
			sourceTree = "<group>";
		};
		9E56E3626FAD933385101B76 /* DataTable */ = {
			isa = PBXGroup;
			children = (
				A401509D21F7F35D4E109EDA /* DataTableDataFlow.swift */,
				60744C3E9BB3652895C908CC /* DataTableProvider.swift */,
				9455FA2D92E77A6C4AFED8A3 /* DataTableStateModel.swift */,
				0EE66DD474AFFD4FD787D5B9 /* View */,
			);
			path = DataTable;
			sourceTree = "<group>";
		};
		A42F1FEDFFD0DDE00AAD54D3 /* BasalProfileEditor */ = {
			isa = PBXGroup;
			children = (
				67F94DD2853CF42BA4E30616 /* BasalProfileEditorDataFlow.swift */,
				42369F66CF91F30624C0B3A6 /* BasalProfileEditorProvider.swift */,
				AAFF91130F2FCCC7EBBA11AD /* BasalProfileEditorStateModel.swift */,
				18B49BC9587A59E3A347C1CD /* View */,
			);
			path = BasalProfileEditor;
			sourceTree = "<group>";
		};
		A56097CB1DCBCE98F2F42177 /* View */ = {
			isa = PBXGroup;
			children = (
				BC210C0F3CB6D3C86E5DED4E /* LibreConfigRootView.swift */,
			);
			path = View;
			sourceTree = "<group>";
		};
		A9A4C88374496B3C89058A89 /* AddTempTarget */ = {
			isa = PBXGroup;
			children = (
				5B8A42073A2D03A278914448 /* AddTempTargetDataFlow.swift */,
				AEE53A13D26F101B332EFFC8 /* AddTempTargetProvider.swift */,
				8C3B5FD881CA45DFDEE0EDA9 /* AddTempTargetStateModel.swift */,
				3F8670D63672AF88E2E9B09E /* View */,
			);
			path = AddTempTarget;
			sourceTree = "<group>";
		};
		B9488883C59C31550E0B4CEC /* View */ = {
			isa = PBXGroup;
			children = (
				10A0C32B0DAB52726EF9B6D9 /* BolusRootView.swift */,
			);
			path = View;
			sourceTree = "<group>";
		};
		C11D545CED3ECEB525EDEE23 /* LibreConfig */ = {
			isa = PBXGroup;
			children = (
				66A5B83E7967C38F7CBD883C /* LibreConfigDataFlow.swift */,
				E2EBA7C03C26FCC67E16D798 /* LibreConfigProvider.swift */,
				E68CDC1E5C438D1BEAD4CF24 /* LibreConfigStateModel.swift */,
				A56097CB1DCBCE98F2F42177 /* View */,
			);
			path = LibreConfig;
			sourceTree = "<group>";
		};
		C2C98283C436DB934D7E7994 /* Bolus */ = {
			isa = PBXGroup;
			children = (
				C8D1A7CA8C10C4403D4BBFA7 /* BolusDataFlow.swift */,
				C19984D62EFC0035A9E9644D /* BolusProvider.swift */,
				223EC0494F55A91E3EA69EF4 /* BolusStateModel.swift */,
				B9488883C59C31550E0B4CEC /* View */,
			);
			path = Bolus;
			sourceTree = "<group>";
		};
		CEB434E128B8F9BC00B70274 /* Bluetooth */ = {
			isa = PBXGroup;
			children = (
				CEB434E228B8F9DB00B70274 /* BluetoothStateManager.swift */,
			);
			path = Bluetooth;
			sourceTree = "<group>";
		};
		D533BF261CDC1C3F871E7BFD /* NightscoutConfig */ = {
			isa = PBXGroup;
			children = (
				2F2A13DF0EDEEEDC4106AA2A /* NightscoutConfigDataFlow.swift */,
				3BF768BD6264FF7D71D66767 /* NightscoutConfigProvider.swift */,
				A0A48AE3AC813A49A517846A /* NightscoutConfigStateModel.swift */,
				4F4AE4D901E8BA872B207D7F /* View */,
			);
			path = NightscoutConfig;
			sourceTree = "<group>";
		};
		D8F047E14D567F2B5DBEFD96 /* ISFEditor */ = {
			isa = PBXGroup;
			children = (
				79BDA519C9B890FD9A5DFCF3 /* ISFEditorDataFlow.swift */,
				9F9F137F126D9F8DEB799F26 /* ISFEditorProvider.swift */,
				505E09DC17A0C3D0AF4B66FE /* ISFEditorStateModel.swift */,
				EEC747824D6593B5CD87E195 /* View */,
			);
			path = ISFEditor;
			sourceTree = "<group>";
		};
		E00EEBFC27368630002FF094 /* Assemblies */ = {
			isa = PBXGroup;
			children = (
				E00EEBFD27368630002FF094 /* ServiceAssembly.swift */,
				E00EEBFE27368630002FF094 /* SecurityAssembly.swift */,
				E00EEBFF27368630002FF094 /* StorageAssembly.swift */,
				E00EEC0027368630002FF094 /* UIAssembly.swift */,
				E00EEC0127368630002FF094 /* APSAssembly.swift */,
				E00EEC0227368630002FF094 /* NetworkAssembly.swift */,
			);
			path = Assemblies;
			sourceTree = "<group>";
		};
		E42231DBF0DBE2B4B92D1B15 /* CREditor */ = {
			isa = PBXGroup;
			children = (
				7E22146D3DF4853786C78132 /* CREditorDataFlow.swift */,
				9C8D5F457B5AFF763F8CF3DF /* CREditorProvider.swift */,
				64AA5E04A2761F6EEA6568E1 /* CREditorStateModel.swift */,
				54946647FDCFE43028F60511 /* View */,
			);
			path = CREditor;
			sourceTree = "<group>";
		};
		E493126EA71765130F64CCE5 /* PumpSettingsEditor */ = {
			isa = PBXGroup;
			children = (
				0274EE6439B1C3ED70730D41 /* PumpSettingsEditorDataFlow.swift */,
				D97F14812C1AFED3621165A5 /* PumpSettingsEditorProvider.swift */,
				72778B68C3004F71F6E79BDC /* PumpSettingsEditorStateModel.swift */,
				64271A287C92581EADCB47FA /* View */,
			);
			path = PumpSettingsEditor;
			sourceTree = "<group>";
		};
		E8176B120B55CE89F1591542 /* Calibrations */ = {
			isa = PBXGroup;
			children = (
				DA241FB1663EC96FDBE64C8A /* CalibrationsDataFlow.swift */,
				212E8BFE6D66EE65AA26A114 /* CalibrationsProvider.swift */,
				47DFCE895C930F784EF11843 /* CalibrationsStateModel.swift */,
				43952E72FE7AF85715FE020E /* View */,
			);
			path = Calibrations;
			sourceTree = "<group>";
		};
		EEC747824D6593B5CD87E195 /* View */ = {
			isa = PBXGroup;
			children = (
				FBB3BAE7494CB771ABAC7B8B /* ISFEditorRootView.swift */,
			);
			path = View;
			sourceTree = "<group>";
		};
		F5DE2E6D7B2133BBD3353DC7 /* View */ = {
			isa = PBXGroup;
			children = (
				22963BD06A9C83959D4914E4 /* NotificationsConfigRootView.swift */,
			);
			path = View;
			sourceTree = "<group>";
		};
		F66B236E00924A05D6A9F9DF /* NotificationsConfig */ = {
			isa = PBXGroup;
			children = (
				3260468377DA9DB4DEE9AF6D /* NotificationsConfigDataFlow.swift */,
				E625985B47742D498CB1681A /* NotificationsConfigProvider.swift */,
				DC2C6489D29ECCCAD78E0721 /* NotificationsConfigStateModel.swift */,
				F5DE2E6D7B2133BBD3353DC7 /* View */,
			);
			path = NotificationsConfig;
			sourceTree = "<group>";
		};
		F75CB57ED6971B46F8756083 /* CGM */ = {
			isa = PBXGroup;
			children = (
				B9B5C0607505A38F256BF99A /* CGMDataFlow.swift */,
				38FEF3FD2738083E00574A46 /* CGMProvider.swift */,
				5C018D1680307A31C9ED7120 /* CGMStateModel.swift */,
				0D76BBC81CEDC1A0050F45EF /* View */,
			);
			path = CGM;
			sourceTree = "<group>";
		};
		F90692A8274B7A980037068D /* HealthKit */ = {
			isa = PBXGroup;
			children = (
				F90692A9274B7AAE0037068D /* HealthKitManager.swift */,
			);
			path = HealthKit;
			sourceTree = "<group>";
		};
		F90692CD274B99850037068D /* HealthKit */ = {
			isa = PBXGroup;
			children = (
				F90692CE274B999A0037068D /* HealthKitDataFlow.swift */,
				F90692D0274B99B60037068D /* HealthKitProvider.swift */,
				F90692D5274B9A450037068D /* HealthKitStateModel.swift */,
				F90692D4274B9A160037068D /* View */,
			);
			path = HealthKit;
			sourceTree = "<group>";
		};
		F90692D4274B9A160037068D /* View */ = {
			isa = PBXGroup;
			children = (
				F90692D2274B9A130037068D /* AppleHealthKitRootView.swift */,
			);
			path = View;
			sourceTree = "<group>";
		};
/* End PBXGroup section */

/* Begin PBXNativeTarget section */
		388E595725AD948C0019842D /* FreeAPS */ = {
			isa = PBXNativeTarget;
			buildConfigurationList = 388E596725AD948E0019842D /* Build configuration list for PBXNativeTarget "FreeAPS" */;
			buildPhases = (
				3811DEF525CA169200A708ED /* Swiftformat */,
				388E595425AD948C0019842D /* Sources */,
				388E595525AD948C0019842D /* Frameworks */,
				388E595625AD948C0019842D /* Resources */,
				3821ECD025DC703C00BC42AD /* Embed Frameworks */,
				38E8753D27554D5900975559 /* Embed Watch Content */,
			);
			buildRules = (
			);
			dependencies = (
				38E8753B27554D5900975559 /* PBXTargetDependency */,
			);
			name = FreeAPS;
			packageProductDependencies = (
				3811DE0F25C9D37700A708ED /* Swinject */,
				38B17B6525DD90E0005CAE3D /* SwiftDate */,
				3833B46C26012030003021B3 /* Algorithms */,
				3818AA46274C255A00843DB3 /* LibreTransmitter */,
				38DF1788276FC8C400B3528F /* SwiftMessages */,
				CEB434FC28B90B7C00B70274 /* SwiftCharts */,
			);
			productName = FreeAPS;
			productReference = 388E595825AD948C0019842D /* FreeAPS.app */;
			productType = "com.apple.product-type.application";
		};
		38E8751B27554D5500975559 /* FreeAPSWatch */ = {
			isa = PBXNativeTarget;
			buildConfigurationList = 38E8754427554D5900975559 /* Build configuration list for PBXNativeTarget "FreeAPSWatch" */;
			buildPhases = (
				38E8751A27554D5500975559 /* Resources */,
				38E8754027554D5900975559 /* Embed App Extensions */,
			);
			buildRules = (
			);
			dependencies = (
				38E8752727554D5700975559 /* PBXTargetDependency */,
			);
			name = FreeAPSWatch;
			productName = FreeAPSWatch;
			productReference = 38E8751C27554D5500975559 /* FreeAPSWatch.app */;
			productType = "com.apple.product-type.application.watchapp2";
		};
		38E8752327554D5700975559 /* FreeAPSWatch WatchKit Extension */ = {
			isa = PBXNativeTarget;
			buildConfigurationList = 38E8754327554D5900975559 /* Build configuration list for PBXNativeTarget "FreeAPSWatch WatchKit Extension" */;
			buildPhases = (
				38E8752027554D5700975559 /* Sources */,
				38E8752127554D5700975559 /* Frameworks */,
				38E8752227554D5700975559 /* Resources */,
			);
			buildRules = (
			);
			dependencies = (
			);
			name = "FreeAPSWatch WatchKit Extension";
			packageProductDependencies = (
				38E8755727567AE400975559 /* SwiftDate */,
			);
			productName = "FreeAPSWatch WatchKit Extension";
			productReference = 38E8752427554D5700975559 /* FreeAPSWatch WatchKit Extension.appex */;
			productType = "com.apple.product-type.watchkit2-extension";
		};
		38FCF3EC25E9028E0078B0D1 /* FreeAPSTests */ = {
			isa = PBXNativeTarget;
			buildConfigurationList = 38FCF3F425E9028E0078B0D1 /* Build configuration list for PBXNativeTarget "FreeAPSTests" */;
			buildPhases = (
				38FCF3E925E9028E0078B0D1 /* Sources */,
				38FCF3EA25E9028E0078B0D1 /* Frameworks */,
				38FCF3EB25E9028E0078B0D1 /* Resources */,
			);
			buildRules = (
			);
			dependencies = (
				38FCF3F325E9028E0078B0D1 /* PBXTargetDependency */,
			);
			name = FreeAPSTests;
			productName = FreeAPSTests;
			productReference = 38FCF3ED25E9028E0078B0D1 /* FreeAPSTests.xctest */;
			productType = "com.apple.product-type.bundle.unit-test";
		};
/* End PBXNativeTarget section */

/* Begin PBXProject section */
		388E595025AD948C0019842D /* Project object */ = {
			isa = PBXProject;
			attributes = {
				LastSwiftUpdateCheck = 1310;
				LastUpgradeCheck = 1240;
				TargetAttributes = {
					388E595725AD948C0019842D = {
						CreatedOnToolsVersion = 12.3;
					};
					38E8751B27554D5500975559 = {
						CreatedOnToolsVersion = 13.1;
					};
					38E8752327554D5700975559 = {
						CreatedOnToolsVersion = 13.1;
					};
					38FCF3EC25E9028E0078B0D1 = {
						CreatedOnToolsVersion = 12.4;
						TestTargetID = 388E595725AD948C0019842D;
					};
				};
			};
			buildConfigurationList = 388E595325AD948C0019842D /* Build configuration list for PBXProject "FreeAPS" */;
			compatibilityVersion = "Xcode 9.3";
			developmentRegion = en;
			hasScannedForEncodings = 0;
			knownRegions = (
				en,
				Base,
				ar,
				ca,
				"zh-Hans",
				da,
				nl,
				fr,
				de,
				he,
				it,
				nb,
				pl,
				ru,
				es,
				sv,
				tr,
				uk,
				fi,
				"pt-PT",
				"pt-BR",
				sk,
			);
			mainGroup = 388E594F25AD948C0019842D;
			packageReferences = (
				3811DE0E25C9D37700A708ED /* XCRemoteSwiftPackageReference "Swinject" */,
				38B17B6425DD90E0005CAE3D /* XCRemoteSwiftPackageReference "SwiftDate" */,
				3833B46B26012030003021B3 /* XCRemoteSwiftPackageReference "swift-algorithms" */,
				38DF1787276FC8C300B3528F /* XCRemoteSwiftPackageReference "SwiftMessages" */,
				CEB434FB28B90B7C00B70274 /* XCRemoteSwiftPackageReference "SwiftCharts" */,
			);
			productRefGroup = 388E595925AD948C0019842D /* Products */;
			projectDirPath = "";
			projectRoot = "";
			targets = (
				388E595725AD948C0019842D /* FreeAPS */,
				38FCF3EC25E9028E0078B0D1 /* FreeAPSTests */,
				38E8751B27554D5500975559 /* FreeAPSWatch */,
				38E8752327554D5700975559 /* FreeAPSWatch WatchKit Extension */,
			);
		};
/* End PBXProject section */

/* Begin PBXResourcesBuildPhase section */
		388E595625AD948C0019842D /* Resources */ = {
			isa = PBXResourcesBuildPhase;
			buildActionMask = 2147483647;
			files = (
				388E596025AD948E0019842D /* Assets.xcassets in Resources */,
				198377D2266BFFF6004DE65E /* Localizable.strings in Resources */,
				38DF178D27733E6800B3528F /* snow.sks in Resources */,
				388E597225AD9CF10019842D /* json in Resources */,
				38DF178E27733E6800B3528F /* Assets.xcassets in Resources */,
				388E596F25AD96040019842D /* javascript in Resources */,
				1927C8E62744606D00347C69 /* InfoPlist.strings in Resources */,
			);
			runOnlyForDeploymentPostprocessing = 0;
		};
		38E8751A27554D5500975559 /* Resources */ = {
			isa = PBXResourcesBuildPhase;
			buildActionMask = 2147483647;
			files = (
				38E8754527554D8800975559 /* Assets.xcassets in Resources */,
				38E8751F27554D5700975559 /* Assets.xcassets in Resources */,
			);
			runOnlyForDeploymentPostprocessing = 0;
		};
		38E8752227554D5700975559 /* Resources */ = {
			isa = PBXResourcesBuildPhase;
			buildActionMask = 2147483647;
			files = (
				38E8753727554D5900975559 /* Preview Assets.xcassets in Resources */,
				19795118275953E50044850D /* Localizable.strings in Resources */,
				38E8754627554D8A00975559 /* Assets.xcassets in Resources */,
				38E8753427554D5800975559 /* Assets.xcassets in Resources */,
			);
			runOnlyForDeploymentPostprocessing = 0;
		};
		38FCF3EB25E9028E0078B0D1 /* Resources */ = {
			isa = PBXResourcesBuildPhase;
			buildActionMask = 2147483647;
			files = (
			);
			runOnlyForDeploymentPostprocessing = 0;
		};
/* End PBXResourcesBuildPhase section */

/* Begin PBXShellScriptBuildPhase section */
		3811DEF525CA169200A708ED /* Swiftformat */ = {
			isa = PBXShellScriptBuildPhase;
			buildActionMask = 2147483647;
			files = (
			);
			inputFileListPaths = (
			);
			inputPaths = (
			);
			name = Swiftformat;
			outputFileListPaths = (
			);
			outputPaths = (
			);
			runOnlyForDeploymentPostprocessing = 0;
			shellPath = /bin/sh;
			shellScript = "source \"${SRCROOT}\"/scripts/swiftformat.sh\n\n";
		};
/* End PBXShellScriptBuildPhase section */

/* Begin PBXSourcesBuildPhase section */
		388E595425AD948C0019842D /* Sources */ = {
			isa = PBXSourcesBuildPhase;
			buildActionMask = 2147483647;
			files = (
				3811DE2325C9D48300A708ED /* MainDataFlow.swift in Sources */,
				3811DEEB25CA063400A708ED /* PersistedProperty.swift in Sources */,
				38E44537274E411700EC9A94 /* Disk+Helpers.swift in Sources */,
				388E5A6025B6F2310019842D /* Autosens.swift in Sources */,
				3811DE8F25C9D80400A708ED /* User.swift in Sources */,
				3811DEB225C9D88300A708ED /* KeychainItemAccessibility.swift in Sources */,
				385CEAC425F2F154002D6D5B /* AnnouncementsStorage.swift in Sources */,
				38AEE73D25F0200C0013F05B /* FreeAPSSettings.swift in Sources */,
				38FCF3FD25E997A80078B0D1 /* PumpHistoryStorage.swift in Sources */,
				38D0B3B625EBE24900CB6E88 /* Battery.swift in Sources */,
				38C4D33725E9A1A300D30B77 /* DispatchQueue+Extensions.swift in Sources */,
				F90692CF274B999A0037068D /* HealthKitDataFlow.swift in Sources */,
				3862CC2E2743F9F700BF832C /* CalendarManager.swift in Sources */,
				38B4F3C325E2A20B00E76A18 /* PumpSetupView.swift in Sources */,
				38E4453C274E411700EC9A94 /* Disk+Codable.swift in Sources */,
				382C134B25F14E3700715CE1 /* BGTargets.swift in Sources */,
				38AEE75725F0F18E0013F05B /* CarbsStorage.swift in Sources */,
				38B4F3CA25E502E200E76A18 /* SwiftNotificationCenter.swift in Sources */,
				38AEE75225F022080013F05B /* SettingsManager.swift in Sources */,
				38FEF408273B011A00574A46 /* LibreTransmitterSource.swift in Sources */,
				3894873A2614928B004DF424 /* DispatchTimer.swift in Sources */,
				3895E4C625B9E00D00214B37 /* Preferences.swift in Sources */,
				386A124F271707F000DDC61C /* DexcomSource.swift in Sources */,
				38DF1786276A73D400B3528F /* TagCloudView.swift in Sources */,
				38B4F3CD25E5031100E76A18 /* Broadcaster.swift in Sources */,
				383420D925FFEB3F002D46C1 /* Popup.swift in Sources */,
				3811DE3025C9D49500A708ED /* HomeStateModel.swift in Sources */,
				38BF021725E7CBBC00579895 /* PumpManagerExtensions.swift in Sources */,
				38F3B2EF25ED8E2A005C48AA /* TempTargetsStorage.swift in Sources */,
				3811DF1025CAAAE200A708ED /* APSManager.swift in Sources */,
				3870FF4725EC187A0088248F /* BloodGlucose.swift in Sources */,
				38A0364225ED069400FCBB52 /* TempBasal.swift in Sources */,
				3811DE1725C9D40400A708ED /* Screen.swift in Sources */,
				383948DA25CD64D500E91849 /* Glucose.swift in Sources */,
				388E596C25AD95110019842D /* OpenAPS.swift in Sources */,
				E00EEC0527368630002FF094 /* StorageAssembly.swift in Sources */,
				384E803825C388640086DB71 /* Script.swift in Sources */,
				3883583425EEB38000E024B2 /* PumpSettings.swift in Sources */,
				38DAB280260CBB7F00F74C1A /* PumpView.swift in Sources */,
				3811DEB125C9D88300A708ED /* Keychain.swift in Sources */,
				382C133725F13A1E00715CE1 /* InsulinSensitivities.swift in Sources */,
				383948D625CD4D8900E91849 /* FileStorage.swift in Sources */,
				3811DE4125C9D4A100A708ED /* SettingsRootView.swift in Sources */,
				38192E04261B82FA0094D973 /* ReachabilityManager.swift in Sources */,
				38E44539274E411700EC9A94 /* Disk+UIImage.swift in Sources */,
				388E595C25AD948C0019842D /* FreeAPSApp.swift in Sources */,
				38FEF3FC2737E53800574A46 /* MainStateModel.swift in Sources */,
				38569348270B5DFB0002C50D /* GlucoseSource.swift in Sources */,
				CEB434E328B8F9DB00B70274 /* BluetoothStateManager.swift in Sources */,
				3811DE4225C9D4A100A708ED /* SettingsDataFlow.swift in Sources */,
				3811DE2525C9D48300A708ED /* MainRootView.swift in Sources */,
				38E44535274E411700EC9A94 /* Disk+Data.swift in Sources */,
				3811DE3125C9D49500A708ED /* HomeProvider.swift in Sources */,
				E013D872273AC6FE0014109C /* GlucoseSimulatorSource.swift in Sources */,
				388E5A5C25B6F0770019842D /* JSON.swift in Sources */,
				3811DF0225CA9FEA00A708ED /* Credentials.swift in Sources */,
				389A572026079BAA00BC102F /* Interpolation.swift in Sources */,
				38B4F3C625E5017E00E76A18 /* NotificationCenter.swift in Sources */,
				38E44528274E401C00EC9A94 /* Protected.swift in Sources */,
				3811DEB625C9D88300A708ED /* UnlockManager.swift in Sources */,
				E00EEC0827368630002FF094 /* NetworkAssembly.swift in Sources */,
				38A13D3225E28B4B00EAA382 /* PumpHistoryEvent.swift in Sources */,
				E00EEC0627368630002FF094 /* UIAssembly.swift in Sources */,
				3811DE1825C9D40400A708ED /* Router.swift in Sources */,
				38A0363B25ECF07E00FCBB52 /* GlucoseStorage.swift in Sources */,
				38E98A2725F52C9300C0CED0 /* CollectionIssueReporter.swift in Sources */,
				E00EEC0427368630002FF094 /* SecurityAssembly.swift in Sources */,
				3811DEE825CA063400A708ED /* Injected.swift in Sources */,
				3811DEAF25C9D88300A708ED /* KeyValueStorage.swift in Sources */,
				38FE826D25CC8461001FF17A /* NightscoutAPI.swift in Sources */,
				388358C825EEF6D200E024B2 /* BasalProfileEntry.swift in Sources */,
				3811DE0B25C9D32F00A708ED /* BaseView.swift in Sources */,
				3811DE3225C9D49500A708ED /* HomeDataFlow.swift in Sources */,
				38569347270B5DFB0002C50D /* CGMType.swift in Sources */,
				3821ED4C25DD18BA00BC42AD /* Constants.swift in Sources */,
				384E803425C385E60086DB71 /* JavaScriptWorker.swift in Sources */,
				3811DE5D25C9D4D500A708ED /* Publisher.swift in Sources */,
				E00EEC0727368630002FF094 /* APSAssembly.swift in Sources */,
				38B4F3AF25E2979F00E76A18 /* IndexedCollection.swift in Sources */,
				3811DEAE25C9D88300A708ED /* Cache.swift in Sources */,
				383420D625FFE38C002D46C1 /* LoopView.swift in Sources */,
				3811DEAD25C9D88300A708ED /* UserDefaults+Cache.swift in Sources */,
				CE48C86628CA6B48007C0598 /* OmniPodManagerExtensions.swift in Sources */,
				CEB434E728B9053300B70274 /* LoopUIColorPalette+Default.swift in Sources */,
				3811DE2225C9D48300A708ED /* MainProvider.swift in Sources */,
				3811DE0C25C9D32F00A708ED /* BaseProvider.swift in Sources */,
				3811DE5C25C9D4D500A708ED /* Formatters.swift in Sources */,
				3871F39F25ED895A0013ECB5 /* Decimal+Extensions.swift in Sources */,
				3811DE3525C9D49500A708ED /* HomeRootView.swift in Sources */,
				38E98A2925F52C9300C0CED0 /* Error+Extensions.swift in Sources */,
				38EA05DA261F6E7C0064E39B /* SimpleLogReporter.swift in Sources */,
				3811DE6125C9D4D500A708ED /* ViewModifiers.swift in Sources */,
				3811DEAC25C9D88300A708ED /* NightscoutManager.swift in Sources */,
				CEB434E528B8FF5D00B70274 /* UIColor.swift in Sources */,
				3811DEA925C9D88300A708ED /* AppearanceManager.swift in Sources */,
				38D0B3D925EC07C400CB6E88 /* CarbsEntry.swift in Sources */,
				38A9260525F012D8009E3739 /* CarbRatios.swift in Sources */,
				38FCF3D625E8FDF40078B0D1 /* MD5.swift in Sources */,
				3871F39C25ED892B0013ECB5 /* TempTarget.swift in Sources */,
				3811DEAB25C9D88300A708ED /* HTTPResponseStatus.swift in Sources */,
				3811DE5F25C9D4D500A708ED /* ProgressBar.swift in Sources */,
				38E87408274F9AD000975559 /* UserNotificationsManager.swift in Sources */,
				CE82E02528E867BA00473A9C /* AlertStorage.swift in Sources */,
				38BF021D25E7E3AF00579895 /* Reservoir.swift in Sources */,
				38BF021B25E7D06400579895 /* PumpSettingsView.swift in Sources */,
				3862CC05273D152B00BF832C /* CalibrationService.swift in Sources */,
				3811DEEA25CA063400A708ED /* SyncAccess.swift in Sources */,
				38BF021F25E7F0DE00579895 /* DeviceDataManager.swift in Sources */,
				38A504A425DD9C4000C5B9E8 /* UserDefaultsExtensions.swift in Sources */,
				38FE826A25CC82DB001FF17A /* NetworkService.swift in Sources */,
				3883581C25EE79BB00E024B2 /* DecimalTextField.swift in Sources */,
				38DAB28A260D349500F74C1A /* FetchGlucoseManager.swift in Sources */,
				38F37828261260DC009DB701 /* Color+Extensions.swift in Sources */,
				3811DE3F25C9D4A100A708ED /* SettingsStateModel.swift in Sources */,
				38B4F3CB25E502E200E76A18 /* WeakObjectSet.swift in Sources */,
				38E989DD25F5021400C0CED0 /* PumpStatus.swift in Sources */,
				38E98A2525F52C9300C0CED0 /* IssueReporter.swift in Sources */,
				3811DEB025C9D88300A708ED /* BaseKeychain.swift in Sources */,
				3811DE4325C9D4A100A708ED /* SettingsProvider.swift in Sources */,
				45252C95D220E796FDB3B022 /* ConfigEditorDataFlow.swift in Sources */,
				3871F38725ED661C0013ECB5 /* Suggestion.swift in Sources */,
				38C4D33A25E9A1ED00D30B77 /* NSObject+AssociatedValues.swift in Sources */,
				38DF179027733EAD00B3528F /* SnowScene.swift in Sources */,
				38AAF8712600C1B0004AF583 /* MainChartView.swift in Sources */,
				1935364028496F7D001E0B16 /* TDD_averages.swift in Sources */,
				38E4453A274E411700EC9A94 /* Disk+[UIImage].swift in Sources */,
				72F1BD388F42FCA6C52E4500 /* ConfigEditorProvider.swift in Sources */,
				E39E418C56A5A46B61D960EE /* ConfigEditorStateModel.swift in Sources */,
				45717281F743594AA9D87191 /* ConfigEditorRootView.swift in Sources */,
				D6DEC113821A7F1056C4AA1E /* NightscoutConfigDataFlow.swift in Sources */,
				38E98A3025F52FF700C0CED0 /* Config.swift in Sources */,
				BD2B464E0745FBE7B79913F4 /* NightscoutConfigProvider.swift in Sources */,
				9825E5E923F0B8FA80C8C7C7 /* NightscoutConfigStateModel.swift in Sources */,
				38A43598262E0E4900E80935 /* FetchAnnouncementsManager.swift in Sources */,
				642F76A05A4FF530463A9FD0 /* NightscoutConfigRootView.swift in Sources */,
				AD3D2CD42CD01B9EB8F26522 /* PumpConfigDataFlow.swift in Sources */,
				53F2382465BF74DB1A967C8B /* PumpConfigProvider.swift in Sources */,
				5D16287A969E64D18CE40E44 /* PumpConfigStateModel.swift in Sources */,
				E974172296125A5AE99E634C /* PumpConfigRootView.swift in Sources */,
				448B6FCB252BD4796E2960C0 /* PumpSettingsEditorDataFlow.swift in Sources */,
				38E44536274E411700EC9A94 /* Disk.swift in Sources */,
				2BE9A6FA20875F6F4F9CD461 /* PumpSettingsEditorProvider.swift in Sources */,
				6B9625766B697D1C98E455A2 /* PumpSettingsEditorStateModel.swift in Sources */,
				A0B8EC8CC5CD1DD237D1BCD2 /* PumpSettingsEditorRootView.swift in Sources */,
				E06B911A275B5EEA003C04B6 /* Array+Extension.swift in Sources */,
				38EA0600262091870064E39B /* BolusProgressViewStyle.swift in Sources */,
				389ECDFE2601061500D86C4F /* View+Snapshot.swift in Sources */,
				38FEF3FE2738083E00574A46 /* CGMProvider.swift in Sources */,
				38E98A3725F5509500C0CED0 /* String+Extensions.swift in Sources */,
				F90692D1274B99B60037068D /* HealthKitProvider.swift in Sources */,
				385CEAC125F2EA52002D6D5B /* Announcement.swift in Sources */,
				8B759CFCF47B392BB365C251 /* BasalProfileEditorDataFlow.swift in Sources */,
				389442CB25F65F7100FA1F27 /* NightscoutTreatment.swift in Sources */,
				FA630397F76B582C8D8681A7 /* BasalProfileEditorProvider.swift in Sources */,
				63E890B4D951EAA91C071D5C /* BasalProfileEditorStateModel.swift in Sources */,
				38FEF3FA2737E42000574A46 /* BaseStateModel.swift in Sources */,
				385CEA8225F23DFD002D6D5B /* NightscoutStatus.swift in Sources */,
				F90692AA274B7AAE0037068D /* HealthKitManager.swift in Sources */,
				38887CCE25F5725200944304 /* IOBEntry.swift in Sources */,
				38E98A2425F52C9300C0CED0 /* Logger.swift in Sources */,
				CA370FC152BC98B3D1832968 /* BasalProfileEditorRootView.swift in Sources */,
				E00EEC0327368630002FF094 /* ServiceAssembly.swift in Sources */,
				38192E07261BA9960094D973 /* FetchTreatmentsManager.swift in Sources */,
				6632A0DC746872439A858B44 /* ISFEditorDataFlow.swift in Sources */,
				DBA5254DBB2586C98F61220C /* ISFEditorProvider.swift in Sources */,
				1BBB001DAD60F3B8CEA4B1C7 /* ISFEditorStateModel.swift in Sources */,
				F816826028DB441800054060 /* BluetoothTransmitter.swift in Sources */,
				38192E0D261BAF980094D973 /* ConvenienceExtensions.swift in Sources */,
				88AB39B23C9552BD6E0C9461 /* ISFEditorRootView.swift in Sources */,
				F816825E28DB441200054060 /* HeartBeatManager.swift in Sources */,
				38FEF413273B317A00574A46 /* HKUnit.swift in Sources */,
				A33352ED40476125EBAC6EE0 /* CREditorDataFlow.swift in Sources */,
				17A9D0899046B45E87834820 /* CREditorProvider.swift in Sources */,
				69B9A368029F7EB39F525422 /* CREditorStateModel.swift in Sources */,
				38E44538274E411700EC9A94 /* Disk+[Data].swift in Sources */,
				98641AF4F92123DA668AB931 /* CREditorRootView.swift in Sources */,
				38E4453D274E411700EC9A94 /* Disk+Errors.swift in Sources */,
				38E98A2325F52C9300C0CED0 /* Signpost.swift in Sources */,
				F5F7E6C1B7F098F59EB67EC5 /* TargetsEditorDataFlow.swift in Sources */,
				5075C1608E6249A51495C422 /* TargetsEditorProvider.swift in Sources */,
				E13B7DAB2A435F57066AF02E /* TargetsEditorStateModel.swift in Sources */,
				9702FF92A09C53942F20D7EA /* TargetsEditorRootView.swift in Sources */,
				38E8754F275556FA00975559 /* WatchManager.swift in Sources */,
				A228DF96647338139F152B15 /* PreferencesEditorDataFlow.swift in Sources */,
				19F79FA9283AE7E000646323 /* TDD.swift in Sources */,
				389ECE052601144100D86C4F /* ConcurrentMap.swift in Sources */,
				E4984C5262A90469788754BB /* PreferencesEditorProvider.swift in Sources */,
				DD399FB31EACB9343C944C4C /* PreferencesEditorStateModel.swift in Sources */,
				44190F0BBA464D74B857D1FB /* PreferencesEditorRootView.swift in Sources */,
				E97285ED9B814CD5253C6658 /* AddCarbsDataFlow.swift in Sources */,
				CE48C86428CA69D5007C0598 /* OmniBLEPumpManagerExtensions.swift in Sources */,
				38E8755427561E9800975559 /* DataFlow.swift in Sources */,
				38E44522274E3DDC00EC9A94 /* NetworkReachabilityManager.swift in Sources */,
				A6F097A14CAAE0CE0D11BE1B /* AddCarbsProvider.swift in Sources */,
				33E198D3039045D98C3DC5D4 /* AddCarbsStateModel.swift in Sources */,
				28089E07169488CF6DCC2A31 /* AddCarbsRootView.swift in Sources */,
				D2165E9D78EFF692C1DED1C6 /* AddTempTargetDataFlow.swift in Sources */,
				CE82E02728E869DF00473A9C /* AlertEntry.swift in Sources */,
				38E4451E274DB04600EC9A94 /* AppDelegate.swift in Sources */,
				5BFA1C2208114643B77F8CEB /* AddTempTargetProvider.swift in Sources */,
				E0D4F80527513ECF00BDF1FE /* HealthKitSample.swift in Sources */,
				919DBD08F13BAFB180DF6F47 /* AddTempTargetStateModel.swift in Sources */,
				8BC2F5A29AD1ED08AC0EE013 /* AddTempTargetRootView.swift in Sources */,
				38A00B1F25FC00F7006BC0B0 /* Autotune.swift in Sources */,
				38AAF85525FFF846004AF583 /* CurrentGlucoseView.swift in Sources */,
				041D1E995A6AE92E9289DC49 /* BolusDataFlow.swift in Sources */,
				23888883D4EA091C88480FF2 /* BolusProvider.swift in Sources */,
				38E98A2D25F52DC400C0CED0 /* NSLocking+Extensions.swift in Sources */,
				38569353270B5E350002C50D /* CGMRootView.swift in Sources */,
				69A31254F2451C20361D172F /* BolusStateModel.swift in Sources */,
				0CEA2EA070AB041AF3E3745B /* BolusRootView.swift in Sources */,
				F90692D3274B9A130037068D /* AppleHealthKitRootView.swift in Sources */,
				3862CC1F273FDC9200BF832C /* CalibrationsChart.swift in Sources */,
				711C0CB42CAABE788916BC9D /* ManualTempBasalDataFlow.swift in Sources */,
				BF1667ADE69E4B5B111CECAE /* ManualTempBasalProvider.swift in Sources */,
				F90692D6274B9A450037068D /* HealthKitStateModel.swift in Sources */,
				C967DACD3B1E638F8B43BE06 /* ManualTempBasalStateModel.swift in Sources */,
				38E4453B274E411700EC9A94 /* Disk+VolumeInformation.swift in Sources */,
				7BCFACB97C821041BA43A114 /* ManualTempBasalRootView.swift in Sources */,
				38E44534274E411700EC9A94 /* Disk+InternalHelpers.swift in Sources */,
				38A00B2325FC2B55006BC0B0 /* LRUCache.swift in Sources */,
				3083261C4B268E353F36CD0B /* AutotuneConfigDataFlow.swift in Sources */,
				891DECF7BC20968D7F566161 /* AutotuneConfigProvider.swift in Sources */,
				D76333C9256787610B3B4875 /* AutotuneConfigStateModel.swift in Sources */,
				A05235B9112E677ED03B6E8E /* AutotuneConfigRootView.swift in Sources */,
				7F7B756BE8543965D9FDF1A2 /* DataTableDataFlow.swift in Sources */,
				1D845DF2E3324130E1D95E67 /* DataTableProvider.swift in Sources */,
				0D9A5E34A899219C5C4CDFAF /* DataTableStateModel.swift in Sources */,
				D6D02515BBFBE64FEBE89856 /* DataTableRootView.swift in Sources */,
				38569349270B5DFB0002C50D /* AppGroupSource.swift in Sources */,
				F5CA3DB1F9DC8B05792BBFAA /* CGMDataFlow.swift in Sources */,
				BA00D96F7B2FF169A06FB530 /* CGMStateModel.swift in Sources */,
				61962FCAF8A2D222553AC5A3 /* LibreConfigDataFlow.swift in Sources */,
				6EADD581738D64431902AC0A /* LibreConfigProvider.swift in Sources */,
				903D18976088B09110BCBE29 /* LibreConfigStateModel.swift in Sources */,
				9050F378F0063C064D7FFC86 /* LibreConfigRootView.swift in Sources */,
				B7C465E9472624D8A2BE2A6A /* CalibrationsDataFlow.swift in Sources */,
				320D030F724170A637F06D50 /* CalibrationsProvider.swift in Sources */,
				E25073BC86C11C3D6A42F5AC /* CalibrationsStateModel.swift in Sources */,
				BA90041DC8991147E5C8C3AA /* CalibrationsRootView.swift in Sources */,
				E3A08AAE59538BC8A8ABE477 /* NotificationsConfigDataFlow.swift in Sources */,
				0F7A65FBD2CD8D6477ED4539 /* NotificationsConfigProvider.swift in Sources */,
				3171D2818C7C72CD1584BB5E /* NotificationsConfigStateModel.swift in Sources */,
				CD78BB94E43B249D60CC1A1B /* NotificationsConfigRootView.swift in Sources */,
				6B1F539F9FF75646D1606066 /* SnoozeDataFlow.swift in Sources */,
				6FFAE524D1D9C262F2407CAE /* SnoozeProvider.swift in Sources */,
				8194B80890CDD6A3C13B0FEE /* SnoozeStateModel.swift in Sources */,
				0437CE46C12535A56504EC19 /* SnoozeRootView.swift in Sources */,
			);
			runOnlyForDeploymentPostprocessing = 0;
		};
		38E8752027554D5700975559 /* Sources */ = {
			isa = PBXSourcesBuildPhase;
			buildActionMask = 2147483647;
			files = (
				38E8757927579D9200975559 /* Publisher.swift in Sources */,
				38E8755B27568A6800975559 /* ConfirmationView.swift in Sources */,
				38E8757D2757C45D00975559 /* BolusView.swift in Sources */,
				38E8752E27554D5700975559 /* NotificationController.swift in Sources */,
				38E8754C2755548F00975559 /* WatchStateModel.swift in Sources */,
				38E8754A275550BB00975559 /* CarbsView.swift in Sources */,
				38E8752C27554D5700975559 /* MainView.swift in Sources */,
				38E8755127555D0500975559 /* DataFlow.swift in Sources */,
				38E8753227554D5700975559 /* ComplicationController.swift in Sources */,
				38E8752A27554D5700975559 /* FreeAPSApp.swift in Sources */,
				38E8757B2757B1C300975559 /* TempTargetsView.swift in Sources */,
				38E8753027554D5700975559 /* NotificationView.swift in Sources */,
				38E8757E2758C86A00975559 /* ConvenienceExtensions.swift in Sources */,
				38E8754727554DF100975559 /* Color+Extensions.swift in Sources */,
				38E8755927567CA600975559 /* Decimal+Extensions.swift in Sources */,
				38E8758027595DC600975559 /* BolusConfirmationView.swift in Sources */,
			);
			runOnlyForDeploymentPostprocessing = 0;
		};
		38FCF3E925E9028E0078B0D1 /* Sources */ = {
			isa = PBXSourcesBuildPhase;
			buildActionMask = 2147483647;
			files = (
				38FCF3F925E902C20078B0D1 /* FileStorageTests.swift in Sources */,
			);
			runOnlyForDeploymentPostprocessing = 0;
		};
/* End PBXSourcesBuildPhase section */

/* Begin PBXTargetDependency section */
		38E8752727554D5700975559 /* PBXTargetDependency */ = {
			isa = PBXTargetDependency;
			target = 38E8752327554D5700975559 /* FreeAPSWatch WatchKit Extension */;
			targetProxy = 38E8752627554D5700975559 /* PBXContainerItemProxy */;
		};
		38E8753B27554D5900975559 /* PBXTargetDependency */ = {
			isa = PBXTargetDependency;
			target = 38E8751B27554D5500975559 /* FreeAPSWatch */;
			targetProxy = 38E8753A27554D5900975559 /* PBXContainerItemProxy */;
		};
		38FCF3F325E9028E0078B0D1 /* PBXTargetDependency */ = {
			isa = PBXTargetDependency;
			target = 388E595725AD948C0019842D /* FreeAPS */;
			targetProxy = 38FCF3F225E9028E0078B0D1 /* PBXContainerItemProxy */;
		};
/* End PBXTargetDependency section */

/* Begin PBXVariantGroup section */
		1927C8E82744606D00347C69 /* InfoPlist.strings */ = {
			isa = PBXVariantGroup;
			children = (
				1927C8E92744611700347C69 /* ar */,
				1927C8EA2744611800347C69 /* ca */,
				1927C8EB2744611900347C69 /* zh-Hans */,
				1927C8EC2744611A00347C69 /* da */,
				1927C8ED2744611B00347C69 /* fi */,
				1927C8EE2744611C00347C69 /* nl */,
				1927C8EF2744611D00347C69 /* fr */,
				1927C8F02744611E00347C69 /* de */,
				1927C8F12744611E00347C69 /* he */,
				1927C8F22744611F00347C69 /* it */,
				1927C8F32744612000347C69 /* nb */,
				1927C8F42744612100347C69 /* pl */,
				1927C8F52744612100347C69 /* pt-BR */,
				1927C8F62744612200347C69 /* pt-PT */,
				1927C8F72744612300347C69 /* ru */,
				1927C8F82744612400347C69 /* es */,
				1927C8F92744612400347C69 /* sv */,
				1927C8FA2744612500347C69 /* tr */,
				1927C8FB2744612600347C69 /* uk */,
				1927C8FE274489BA00347C69 /* Base */,
				19C166682756EFBD00ED12E3 /* sk */,
			);
			name = InfoPlist.strings;
			sourceTree = "<group>";
		};
		198377D4266BFFF6004DE65E /* Localizable.strings */ = {
			isa = PBXVariantGroup;
			children = (
				198377D3266BFFF6004DE65E /* en */,
				198377D5266C0A05004DE65E /* ar */,
				198377D6266C0A0A004DE65E /* ca */,
				198377D7266C0A15004DE65E /* zh-Hans */,
				198377D8266C0A1C004DE65E /* da */,
				198377D9266C0A21004DE65E /* nl */,
				198377DA266C0A2B004DE65E /* fr */,
				198377DB266C0A32004DE65E /* de */,
				198377DC266C0A3C004DE65E /* he */,
				198377DD266C0A51004DE65E /* it */,
				198377DE266C0A69004DE65E /* nb */,
				198377DF266C0A7F004DE65E /* pl */,
				198377E0266C0AB5004DE65E /* ru */,
				198377E1266C0ABF004DE65E /* es */,
				198377E2266C0AC8004DE65E /* sv */,
				198377E3266C0ADC004DE65E /* tr */,
				198377E4266C13D2004DE65E /* uk */,
				1918333A26ADA46800F45722 /* fi */,
				199732B4271B72DD00129A3F /* pt-PT */,
				199732B5271B9EE900129A3F /* pt-BR */,
				19C166692756EFBD00ED12E3 /* sk */,
			);
			name = Localizable.strings;
			sourceTree = "<group>";
		};
/* End PBXVariantGroup section */

/* Begin XCBuildConfiguration section */
		388E596525AD948E0019842D /* Debug */ = {
			isa = XCBuildConfiguration;
			baseConfigurationReference = 38F3783A2613555C009DB701 /* Config.xcconfig */;
			buildSettings = {
				ALWAYS_SEARCH_USER_PATHS = NO;
				CLANG_ANALYZER_LOCALIZABILITY_NONLOCALIZED = YES;
				CLANG_ANALYZER_NONNULL = YES;
				CLANG_ANALYZER_NUMBER_OBJECT_CONVERSION = YES_AGGRESSIVE;
				CLANG_CXX_LANGUAGE_STANDARD = "gnu++14";
				CLANG_CXX_LIBRARY = "libc++";
				CLANG_ENABLE_MODULES = YES;
				CLANG_ENABLE_OBJC_ARC = YES;
				CLANG_ENABLE_OBJC_WEAK = YES;
				CLANG_WARN_BLOCK_CAPTURE_AUTORELEASING = YES;
				CLANG_WARN_BOOL_CONVERSION = YES;
				CLANG_WARN_COMMA = YES;
				CLANG_WARN_CONSTANT_CONVERSION = YES;
				CLANG_WARN_DEPRECATED_OBJC_IMPLEMENTATIONS = YES;
				CLANG_WARN_DIRECT_OBJC_ISA_USAGE = YES_ERROR;
				CLANG_WARN_DOCUMENTATION_COMMENTS = YES;
				CLANG_WARN_EMPTY_BODY = YES;
				CLANG_WARN_ENUM_CONVERSION = YES;
				CLANG_WARN_INFINITE_RECURSION = YES;
				CLANG_WARN_INT_CONVERSION = YES;
				CLANG_WARN_NON_LITERAL_NULL_CONVERSION = YES;
				CLANG_WARN_OBJC_IMPLICIT_RETAIN_SELF = YES;
				CLANG_WARN_OBJC_LITERAL_CONVERSION = YES;
				CLANG_WARN_OBJC_ROOT_CLASS = YES_ERROR;
				CLANG_WARN_QUOTED_INCLUDE_IN_FRAMEWORK_HEADER = YES;
				CLANG_WARN_RANGE_LOOP_ANALYSIS = YES;
				CLANG_WARN_STRICT_PROTOTYPES = YES;
				CLANG_WARN_SUSPICIOUS_MOVE = YES;
				CLANG_WARN_UNGUARDED_AVAILABILITY = YES_AGGRESSIVE;
				CLANG_WARN_UNREACHABLE_CODE = YES;
				CLANG_WARN__DUPLICATE_METHOD_MATCH = YES;
				COPY_PHASE_STRIP = NO;
				CURRENT_PROJECT_VERSION = $CURRENT_PROJECT_VERSION;
				DEBUG_INFORMATION_FORMAT = dwarf;
				ENABLE_STRICT_OBJC_MSGSEND = YES;
				ENABLE_TESTABILITY = YES;
				GCC_C_LANGUAGE_STANDARD = gnu11;
				GCC_DYNAMIC_NO_PIC = NO;
				GCC_NO_COMMON_BLOCKS = YES;
				GCC_OPTIMIZATION_LEVEL = 0;
				GCC_PREPROCESSOR_DEFINITIONS = (
					"DEBUG=1",
					"$(inherited)",
				);
				GCC_WARN_64_TO_32_BIT_CONVERSION = YES;
				GCC_WARN_ABOUT_RETURN_TYPE = YES_ERROR;
				GCC_WARN_UNDECLARED_SELECTOR = YES;
				GCC_WARN_UNINITIALIZED_AUTOS = YES_AGGRESSIVE;
				GCC_WARN_UNUSED_FUNCTION = YES;
				GCC_WARN_UNUSED_VARIABLE = YES;
				IPHONEOS_DEPLOYMENT_TARGET = 14.5;
				MTL_ENABLE_DEBUG_INFO = INCLUDE_SOURCE;
				MTL_FAST_MATH = YES;
				ONLY_ACTIVE_ARCH = YES;
				SDKROOT = iphoneos;
				SWIFT_ACTIVE_COMPILATION_CONDITIONS = DEBUG;
				SWIFT_OPTIMIZATION_LEVEL = "-Onone";
			};
			name = Debug;
		};
		388E596625AD948E0019842D /* Release */ = {
			isa = XCBuildConfiguration;
			baseConfigurationReference = 38F3783A2613555C009DB701 /* Config.xcconfig */;
			buildSettings = {
				ALWAYS_SEARCH_USER_PATHS = NO;
				CLANG_ANALYZER_LOCALIZABILITY_NONLOCALIZED = YES;
				CLANG_ANALYZER_NONNULL = YES;
				CLANG_ANALYZER_NUMBER_OBJECT_CONVERSION = YES_AGGRESSIVE;
				CLANG_CXX_LANGUAGE_STANDARD = "gnu++14";
				CLANG_CXX_LIBRARY = "libc++";
				CLANG_ENABLE_MODULES = YES;
				CLANG_ENABLE_OBJC_ARC = YES;
				CLANG_ENABLE_OBJC_WEAK = YES;
				CLANG_WARN_BLOCK_CAPTURE_AUTORELEASING = YES;
				CLANG_WARN_BOOL_CONVERSION = YES;
				CLANG_WARN_COMMA = YES;
				CLANG_WARN_CONSTANT_CONVERSION = YES;
				CLANG_WARN_DEPRECATED_OBJC_IMPLEMENTATIONS = YES;
				CLANG_WARN_DIRECT_OBJC_ISA_USAGE = YES_ERROR;
				CLANG_WARN_DOCUMENTATION_COMMENTS = YES;
				CLANG_WARN_EMPTY_BODY = YES;
				CLANG_WARN_ENUM_CONVERSION = YES;
				CLANG_WARN_INFINITE_RECURSION = YES;
				CLANG_WARN_INT_CONVERSION = YES;
				CLANG_WARN_NON_LITERAL_NULL_CONVERSION = YES;
				CLANG_WARN_OBJC_IMPLICIT_RETAIN_SELF = YES;
				CLANG_WARN_OBJC_LITERAL_CONVERSION = YES;
				CLANG_WARN_OBJC_ROOT_CLASS = YES_ERROR;
				CLANG_WARN_QUOTED_INCLUDE_IN_FRAMEWORK_HEADER = YES;
				CLANG_WARN_RANGE_LOOP_ANALYSIS = YES;
				CLANG_WARN_STRICT_PROTOTYPES = YES;
				CLANG_WARN_SUSPICIOUS_MOVE = YES;
				CLANG_WARN_UNGUARDED_AVAILABILITY = YES_AGGRESSIVE;
				CLANG_WARN_UNREACHABLE_CODE = YES;
				CLANG_WARN__DUPLICATE_METHOD_MATCH = YES;
				COPY_PHASE_STRIP = NO;
				CURRENT_PROJECT_VERSION = $CURRENT_PROJECT_VERSION;
				DEBUG_INFORMATION_FORMAT = "dwarf-with-dsym";
				ENABLE_NS_ASSERTIONS = NO;
				ENABLE_STRICT_OBJC_MSGSEND = YES;
				GCC_C_LANGUAGE_STANDARD = gnu11;
				GCC_NO_COMMON_BLOCKS = YES;
				GCC_WARN_64_TO_32_BIT_CONVERSION = YES;
				GCC_WARN_ABOUT_RETURN_TYPE = YES_ERROR;
				GCC_WARN_UNDECLARED_SELECTOR = YES;
				GCC_WARN_UNINITIALIZED_AUTOS = YES_AGGRESSIVE;
				GCC_WARN_UNUSED_FUNCTION = YES;
				GCC_WARN_UNUSED_VARIABLE = YES;
				IPHONEOS_DEPLOYMENT_TARGET = 14.5;
				MTL_ENABLE_DEBUG_INFO = NO;
				MTL_FAST_MATH = YES;
				SDKROOT = iphoneos;
				SWIFT_COMPILATION_MODE = wholemodule;
				SWIFT_OPTIMIZATION_LEVEL = "-O";
				VALIDATE_PRODUCT = YES;
			};
			name = Release;
		};
		388E596825AD948E0019842D /* Debug */ = {
			isa = XCBuildConfiguration;
			buildSettings = {
				APP_DISPLAY_NAME = "$(APP_DISPLAY_NAME)";
				APP_GROUP_ID = "$(APP_GROUP_ID)";
				ASSETCATALOG_COMPILER_APPICON_NAME = "$(APP_ICON)";
				ASSETCATALOG_COMPILER_GLOBAL_ACCENT_COLOR_NAME = AccentColor;
				BUNDLE_IDENTIFIER = "$(BUNDLE_IDENTIFIER)";
				CODE_SIGN_ENTITLEMENTS = FreeAPS/Resources/FreeAPS.entitlements;
				CODE_SIGN_STYLE = Automatic;
				CURRENT_PROJECT_VERSION = 2;
				DEVELOPMENT_ASSET_PATHS = "";
				DEVELOPMENT_TEAM = "$(DEVELOPER_TEAM)";
				ENABLE_PREVIEWS = YES;
				INFOPLIST_FILE = FreeAPS/Resources/Info.plist;
				IPHONEOS_DEPLOYMENT_TARGET = 14.5;
				LD_RUNPATH_SEARCH_PATHS = (
					"$(inherited)",
					"@executable_path/Frameworks",
				);
				LIBRARY_SEARCH_PATHS = (
					"$(inherited)",
					"$(SDKROOT)/usr/lib/swift",
				);
				MARKETING_VERSION = "$(APP_VERSION)";
				OTHER_LDFLAGS = (
					"-weak_framework",
					CoreNFC,
				);
				PRODUCT_BUNDLE_IDENTIFIER = "$(BUNDLE_IDENTIFIER)";
				PRODUCT_NAME = "$(TARGET_NAME)";
				SWIFT_VERSION = 5.0;
				TARGETED_DEVICE_FAMILY = "1,2";
			};
			name = Debug;
		};
		388E596925AD948E0019842D /* Release */ = {
			isa = XCBuildConfiguration;
			buildSettings = {
				APP_DISPLAY_NAME = "$(APP_DISPLAY_NAME)";
				APP_GROUP_ID = "$(APP_GROUP_ID)";
				ASSETCATALOG_COMPILER_APPICON_NAME = "$(APP_ICON)";
				ASSETCATALOG_COMPILER_GLOBAL_ACCENT_COLOR_NAME = AccentColor;
				BUNDLE_IDENTIFIER = "$(BUNDLE_IDENTIFIER)";
				CODE_SIGN_ENTITLEMENTS = FreeAPS/Resources/FreeAPS.entitlements;
				CODE_SIGN_STYLE = Automatic;
				CURRENT_PROJECT_VERSION = 2;
				DEVELOPMENT_ASSET_PATHS = "";
				DEVELOPMENT_TEAM = "$(DEVELOPER_TEAM)";
				ENABLE_PREVIEWS = YES;
				INFOPLIST_FILE = FreeAPS/Resources/Info.plist;
				IPHONEOS_DEPLOYMENT_TARGET = 14.5;
				LD_RUNPATH_SEARCH_PATHS = (
					"$(inherited)",
					"@executable_path/Frameworks",
				);
				LIBRARY_SEARCH_PATHS = (
					"$(inherited)",
					"$(SDKROOT)/usr/lib/swift",
				);
				MARKETING_VERSION = "$(APP_VERSION)";
				OTHER_LDFLAGS = (
					"-weak_framework",
					CoreNFC,
				);
				PRODUCT_BUNDLE_IDENTIFIER = "$(BUNDLE_IDENTIFIER)";
				PRODUCT_NAME = "$(TARGET_NAME)";
				SWIFT_VERSION = 5.0;
				TARGETED_DEVICE_FAMILY = "1,2";
			};
			name = Release;
		};
		38E8753E27554D5900975559 /* Debug */ = {
			isa = XCBuildConfiguration;
			buildSettings = {
				ALWAYS_EMBED_SWIFT_STANDARD_LIBRARIES = YES;
				APP_DISPLAY_NAME = "$(APP_DISPLAY_NAME)";
				ASSETCATALOG_COMPILER_APPICON_NAME = "$(APP_ICON)";
				ASSETCATALOG_COMPILER_GLOBAL_ACCENT_COLOR_NAME = AccentColor;
				BUNDLE_IDENTIFIER = "$(BUNDLE_IDENTIFIER)";
				CLANG_CXX_LANGUAGE_STANDARD = "gnu++17";
				CODE_SIGN_ENTITLEMENTS = FreeAPSWatch/FreeAPSWatch.entitlements;
				CODE_SIGN_STYLE = Automatic;
				CURRENT_PROJECT_VERSION = 2;
				DEVELOPMENT_TEAM = "$(DEVELOPER_TEAM)";
				GENERATE_INFOPLIST_FILE = YES;
				IBSC_MODULE = FreeAPSWatch_WatchKit_Extension;
				INFOPLIST_KEY_CFBundleDisplayName = "FreeAPS X";
				INFOPLIST_KEY_UISupportedInterfaceOrientations = "UIInterfaceOrientationPortrait UIInterfaceOrientationPortraitUpsideDown";
				INFOPLIST_KEY_WKCompanionAppBundleIdentifier = "$(BUNDLE_IDENTIFIER)";
				MARKETING_VERSION = "$(APP_VERSION)";
				PRODUCT_BUNDLE_IDENTIFIER = "$(BUNDLE_IDENTIFIER).watchkitapp";
				PRODUCT_NAME = "$(TARGET_NAME)";
				SDKROOT = watchos;
				SKIP_INSTALL = YES;
				SWIFT_EMIT_LOC_STRINGS = YES;
				SWIFT_VERSION = 5.0;
				TARGETED_DEVICE_FAMILY = 4;
				WATCHOS_DEPLOYMENT_TARGET = 8.0;
			};
			name = Debug;
		};
		38E8753F27554D5900975559 /* Release */ = {
			isa = XCBuildConfiguration;
			buildSettings = {
				ALWAYS_EMBED_SWIFT_STANDARD_LIBRARIES = YES;
				APP_DISPLAY_NAME = "$(APP_DISPLAY_NAME)";
				ASSETCATALOG_COMPILER_APPICON_NAME = "$(APP_ICON)";
				ASSETCATALOG_COMPILER_GLOBAL_ACCENT_COLOR_NAME = AccentColor;
				BUNDLE_IDENTIFIER = "$(BUNDLE_IDENTIFIER)";
				CLANG_CXX_LANGUAGE_STANDARD = "gnu++17";
				CODE_SIGN_ENTITLEMENTS = FreeAPSWatch/FreeAPSWatch.entitlements;
				CODE_SIGN_STYLE = Automatic;
				CURRENT_PROJECT_VERSION = 2;
				DEVELOPMENT_TEAM = "$(DEVELOPER_TEAM)";
				GENERATE_INFOPLIST_FILE = YES;
				IBSC_MODULE = FreeAPSWatch_WatchKit_Extension;
				INFOPLIST_KEY_CFBundleDisplayName = "FreeAPS X";
				INFOPLIST_KEY_UISupportedInterfaceOrientations = "UIInterfaceOrientationPortrait UIInterfaceOrientationPortraitUpsideDown";
				INFOPLIST_KEY_WKCompanionAppBundleIdentifier = "$(BUNDLE_IDENTIFIER)";
				MARKETING_VERSION = "$(APP_VERSION)";
				PRODUCT_BUNDLE_IDENTIFIER = "$(BUNDLE_IDENTIFIER).watchkitapp";
				PRODUCT_NAME = "$(TARGET_NAME)";
				SDKROOT = watchos;
				SKIP_INSTALL = YES;
				SWIFT_EMIT_LOC_STRINGS = YES;
				SWIFT_VERSION = 5.0;
				TARGETED_DEVICE_FAMILY = 4;
				WATCHOS_DEPLOYMENT_TARGET = 8.0;
			};
			name = Release;
		};
		38E8754127554D5900975559 /* Debug */ = {
			isa = XCBuildConfiguration;
			buildSettings = {
				APP_DISPLAY_NAME = "$(APP_DISPLAY_NAME)";
				ASSETCATALOG_COMPILER_COMPLICATION_NAME = Complication;
				BUNDLE_IDENTIFIER = "$(BUNDLE_IDENTIFIER)";
				CLANG_CXX_LANGUAGE_STANDARD = "gnu++17";
				CODE_SIGN_ENTITLEMENTS = "FreeAPSWatch WatchKit Extension/FreeAPSWatch WatchKit Extension.entitlements";
				CODE_SIGN_STYLE = Automatic;
				CURRENT_PROJECT_VERSION = 2;
				DEVELOPMENT_ASSET_PATHS = "\"FreeAPSWatch WatchKit Extension/Preview Content\"";
				DEVELOPMENT_TEAM = "${DEVELOPER_TEAM}";
				ENABLE_PREVIEWS = YES;
				GENERATE_INFOPLIST_FILE = YES;
				INFOPLIST_FILE = "FreeAPSWatch WatchKit Extension/Info.plist";
				INFOPLIST_KEY_CFBundleDisplayName = "FreeAPS X WatchKit Extension";
				INFOPLIST_KEY_CLKComplicationPrincipalClass = FreeAPSWatch_WatchKit_Extension.ComplicationController;
				INFOPLIST_KEY_NSHealthClinicalHealthRecordsShareUsageDescription = "Bla bla Record Health";
				INFOPLIST_KEY_NSHealthShareUsageDescription = "Bla bla Share Health";
				INFOPLIST_KEY_NSHealthUpdateUsageDescription = "Bla bla Update Health";
				INFOPLIST_KEY_NSHumanReadableCopyright = "";
				INFOPLIST_KEY_WKRunsIndependentlyOfCompanionApp = NO;
				LD_RUNPATH_SEARCH_PATHS = (
					"$(inherited)",
					"@executable_path/Frameworks",
					"@executable_path/../../Frameworks",
				);
				MARKETING_VERSION = "$(APP_VERSION)";
				PRODUCT_BUNDLE_IDENTIFIER = "$(BUNDLE_IDENTIFIER).watchkitapp.watchkitextension";
				PRODUCT_NAME = "${TARGET_NAME}";
				SDKROOT = watchos;
				SKIP_INSTALL = YES;
				SWIFT_EMIT_LOC_STRINGS = YES;
				SWIFT_VERSION = 5.0;
				TARGETED_DEVICE_FAMILY = 4;
				WATCHOS_DEPLOYMENT_TARGET = 8.0;
			};
			name = Debug;
		};
		38E8754227554D5900975559 /* Release */ = {
			isa = XCBuildConfiguration;
			buildSettings = {
				APP_DISPLAY_NAME = "$(APP_DISPLAY_NAME)";
				ASSETCATALOG_COMPILER_COMPLICATION_NAME = Complication;
				BUNDLE_IDENTIFIER = "$(BUNDLE_IDENTIFIER)";
				CLANG_CXX_LANGUAGE_STANDARD = "gnu++17";
				CODE_SIGN_ENTITLEMENTS = "FreeAPSWatch WatchKit Extension/FreeAPSWatch WatchKit Extension.entitlements";
				CODE_SIGN_STYLE = Automatic;
				CURRENT_PROJECT_VERSION = 2;
				DEVELOPMENT_ASSET_PATHS = "\"FreeAPSWatch WatchKit Extension/Preview Content\"";
				DEVELOPMENT_TEAM = "${DEVELOPER_TEAM}";
				ENABLE_PREVIEWS = YES;
				GENERATE_INFOPLIST_FILE = YES;
				INFOPLIST_FILE = "FreeAPSWatch WatchKit Extension/Info.plist";
				INFOPLIST_KEY_CFBundleDisplayName = "FreeAPS X WatchKit Extension";
				INFOPLIST_KEY_CLKComplicationPrincipalClass = FreeAPSWatch_WatchKit_Extension.ComplicationController;
				INFOPLIST_KEY_NSHealthClinicalHealthRecordsShareUsageDescription = "Bla bla Record Health";
				INFOPLIST_KEY_NSHealthShareUsageDescription = "Bla bla Share Health";
				INFOPLIST_KEY_NSHealthUpdateUsageDescription = "Bla bla Update Health";
				INFOPLIST_KEY_NSHumanReadableCopyright = "";
				INFOPLIST_KEY_WKRunsIndependentlyOfCompanionApp = NO;
				LD_RUNPATH_SEARCH_PATHS = (
					"$(inherited)",
					"@executable_path/Frameworks",
					"@executable_path/../../Frameworks",
				);
				MARKETING_VERSION = "$(APP_VERSION)";
				PRODUCT_BUNDLE_IDENTIFIER = "$(BUNDLE_IDENTIFIER).watchkitapp.watchkitextension";
				PRODUCT_NAME = "${TARGET_NAME}";
				SDKROOT = watchos;
				SKIP_INSTALL = YES;
				SWIFT_EMIT_LOC_STRINGS = YES;
				SWIFT_VERSION = 5.0;
				TARGETED_DEVICE_FAMILY = 4;
				WATCHOS_DEPLOYMENT_TARGET = 8.0;
			};
			name = Release;
		};
		38FCF3F525E9028E0078B0D1 /* Debug */ = {
			isa = XCBuildConfiguration;
			buildSettings = {
				BUNDLE_LOADER = "$(TEST_HOST)";
				CODE_SIGN_STYLE = Automatic;
				DEVELOPMENT_TEAM = "$(DEVELOPER_TEAM)";
				INFOPLIST_FILE = FreeAPSTests/Info.plist;
				IPHONEOS_DEPLOYMENT_TARGET = 14.4;
				LD_RUNPATH_SEARCH_PATHS = (
					"$(inherited)",
					"@executable_path/Frameworks",
					"@loader_path/Frameworks",
				);
				PRODUCT_BUNDLE_IDENTIFIER = ru.artpancreas.FreeAPSTests;
				PRODUCT_NAME = "$(TARGET_NAME)";
				SWIFT_VERSION = 5.0;
				TARGETED_DEVICE_FAMILY = "1,2";
				TEST_HOST = "$(BUILT_PRODUCTS_DIR)/FreeAPS.app/FreeAPS";
			};
			name = Debug;
		};
		38FCF3F625E9028E0078B0D1 /* Release */ = {
			isa = XCBuildConfiguration;
			buildSettings = {
				BUNDLE_LOADER = "$(TEST_HOST)";
				CODE_SIGN_STYLE = Automatic;
				DEVELOPMENT_TEAM = "$(DEVELOPER_TEAM)";
				INFOPLIST_FILE = FreeAPSTests/Info.plist;
				IPHONEOS_DEPLOYMENT_TARGET = 14.4;
				LD_RUNPATH_SEARCH_PATHS = (
					"$(inherited)",
					"@executable_path/Frameworks",
					"@loader_path/Frameworks",
				);
				PRODUCT_BUNDLE_IDENTIFIER = ru.artpancreas.FreeAPSTests;
				PRODUCT_NAME = "$(TARGET_NAME)";
				SWIFT_VERSION = 5.0;
				TARGETED_DEVICE_FAMILY = "1,2";
				TEST_HOST = "$(BUILT_PRODUCTS_DIR)/FreeAPS.app/FreeAPS";
			};
			name = Release;
		};
/* End XCBuildConfiguration section */

/* Begin XCConfigurationList section */
		388E595325AD948C0019842D /* Build configuration list for PBXProject "FreeAPS" */ = {
			isa = XCConfigurationList;
			buildConfigurations = (
				388E596525AD948E0019842D /* Debug */,
				388E596625AD948E0019842D /* Release */,
			);
			defaultConfigurationIsVisible = 0;
			defaultConfigurationName = Release;
		};
		388E596725AD948E0019842D /* Build configuration list for PBXNativeTarget "FreeAPS" */ = {
			isa = XCConfigurationList;
			buildConfigurations = (
				388E596825AD948E0019842D /* Debug */,
				388E596925AD948E0019842D /* Release */,
			);
			defaultConfigurationIsVisible = 0;
			defaultConfigurationName = Release;
		};
		38E8754327554D5900975559 /* Build configuration list for PBXNativeTarget "FreeAPSWatch WatchKit Extension" */ = {
			isa = XCConfigurationList;
			buildConfigurations = (
				38E8754127554D5900975559 /* Debug */,
				38E8754227554D5900975559 /* Release */,
			);
			defaultConfigurationIsVisible = 0;
			defaultConfigurationName = Release;
		};
		38E8754427554D5900975559 /* Build configuration list for PBXNativeTarget "FreeAPSWatch" */ = {
			isa = XCConfigurationList;
			buildConfigurations = (
				38E8753E27554D5900975559 /* Debug */,
				38E8753F27554D5900975559 /* Release */,
			);
			defaultConfigurationIsVisible = 0;
			defaultConfigurationName = Release;
		};
		38FCF3F425E9028E0078B0D1 /* Build configuration list for PBXNativeTarget "FreeAPSTests" */ = {
			isa = XCConfigurationList;
			buildConfigurations = (
				38FCF3F525E9028E0078B0D1 /* Debug */,
				38FCF3F625E9028E0078B0D1 /* Release */,
			);
			defaultConfigurationIsVisible = 0;
			defaultConfigurationName = Release;
		};
/* End XCConfigurationList section */

/* Begin XCRemoteSwiftPackageReference section */
		3811DE0E25C9D37700A708ED /* XCRemoteSwiftPackageReference "Swinject" */ = {
			isa = XCRemoteSwiftPackageReference;
			repositoryURL = "https://github.com/Swinject/Swinject";
			requirement = {
				kind = upToNextMajorVersion;
				minimumVersion = 2.7.1;
			};
		};
		3833B46B26012030003021B3 /* XCRemoteSwiftPackageReference "swift-algorithms" */ = {
			isa = XCRemoteSwiftPackageReference;
			repositoryURL = "https://github.com/apple/swift-algorithms";
			requirement = {
				kind = upToNextMajorVersion;
				minimumVersion = 0.0.3;
			};
		};
		38B17B6425DD90E0005CAE3D /* XCRemoteSwiftPackageReference "SwiftDate" */ = {
			isa = XCRemoteSwiftPackageReference;
			repositoryURL = "https://github.com/malcommac/SwiftDate";
			requirement = {
				kind = upToNextMajorVersion;
				minimumVersion = 6.3.1;
			};
		};
		38DF1787276FC8C300B3528F /* XCRemoteSwiftPackageReference "SwiftMessages" */ = {
			isa = XCRemoteSwiftPackageReference;
			repositoryURL = "https://github.com/SwiftKickMobile/SwiftMessages";
			requirement = {
				kind = upToNextMajorVersion;
				minimumVersion = 9.0.0;
			};
		};
		CEB434FB28B90B7C00B70274 /* XCRemoteSwiftPackageReference "SwiftCharts" */ = {
			isa = XCRemoteSwiftPackageReference;
			repositoryURL = "https://github.com/ivanschuetz/SwiftCharts.git";
			requirement = {
				branch = master;
				kind = branch;
			};
		};
/* End XCRemoteSwiftPackageReference section */

/* Begin XCSwiftPackageProductDependency section */
		3811DE0F25C9D37700A708ED /* Swinject */ = {
			isa = XCSwiftPackageProductDependency;
			package = 3811DE0E25C9D37700A708ED /* XCRemoteSwiftPackageReference "Swinject" */;
			productName = Swinject;
		};
		3818AA46274C255A00843DB3 /* LibreTransmitter */ = {
			isa = XCSwiftPackageProductDependency;
			productName = LibreTransmitter;
		};
		3833B46C26012030003021B3 /* Algorithms */ = {
			isa = XCSwiftPackageProductDependency;
			package = 3833B46B26012030003021B3 /* XCRemoteSwiftPackageReference "swift-algorithms" */;
			productName = Algorithms;
		};
		38B17B6525DD90E0005CAE3D /* SwiftDate */ = {
			isa = XCSwiftPackageProductDependency;
			package = 38B17B6425DD90E0005CAE3D /* XCRemoteSwiftPackageReference "SwiftDate" */;
			productName = SwiftDate;
		};
		38DF1788276FC8C400B3528F /* SwiftMessages */ = {
			isa = XCSwiftPackageProductDependency;
			package = 38DF1787276FC8C300B3528F /* XCRemoteSwiftPackageReference "SwiftMessages" */;
			productName = SwiftMessages;
		};
		38E8755727567AE400975559 /* SwiftDate */ = {
			isa = XCSwiftPackageProductDependency;
			package = 38B17B6425DD90E0005CAE3D /* XCRemoteSwiftPackageReference "SwiftDate" */;
			productName = SwiftDate;
		};
		CEB434FC28B90B7C00B70274 /* SwiftCharts */ = {
			isa = XCSwiftPackageProductDependency;
			package = CEB434FB28B90B7C00B70274 /* XCRemoteSwiftPackageReference "SwiftCharts" */;
			productName = SwiftCharts;
		};
/* End XCSwiftPackageProductDependency section */
	};
	rootObject = 388E595025AD948C0019842D /* Project object */;
}<|MERGE_RESOLUTION|>--- conflicted
+++ resolved
@@ -287,11 +287,8 @@
 		CD78BB94E43B249D60CC1A1B /* NotificationsConfigRootView.swift in Sources */ = {isa = PBXBuildFile; fileRef = 22963BD06A9C83959D4914E4 /* NotificationsConfigRootView.swift */; };
 		CE48C86428CA69D5007C0598 /* OmniBLEPumpManagerExtensions.swift in Sources */ = {isa = PBXBuildFile; fileRef = CE48C86328CA69D5007C0598 /* OmniBLEPumpManagerExtensions.swift */; };
 		CE48C86628CA6B48007C0598 /* OmniPodManagerExtensions.swift in Sources */ = {isa = PBXBuildFile; fileRef = CE48C86528CA6B48007C0598 /* OmniPodManagerExtensions.swift */; };
-<<<<<<< HEAD
-=======
 		CE82E02528E867BA00473A9C /* AlertStorage.swift in Sources */ = {isa = PBXBuildFile; fileRef = CE82E02428E867BA00473A9C /* AlertStorage.swift */; };
 		CE82E02728E869DF00473A9C /* AlertEntry.swift in Sources */ = {isa = PBXBuildFile; fileRef = CE82E02628E869DF00473A9C /* AlertEntry.swift */; };
->>>>>>> 361bfcb5
 		CEB434DC28B8F5B900B70274 /* MKRingProgressView.framework in Frameworks */ = {isa = PBXBuildFile; fileRef = CEB434DB28B8F5B900B70274 /* MKRingProgressView.framework */; };
 		CEB434DD28B8F5B900B70274 /* MKRingProgressView.framework in Embed Frameworks */ = {isa = PBXBuildFile; fileRef = CEB434DB28B8F5B900B70274 /* MKRingProgressView.framework */; settings = {ATTRIBUTES = (CodeSignOnCopy, RemoveHeadersOnCopy, ); }; };
 		CEB434DF28B8F5C400B70274 /* OmniBLE.framework in Frameworks */ = {isa = PBXBuildFile; fileRef = CEB434DE28B8F5C400B70274 /* OmniBLE.framework */; };
@@ -721,11 +718,8 @@
 		C8D1A7CA8C10C4403D4BBFA7 /* BolusDataFlow.swift */ = {isa = PBXFileReference; includeInIndex = 1; lastKnownFileType = sourcecode.swift; path = BolusDataFlow.swift; sourceTree = "<group>"; };
 		CE48C86328CA69D5007C0598 /* OmniBLEPumpManagerExtensions.swift */ = {isa = PBXFileReference; lastKnownFileType = sourcecode.swift; path = OmniBLEPumpManagerExtensions.swift; sourceTree = "<group>"; };
 		CE48C86528CA6B48007C0598 /* OmniPodManagerExtensions.swift */ = {isa = PBXFileReference; lastKnownFileType = sourcecode.swift; path = OmniPodManagerExtensions.swift; sourceTree = "<group>"; };
-<<<<<<< HEAD
-=======
 		CE82E02428E867BA00473A9C /* AlertStorage.swift */ = {isa = PBXFileReference; lastKnownFileType = sourcecode.swift; path = AlertStorage.swift; sourceTree = "<group>"; };
 		CE82E02628E869DF00473A9C /* AlertEntry.swift */ = {isa = PBXFileReference; lastKnownFileType = sourcecode.swift; path = AlertEntry.swift; sourceTree = "<group>"; };
->>>>>>> 361bfcb5
 		CEB434DB28B8F5B900B70274 /* MKRingProgressView.framework */ = {isa = PBXFileReference; explicitFileType = wrapper.framework; path = MKRingProgressView.framework; sourceTree = BUILT_PRODUCTS_DIR; };
 		CEB434DE28B8F5C400B70274 /* OmniBLE.framework */ = {isa = PBXFileReference; explicitFileType = wrapper.framework; path = OmniBLE.framework; sourceTree = BUILT_PRODUCTS_DIR; };
 		CEB434E228B8F9DB00B70274 /* BluetoothStateManager.swift */ = {isa = PBXFileReference; lastKnownFileType = sourcecode.swift; path = BluetoothStateManager.swift; sourceTree = "<group>"; };
@@ -1330,12 +1324,9 @@
 				3871F39B25ED892B0013ECB5 /* TempTarget.swift */,
 				3811DE8E25C9D80400A708ED /* User.swift */,
 				E0D4F80427513ECF00BDF1FE /* HealthKitSample.swift */,
-<<<<<<< HEAD
 				19F79FA8283AE7E000646323 /* TDD.swift */,
 				1935363F28496F7D001E0B16 /* TDD_averages.swift */,
-=======
 				CE82E02628E869DF00473A9C /* AlertEntry.swift */,
->>>>>>> 361bfcb5
 			);
 			path = Models;
 			sourceTree = "<group>";
