--- conflicted
+++ resolved
@@ -832,7 +832,6 @@
 
 /* */
 "Also add source info" = "Also add source info";
-<<<<<<< HEAD
 
 /* */
 "Carbs Required Threshold" = "Carbs Required Threshold";
@@ -845,29 +844,6 @@
 
 /* */
 "FreeAPS X not active" = "FreeAPS X not active";
-
-/* */
-"Last loop was more then %d min ago" = "Last loop was more then %d min ago";
-
-/* Glucose badge */
-"Show glucose on the app badge" = "Show glucose on the app badge";
-
-/* */
-"Backfill glucose" = "Backfill glucose";
-=======
-
-/* */
-"Carbs Required Threshold" = "Carbs Required Threshold";
-
-/* */
-"Carbs required: %d g" = "Carbs required: %d g";
-
-/* */
-"To prevent LOW required %d g of carbs" = "To prevent LOW required %d g of carbs";
-
-/* */
-"FreeAPS X not active" = "FreeAPS X not active";
->>>>>>> 885d3fbe
 
 /* */
 "Last loop was more then %d min ago" = "Last loop was more then %d min ago";
