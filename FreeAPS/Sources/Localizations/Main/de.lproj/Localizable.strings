--- conflicted
+++ resolved
@@ -59,11 +59,7 @@
 "looping" = "looping";
 
 /* min ago since last loop */
-<<<<<<< HEAD
 "min ago" = "min";
-=======
-"min ago" = "min ago";
->>>>>>> 1469fcd5
 
 /* Status Title */
 "No suggestion" = "Kein Vorschlag";
@@ -327,12 +323,8 @@
 /*Carb ratio unit */
 "g/U" = "g/IE";
 
-/* grams */
-<<<<<<< HEAD
-" g" = "g";
-=======
+/* grams *
 " g" = " g";
->>>>>>> 1469fcd5
 
 /* when 0 U/hr */
 "0 U/hr" = "0 IE/h";
@@ -415,11 +407,7 @@
 */
 /* ”Rewind Resets Autosens” */
 
-<<<<<<< HEAD
 "This feature, enabled by default, resets the autosens ratio to neutral when you rewind your pump, on the assumption that this corresponds to a probable site change. Autosens will begin learning sensitivity anew from the time of the rewind, which may take up to 6 hours. If you usually rewind your pump independently of site changes, you may want to consider disabling this feature." = "Diese standardmäßig aktivierte Funktion setzt Autosense auf neutral zurück, wenn Sie Ihre Pumpen Gewindestange zurücklaufen lassen, wobei davon ausgegangen wird, dass dies einen Katheter- und Reservoirwechsel bedeutet. Autosens startet ab dem Zeitpunkt des Rücklaufes neu und es kann bis zu 6 Stunden dauern, die Sensibilität neu zu beurteilen. Wenn Sie Ihre Pumpe normalerweise unabhängig vom Resevoir- und Kathetherwechsel zurück laufen lassen, sollten Sie diese Funktion deaktivieren.";
-=======
-"This feature, enabled by default, resets the autosens ratio to neutral when you rewind your pump, on the assumption that this corresponds to a probable site change. Autosens will begin learning sensitivity anew from the time of the rewind, which may take up to 6 hours. If you usually rewind your pump independently of site changes, you may want to consider disabling this feature." = "This feature, enabled by default, resets the autosens ratio to neutral when you rewind your pump, on the assumption that this corresponds to a probable site change. Autosens will begin learning sensitivity anew from the time of the rewind, which may take up to 6 hours. If you usually rewind your pump independently of site changes, you may want to consider disabling this feature.";
->>>>>>> 1469fcd5
 
 /* ”High Temptarget Raises Sensitivity" */
 "Defaults to false. When set to true, raises sensitivity (lower sensitivity ratio) for temp targets set to >= 111. Synonym for exercise_mode. The higher your temp target above 110 will result in more sensitive (lower) ratios, e.g., temp target of 120 results in sensitivity ratio of 0.75, while 140 results in 0.6 (with default halfBasalTarget of 160)." = "Defaults to false. When set to true, raises sensitivity (lower sensitivity ratio) for temp targets set to >= 111. Synonym for exercise_mode. The higher your temp target above 110 will result in more sensitive (lower) ratios, e.g., temp target of 120 results in sensitivity ratio of 0.75, while 140 results in 0.6 (with default halfBasalTarget of 160).";
