/*
  Localizable.strings
  FreeAPS X
*/
/* Bolus screen when adding insulin */

"Add insulin without actually bolusing" = "Adicionar insulina sem tomar bolus";

/* Add insulin from source outside of pump */
"Add %@ without bolusing" = "Adicionar %@ sem tomar bolus";

"Bolus" = "Bolus";

"Close" = "Fechar";

/* Continue after added carbs without bolus */
"Continue without bolus" = "Continuar sem tomar bolus";

/* Header */
"Enact Bolus" = "Aplicar Bolus";

/* Button */
"Enact bolus" = "Aplicar bolus";

/*  */
"Insulin recommended" = "Insulina recomendada";

/*  */
"Insulin required" = "Insulina necessária";

/* Bolus screen */
"Recommendation" = "Recomendação";

/* Button */
"Clear" = "Apagar";

/* Button */
"Done" = "Ok";

/*  */
"Wait please" = "Aguarde";

/*  */
"Agree and continue" = "Concordar e Continuar";

/* Disclaimer when opening app for first time*/
"Disclaimer" = "Termo de responsabilidade";

/* Disclaimer Description */
"FreeAPS X is in an active development state. We do not recommend to use the system for everyday control of blood glucose! Use it for testing purposes only at your own risk. We are not responsible for your decisions and actions." = "FreeAPS X ainda está em estágio de desenvolvimento. Nós não recomendamos o uso deste aplicativo para controle diário da glicemia! Use somente para testes por sua conta e risco. Nós não somos responsáveis por suas decisões e ações.";

/* Enacted at a date */
"Enacted at %@" = "Executado em %@";

/* Home title */
"Home" = "Tela inicial";

/* Looping in progress */
"looping" = "looping";

/* min ago since last loop */
"min ago" = "min atrás";

/* Status Title */
"No suggestion" = "Sem sugestão";

/* Replace pod text in Header */
"Replace pod" = "Substituir pod";

/* Suggested at a date */
"Suggested at %@" = "Sugerido %@";

/* Add carbs screen */
"Add Carbs" = "Adicionar carboidratos";

/*  */
"Amount Carbs" = "Quantidade de Carboidratos";

/* Grams unit */
"grams" = "gramas";

/*  */
"Carbs required" = "Carbos necessários";

/* */
"Are you sure?" = "Tem certeza?";

/* Bottom target temp */
"Bottom target" = "Limite baixo";

/* Cancel preset name */
"Cancel" = "Cancelar";

/*  */
"Cancel Temp Target" = "Cancelar Meta Temporária";

/* Custom temp target */
"Custom" = "Definir";

/*  */
"Date" = "Data";

/*  */
"Delete" = "Apagar";

/* Delete preset temp target */
"Delete preset \"%@\"" = "Apagar predefinido \"%@\"";

/* Duration of target temp or temp basal */
"Duration" = "Duração";

/*  */
"Enact Temp Target" = "Executar Meta Temporária";

/*  */
"Enter preset name" = "Nomear predefinido";

/* Preset name */
"Name" = "Nome";

/* minutes of target temp */
"minutes" = "minutos";

/*  */
"Presets" = "Predefinidos";

/* Save preset name */
"Save" = "Salvar";

/*  */
"Save as preset" = "Salvar como predefinido";

/* Upper temp target limit */
"Top target" = "Limite alto";

/*  */
"Autotune" = "Autotune";

/*  */
"Basal profile" = "Perfil Basal";

/*  */
"Carb ratio" = "Taxas carboidratos";

/*  */
"Delete autotune data" = "Apagar dados autotune";

/*  */
"Run now" = "Run now";

/*  */
"Last run" = "Last run";

/*  */
"Sensitivity" = "Fator de sensibilidade";

/*  */
"Use Autotune" = "usar Autotune";

/* Add profile basal */
"Add" = "Adicionar";

/*  */
"Basal Profile" = "Perfil Basal";

/* Rate basal profile */
"Rate" = "Taxa";

/*  */
"Save on Pump" = "Salvar na Bomba";

/*  */
"Saving..." = "Salvando...";

/*  */
"Schedule" = "Agenda";

/*  */
"starts at" = "começa";

/* Time basal profile */
"Time" = "Hora";

/* */
"Calculated Ratio" = "Taxa calculada";

/* Carb Ratios header */
"Carb Ratios" = "Taxas de carbo";

/*  */
"Ratio" = "Taxa";

/*  */
"Autosens" = "Autosens";

/*  */
"Calculated Sensitivity" = "Sensibilidade Calculada";

/*  */
"Insulin Sensitivities" = "Sensibilidade a Insulina";

/* */
"Sensitivity Ratio" = "Taxa de Sensibilidade";

/*  */
"Dismiss" = "Ignorar";

/*  */
"Important message" = "Mensagem importante";

/*  */
"Amount" = "Quantidade";

/* */
"Cancel Temp Basal" = "Cancelar Basal Temporária";

/* Enact
Enact a temp Basal or a temp target */
"Enact" = "Executar";

/* */
"Manual Temp Basal" = "Basal Temporária Manual";

/* Allow uploads tp NS */
"Allow uploads" = "Permitir uploads";

/* API secret in NS */
"API secret" = "API secret";

/* Connect to NS */
"Connect" = "Conectar";

/* Connected to NS */
"Connected!" = "Conectado!";

/* Connecting to NS */
"Connecting..." = "Conectando...";

/*  */
"Invalid URL" = "URL inválida";

/*  */
"Local glucose source" = "Local glucose source";

/* Header */
"Nightscout Config" = "Ajustes Nightscout";

/*  */
"Port" = "Port";

/*  */
"URL" = "URL";

/**/
"Use local glucose server" = "Usar servidor de glicose local";

/*  */
"Edit settings json" = "Edit settings json";

/* */
"Glucose units" = "Glucose units";

/*  */
"Preferences" = "Preferências";

/* Recommended Insulin Fraction in preferences */
"Recommended Insulin Fraction" = "Fração de insulina recomendada";

/* Do you want to show bolus screen after added carbs? */
"Skip Bolus screen after carbs" = "Pular tela de bolus depois de carbo";

/* Allow remote control from NS */
"Remote control" = "Controle remoto";

/* Add Medtronic pump */
"Add Medtronic" = "Adicionar Medtronic";

/* Add Omnipod pump */
"Add Omnipod" = "Adicionar Omnipod";

/* Add Simulator pump */
"Add Simulator" = "Adicionar Simulador";

/* Insulin model */
"Model" = "Modelo";

/*  */
"Pump config" = "Ajustes bomba";

/*  */
"Delivery limits" = "Limites de entrega";

/*  */
"Duration of Insulin Action" = "Duração da ação da Insulina";

/* hours of duration of insulin activity */
"hours" = "horas";

/* Max setting */
"Max Basal" = "Basal Maxima";

/* Max setting */
"Max Bolus" = "Bolus Máximo";

/* */
"Pump Settings" = "Ajustes Bomba";

/* Insulin unit per hour */
"U/hr" = "U/hr";

/* Unit in number of units delivered (keep the space character!) */
" U" = " U";

/* /Insulin unit */
"/U" = "/U";

/* Insulin unit */
"U" = "U";

/* Unit per hour with space */
" U/hr" = " U/hr";

/* Number of units per hour*/
"%@ U/hr" = "%@ U/hr";

/* Number of units insulin delivered */
"%@ U" = "%@ U";

/*Carb ratio unit */
"g/U" = "g/U";

/* grams */
" g" = " g";

/* when 0 U/hr */
"0 U/hr" = "0 U/hr";

/* abbreviation for days */
"d" = "d";

/* abbreviation for hours */
"h" = "h";

/* abbreviation for minutes */
"m" = "m";

<<<<<<< HEAD
=======
/* */
"Autotune Conf" = "Autotune";

/*  */
"Basal Profile Conf" = "Perfil Basal";

/*  */
"Carb Ratios Conf" = "Taxa Carbo";

>>>>>>> 1ccbe74f
/*  */
"Closed loop" = "Loop fechado";

/* */
"Configuration" = "Ajustes";

/* */
"Devices" = "Dispositivos";

<<<<<<< HEAD
=======
/* */
"Insulin Sensitivities Conf" = "Sensibilidades da insulina";

/* */
"Preferences Conf" = "Preferências";

>>>>>>> 1ccbe74f
/*  */
"Pump" = "Bomba";

/*  */
<<<<<<< HEAD
"Services" = "Serviços";

/*  */
=======
"Pump Settings Conf" = "Configurações da Bomba";

/*  */
"Services" = "Serviços";

/*  */
>>>>>>> 1ccbe74f
"Settings" = "Configurações";

/* 2 log files to share */
"Share logs" = "Compartilhar logs";
<<<<<<< HEAD
=======

/*  */
"Target Ranges Conf" = "Metas";
>>>>>>> 1ccbe74f

/* Upper target */
"High target" = "Limite alto";

/* Lower target */
"Low target" = "Limite baixo";

/*  */
"Target Ranges" = "Limites da Meta";

/* When bolusing */
"Bolusing" = "Aplicando bolus";

/* */
"Pump suspended" = "Bomba suspensa";

/* */
"Middleware" = "Middleware";

/* Header */
"History" = "Histórico";

/* CGM option */
"Upload glucose to Nightscout" = "Upload glicose para o Nightscout";

/* Type of CGM or glucose source */
"Type" = "Tipo";

/* CGM */
"CGM" = "MCG";

/* CGM Transmitter ID */
"Transmitter ID" = "ID do Transmissor";

/* Other CGM setting */
"Other" = "Outros";

/*
  Infotexts from openaps.docs and androidaps.docs
  FreeAPS
*/
/* ”Rewind Resets Autosens” */

"This feature, enabled by default, resets the autosens ratio to neutral when you rewind your pump, on the assumption that this corresponds to a probable site change. Autosens will begin learning sensitivity anew from the time of the rewind, which may take up to 6 hours. If you usually rewind your pump independently of site changes, you may want to consider disabling this feature." = "This feature, enabled by default, resets the autosens ratio to neutral when you rewind your pump, on the assumption that this corresponds to a probable site change. Autosens will begin learning sensitivity anew from the time of the rewind, which may take up to 6 hours. If you usually rewind your pump independently of site changes, you may want to consider disabling this feature.";

/* ”High Temptarget Raises Sensitivity" */
"Defaults to false. When set to true, raises sensitivity (lower sensitivity ratio) for temp targets set to >= 111. Synonym for exercise_mode. The higher your temp target above 110 will result in more sensitive (lower) ratios, e.g., temp target of 120 results in sensitivity ratio of 0.75, while 140 results in 0.6 (with default halfBasalTarget of 160)." = "Defaults to false. When set to true, raises sensitivity (lower sensitivity ratio) for temp targets set to >= 111. Synonym for exercise_mode. The higher your temp target above 110 will result in more sensitive (lower) ratios, e.g., temp target of 120 results in sensitivity ratio of 0.75, while 140 results in 0.6 (with default halfBasalTarget of 160).";

/* ”Low Temptarget Lowers Sensitivity" */
"Defaults to false. When set to true, can lower sensitivity (higher sensitivity ratio) for temptargets <= 99. The lower your temp target below 100 will result in less sensitive (higher) ratios, e.g., temp target of 95 results in sensitivity ratio of 1.09, while 85 results in 1.33 (with default halfBasalTarget of 160)." = "Defaults to false. When set to true, can lower sensitivity (higher sensitivity ratio) for temptargets <= 99. The lower your temp target below 100 will result in less sensitive (higher) ratios, e.g., temp target of 95 results in sensitivity ratio of 1.09, while 85 results in 1.33 (with default halfBasalTarget of 160).";

/* ”Sensitivity Raises Target" */
"When true, raises BG target when autosens detects sensitivity" = "When true, raises BG target when autosens detects sensitivity";

/* ”Resistance Lowers Target" */
"Defaults to false. When true, will lower BG target when autosens detects resistance" = "Defaults to false. When true, will lower BG target when autosens detects resistance";

/* ”Advanced Target Adjustments" */
"This feature was previously enabled by default but will now default to false (will NOT be enabled automatically) in oref0 0.6.0 and beyond. (There is no need for this with 0.6.0). This feature lowers oref0’s target BG automatically when current BG and eventualBG are high. This helps prevent and mitigate high BG, but automatically switches to low-temping to ensure that BG comes down smoothly toward your actual target. If you find this behavior too aggressive, you can disable this feature. If you do so, please let us know so we can better understand what settings work best for everyone." = "This feature was previously enabled by default but will now default to false (will NOT be enabled automatically) in oref0 0.6.0 and beyond. (There is no need for this with 0.6.0). This feature lowers oref0’s target BG automatically when current BG and eventualBG are high. This helps prevent and mitigate high BG, but automatically switches to low-temping to ensure that BG comes down smoothly toward your actual target. If you find this behavior too aggressive, you can disable this feature. If you do so, please let us know so we can better understand what settings work best for everyone.";

/* "Exercise Mode" */
"Defaults to false. When true, > 105 mg/dL high temp target adjusts sensitivityRatio for exercise_mode. Synonym for high_temptarget_raises_sensitivity" = "Defaults to false. When true, > 105 mg/dL high temp target adjusts sensitivityRatio for exercise_mode. Synonym for high_temptarget_raises_sensitivity";

/* "Wide BG Target Range" */
"Defaults to false, which means by default only the low end of the pump’s BG target range is used as OpenAPS target. This is a safety feature to prevent too-wide targets and less-optimal outcomes. Therefore the higher end of the target range is used only for avoiding bolus wizard overcorrections. Use wide_bg_target_range: true to force neutral temps over a wider range of eventualBGs." = "Defaults to false, which means by default only the low end of the pump’s BG target range is used as OpenAPS target. This is a safety feature to prevent too-wide targets and less-optimal outcomes. Therefore the higher end of the target range is used only for avoiding bolus wizard overcorrections. Use wide_bg_target_range: true to force neutral temps over a wider range of eventualBGs.";

/* "Skip Neutral Temps" */
"Defaults to false, so that FreeAPS X will set temps whenever it can, so it will be easier to see if the system is working, even when you are offline. This means FreeAPS X will set a “neutral” temp (same as your default basal) if no adjustments are needed. This is an old setting for OpenAPS to have the options to minimise sounds and notifications from the 'rig', that may wake you up during the night." = "Defaults to false, so that FreeAPS X will set temps whenever it can, so it will be easier to see if the system is working, even when you are offline. This means OpenAPS will set a “neutral” temp (same as your default basal) if no adjustments are needed. This is an old setting for OpenAPS to have the options to minimise sounds and notifications form the 'rig', that may wake you up during the night. ";

/* "Unsuspend If No Temp” */
"Many people occasionally forget to resume / unsuspend their pump after reconnecting it. If you’re one of them, and you are willing to reliably set a zero temp basal whenever suspending and disconnecting your pump, this feature has your back. If enabled, it will automatically resume / unsuspend the pump if you forget to do so before your zero temp expires. As long as the zero temp is still running, it will leave the pump suspended." = "Many people occasionally forget to resume / unsuspend their pump after reconnecting it. If you’re one of them, and you are willing to reliably set a zero temp basal whenever suspending and disconnecting your pump, this feature has your back. If enabled, it will automatically resume / unsuspend the pump if you forget to do so before your zero temp expires. As long as the zero temp is still running, it will leave the pump suspended.";

/* "Enable UAM" */
"With this option enabled, the SMB algorithm can recognize unannounced meals. This is helpful, if you forget to tell AndroidAPS about your carbs or estimate your carbs wrong and the amount of entered carbs is wrong or if a meal with lots of fat and protein has a longer duration than expected. Without any carb entry, UAM can recognize fast glucose increasments caused by carbs, adrenaline, etc, and tries to adjust it with SMBs. This also works the opposite way: if there is a fast glucose decreasement, it can stop SMBs earlier." = "With this option enabled, the SMB algorithm can recognize unannounced meals. This is helpful, if you forget to tell AndroidAPS about your carbs or estimate your carbs wrong and the amount of entered carbs is wrong or if a meal with lots of fat and protein has a longer duration than expected. Without any carb entry, UAM can recognize fast glucose increasments caused by carbs, adrenaline, etc, and tries to adjust it with SMBs. This also works the opposite way: if there is a fast glucose decreasement, it can stop SMBs earlier.";

/* Enable SMB With COB" */

"This enables supermicrobolus (SMB) while carbs on board (COB) are positive." = "This enables supermicrobolus (SMB) while carbs on board (COB) are positive.";

/* "Enable SMB With Temptarget” */
"This enables supermicrobolus (SMB) with eating soon / low temp targets. With this feature enabled, any temporary target below 100mg/dL, such as a temp target of 99 (or 80, the typical eating soon target) will enable SMB." = "This enables supermicrobolus (SMB) with eating soon / low temp targets. With this feature enabled, any temporary target below 100mg/dL, such as a temp target of 99 (or 80, the typical eating soon target) will enable SMB.";

/* "Enable SMB Always" */
"Defaults to false. When true, always enable supermicrobolus (unless disabled by high temptarget)." = "Defaults to false. When true, always enable supermicrobolus (unless disabled by high temptarget).";

/* "Enable SMB After Carbs" */
"Defaults to false. When true, enables supermicrobolus (SMB) for 6h after carbs, even with 0 carbs on board (COB)." = "Defaults to false. When true, enables supermicrobolus (SMB) for 6h after carbs, even with 0 carbs on board (COB).";

/* "Allow SMB With High Temptarget" */
"Defaults to false. When true, allows supermicrobolus (if otherwise enabled) even with high temp targets." = "Defaults to false. When true, allows supermicrobolus (if otherwise enabled) even with high temp targets.";

/* "Use Custom Peak Time” */
"Defaults to false. Setting to true allows changing insulinPeakTime" = "Defaults to false. Setting to true allows changing insulinPeakTime";

/* "Suspend Zeros IOB” */
"Default is false. Any existing temp basals during times the pump was suspended will be deleted and 0 temp basals to negate the profile basal rates during times pump is suspended will be added." = "Default is false. Any existing temp basals during times the pump was suspended will be deleted and 0 temp basals to negate the profile basal rates during times pump is suspended will be added.";

/* "Max IOB" */
"Max IOB is the maximum amount of insulin on board from all sources – both basal (or SMB correction) and bolus insulin – that your loop is allowed to accumulate to treat higher-than-target BG. Unlike the other two OpenAPS safety settings (max_daily_safety_multiplier and current_basal_safety_multiplier), max_iob is set as a fixed number of units of insulin. As of now manual boluses are NOT limited by this setting. \n\n To test your basal rates during nighttime, you can modify the Max IOB setting to zero while in Closed Loop. This will enable low glucose suspend mode while testing your basal rates settings\n\n(Tip from https://www.loopandlearn.org/freeaps-x/#open-loop)." = "Max IOB is the maximum amount of insulin on board from all sources – both basal (or SMB correction) and bolus insulin – that your loop is allowed to accumulate to treat higher-than-target BG. Unlike the other two OpenAPS safety settings (max_daily_safety_multiplier and current_basal_safety_multiplier), max_iob is set as a fixed number of units of insulin. As of now manual boluses are NOT limited by this setting. \n\n To test your basal rates during nighttime, you can modify the Max IOB setting to zero while in Closed Loop. This will enable low glucose suspend mode while testing your basal rates settings\n\n(Tip from https://www.loopandlearn.org/freeaps-x/#open-loop).";

/* "Max Daily Safety Multiplier" */
"This is an important OpenAPS safety limit. The default setting (which is unlikely to need adjusting) is 3. This means that OpenAPS will never be allowed to set a temporary basal rate that is more than 3x the highest hourly basal rate programmed in a user’s pump, or, if enabled, determined by autotune." = "This is an important OpenAPS safety limit. The default setting (which is unlikely to need adjusting) is 3. This means that OpenAPS will never be allowed to set a temporary basal rate that is more than 3x the highest hourly basal rate programmed in a user’s pump, or, if enabled, determined by autotune.";

/* "Current Basal Safety Multiplier" */
"This is another important OpenAPS safety limit. The default setting (which is also unlikely to need adjusting) is 4. This means that OpenAPS will never be allowed to set a temporary basal rate that is more than 4x the current hourly basal rate programmed in a user’s pump, or, if enabled, determined by autotune." = "This is another important OpenAPS safety limit. The default setting (which is also unlikely to need adjusting) is 4. This means that OpenAPS will never be allowed to set a temporary basal rate that is more than 4x the current hourly basal rate programmed in a user’s pump, or, if enabled, determined by autotune.";

/* "Autosens Max" */
"This is a multiplier cap for autosens (and autotune) to set a 20% max limit on how high the autosens ratio can be, which in turn determines how high autosens can adjust basals, how low it can adjust ISF, and how low it can set the BG target." = "This is a multiplier cap for autosens (and autotune) to set a 20% max limit on how high the autosens ratio can be, which in turn determines how high autosens can adjust basals, how low it can adjust ISF, and how low it can set the BG target.";

/* "Autosens Min" */
"The other side of the autosens safety limits, putting a cap on how low autosens can adjust basals, and how high it can adjust ISF and BG targets." = "The other side of the autosens safety limits, putting a cap on how low autosens can adjust basals, and how high it can adjust ISF and BG targets.";

/* "Half Basal Exercise Target" */
"Set to a number, e.g. 160, which means when temp target is 160 mg/dL and exercise_mode=true, run 50% basal at this level (120 = 75%; 140 = 60%). This can be adjusted, to give you more control over your exercise modes." = "Set to a number, e.g. 160, which means when temp target is 160 mg/dL and exercise_mode=true, run 50% basal at this level (120 = 75%; 140 = 60%). This can be adjusted, to give you more control over your exercise modes.";

/* "Max COB" */
"This defaults maxCOB to 120 because that’s the most a typical body can absorb over 4 hours. (If someone enters more carbs or stacks more; OpenAPS will just truncate dosing based on 120. Essentially, this just limits AMA as a safety cap against weird COB calculations due to fluky data.)" = "This defaults maxCOB to 120 because that’s the most a typical body can absorb over 4 hours. (If someone enters more carbs or stacks more; OpenAPS will just truncate dosing based on 120. Essentially, this just limits AMA as a safety cap against weird COB calculations due to fluky data.)";

/* "Bolus Snooze DIA Divisor" */
"Bolus snooze is enacted after you do a meal bolus, so the loop won’t counteract with low temps when you’ve just eaten. The example here and default is 2; so a 3 hour DIA means that bolus snooze will be gradually phased out over 1.5 hours (3DIA/2)." = "Bolus snooze is enacted after you do a meal bolus, so the loop won’t counteract with low temps when you’ve just eaten. The example here and default is 2; so a 3 hour DIA means that bolus snooze will be gradually phased out over 1.5 hours (3DIA/2).";

/* "Min 5m Carbimpact" */
"This is a setting for default carb absorption impact per 5 minutes. The default is an expected 8 mg/dL/5min. This affects how fast COB is decayed in situations when carb absorption is not visible in BG deviations. The default of 8 mg/dL/5min corresponds to a minimum carb absorption rate of 24g/hr at a CSF of 4 mg/dL/g." = "This is a setting for default carb absorption impact per 5 minutes. The default is an expected 8 mg/dL/5min. This affects how fast COB is decayed in situations when carb absorption is not visible in BG deviations. The default of 8 mg/dL/5min corresponds to a minimum carb absorption rate of 24g/hr at a CSF of 4 mg/dL/g.";

/* "Autotune ISF Adjustment Fraction" */
"The default of 0.5 for this value keeps autotune ISF closer to pump ISF via a weighted average of fullNewISF and pumpISF. 1.0 allows full adjustment, 0 is no adjustment from pump ISF." = "The default of 0.5 for this value keeps autotune ISF closer to pump ISF via a weighted average of fullNewISF and pumpISF. 1.0 allows full adjustment, 0 is no adjustment from pump ISF.";

/* "Remaining Carbs Fraction" */
"This is the fraction of carbs we’ll assume will absorb over 4h if we don’t yet see carb absorption." = "This is the fraction of carbs we’ll assume will absorb over 4h if we don’t yet see carb absorption.";

/* "Remaining Carbs Cap" */
"This is the amount of the maximum number of carbs we’ll assume will absorb over 4h if we don’t yet see carb absorption." = "This is the amount of the maximum number of carbs we’ll assume will absorb over 4h if we don’t yet see carb absorption.";

/* ”Max SMB Basal Minutes" */
"Defaults to start at 30. This is the maximum minutes of basal that can be delivered as a single SMB with uncovered COB. This gives the ability to make SMB more aggressive if you choose. It is recommended that the value is set to start at 30, in line with the default, and if you choose to increase this value, do so in no more than 15 minute increments, keeping a close eye on the effects of the changes. It is not recommended to set this value higher than 90 mins, as this may affect the ability for the algorithm to safely zero temp. It is also recommended that pushover is used when setting the value to be greater than default, so that alerts are generated for any predicted lows or highs." = "Defaults to start at 30. This is the maximum minutes of basal that can be delivered as a single SMB with uncovered COB. This gives the ability to make SMB more aggressive if you choose. It is recommended that the value is set to start at 30, in line with the default, and if you choose to increase this value, do so in no more than 15 minute increments, keeping a close eye on the effects of the changes. It is not recommended to set this value higher than 90 mins, as this may affect the ability for the algorithm to safely zero temp. It is also recommended that pushover is used when setting the value to be greater than default, so that alerts are generated for any predicted lows or highs.";

/* "Max UAM SMB Basal Minutes" */
"Defaults to start at 30. This is the maximum minutes of basal that can be delivered by UAM as a single SMB when IOB exceeds COB. This gives the ability to make UAM more or less aggressive if you choose. It is recommended that the value is set to start at 30, in line with the default, and if you choose to increase this value, do so in no more than 15 minute increments, keeping a close eye on the effects of the changes. Reducing the value will cause UAM to dose less insulin for each SMB. It is not recommended to set this value higher than 60 mins, as this may affect the ability for the algorithm to safely zero temp. It is also recommended that pushover is used when setting the value to be greater than default, so that alerts are generated for any predicted lows or highs." = "Defaults to start at 30. This is the maximum minutes of basal that can be delivered by UAM as a single SMB when IOB exceeds COB. This gives the ability to make UAM more or less aggressive if you choose. It is recommended that the value is set to start at 30, in line with the default, and if you choose to increase this value, do so in no more than 15 minute increments, keeping a close eye on the effects of the changes. Reducing the value will cause UAM to dose less insulin for each SMB. It is not recommended to set this value higher than 60 mins, as this may affect the ability for the algorithm to safely zero temp. It is also recommended that pushover is used when setting the value to be greater than default, so that alerts are generated for any predicted lows or highs.";

/* "SMB Interval" */
"Minimum duration in minutes between two enacted SMBs" = "Minimum duration in minutes between two enacted SMBs";

/* "Bolus Increment" */
"Smallest possible bolus amount" = "Smallest possible bolus amount";

/* "Insulin Peak Time" */
"Time of maximum blood glucose lowering effect of insulin, in minutes" = "Time of maximum blood glucose lowering effect of insulin, in minutes";

/* "Carbs Req Threshold" */
"Grams of carbsReq to trigger a pushover. Defaults to 1 (for 1 gram of carbohydrate). Can be increased if you only want to get Pushover for carbsReq at X threshold." = "Grams of carbsReq to trigger a pushover. Defaults to 1 (for 1 gram of carbohydrate). Can be increased if you only want to get Pushover for carbsReq at X threshold.";

/* "Noisy CGM Target Multiplier" */
"Defaults to 1.3. Increase target by this amount when looping off raw/noisy CGM data" = "Defaults to 1.3. Increase target by this amount when looping off raw/noisy CGM data";<|MERGE_RESOLUTION|>--- conflicted
+++ resolved
@@ -344,18 +344,6 @@
 /* abbreviation for minutes */
 "m" = "m";
 
-<<<<<<< HEAD
-=======
-/* */
-"Autotune Conf" = "Autotune";
-
-/*  */
-"Basal Profile Conf" = "Perfil Basal";
-
-/*  */
-"Carb Ratios Conf" = "Taxa Carbo";
-
->>>>>>> 1ccbe74f
 /*  */
 "Closed loop" = "Loop fechado";
 
@@ -365,41 +353,17 @@
 /* */
 "Devices" = "Dispositivos";
 
-<<<<<<< HEAD
-=======
-/* */
-"Insulin Sensitivities Conf" = "Sensibilidades da insulina";
-
-/* */
-"Preferences Conf" = "Preferências";
-
->>>>>>> 1ccbe74f
 /*  */
 "Pump" = "Bomba";
 
 /*  */
-<<<<<<< HEAD
 "Services" = "Serviços";
 
 /*  */
-=======
-"Pump Settings Conf" = "Configurações da Bomba";
-
-/*  */
-"Services" = "Serviços";
-
-/*  */
->>>>>>> 1ccbe74f
 "Settings" = "Configurações";
 
 /* 2 log files to share */
 "Share logs" = "Compartilhar logs";
-<<<<<<< HEAD
-=======
-
-/*  */
-"Target Ranges Conf" = "Metas";
->>>>>>> 1ccbe74f
 
 /* Upper target */
 "High target" = "Limite alto";
