--- conflicted
+++ resolved
@@ -896,10 +896,7 @@
 /* */
 "Animated Background" = "Анимированный фон";
 
-<<<<<<< HEAD
-=======
-
->>>>>>> f6e2ff29
+
 /* Headers for settings ----------------------- */
 "OpenAPS main settings" = "Основные настройки OpenAPS";
 
