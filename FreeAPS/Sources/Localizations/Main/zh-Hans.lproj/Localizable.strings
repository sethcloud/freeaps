--- conflicted
+++ resolved
@@ -892,12 +892,9 @@
 
 /* */
 "Suspend" = "Suspend";
-<<<<<<< HEAD
-=======
 
 /* */
 "Animated Background" = "Animated Background";
->>>>>>> f6e2ff29
 
 
 /* Headers for settings ----------------------- */
