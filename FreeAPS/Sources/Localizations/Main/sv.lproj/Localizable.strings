/*
  Localizable.strings
  FreeAPS X
*/
/* -------------------------------- */
/* Bolus screen when adding insulin */
"Add insulin without actually bolusing" = "Lägg till insulin utan att ge bolus";

/* Add insulin from source outside of pump */
"Add %@ without bolusing" = "Lägg till %@ utan att ge bolus";

"Bolus" = "Bolus";

"Close" = "Stäng";

/* Continue after added carbs without bolus */
"Continue without bolus" = "Fortsätt utan bolus";

/* Header */
"Enact Bolus" = "Ge bolus";

/* Button */
"Enact bolus" = "Ge bolus";

/*  */
"Insulin recommended" = "Rekommenderad insulindos";

/*  */
"Insulin required" = "Insulin som krävs";

/* Bolus screen */
"Recommendation" = "Rekommendation";

/* Button */
"Clear" = "Rensa";

/* Button */
"Done" = "Klar";

/*  */
"Wait please" = "Vänta...";

/*  */
"Agree and continue" = "Godkänn och fortsätt";

/* Enacted at a date */
"Enacted at %@" = "Utfört kl %@";

/* Home title */
"Home" = "Hem";

/* Looping in progress */
"looping" = "loopar";

/* min ago since last loop */
"min ago" = "min sedan";

/* Status Title */
"No suggestion" = "Inget förslag";

/* Replace pod text in Header */
"Replace pod" = "Byt podd";

/* Suggested at a date */
"Suggested at %@" = "Föreslaget kl. %@";

/* Add carbs screen */
"Add Carbs" = "Lägg till kolhydrater";

/* Add carbs header and button in Watch app. You can skip the last " " space. It's just for differentiation */
"Add Carbs " = "Lägg till";

/*  */
"Amount Carbs" = "Mängd kolhydrater";

/* Grams unit */
"grams" = "gram";

/*  */
"Carbs required" = "Kolhydrater krävs";

/* */
"Are you sure?" = "Är du säker?";

/* Bottom target temp */
"Bottom target" = "Nedre målvärde";

/* Cancel preset name */
"Cancel" = "Avbryt";

/*  */
"Cancel Temp Target" = "Avbryt tillfälligt målvärde";

/* Custom temp target */
"Custom" = "Anpassad";

/*  */
"Date" = "Datum";

/*  */
"Delete" = "Radera";

/* Delete preset temp target */
"Delete preset \"%@\"" = "Ta bort förval \"%@\"";

/* Duration of target temp or temp basal */
"Duration" = "Duration";

/*  */
"Enact Temp Target" = "Tillfälliga målvärden";

/*  */
"Enter preset name" = "Ange namn för förval";

/* Preset name */
"Name" = "Namn";

/* minutes of target temp */
"minutes" = "minuter";

/*  */
"Presets" = "Förval";

/* Save preset name */
"Save" = "Spara";

/*  */
"Save as preset" = "Spara som förval";

/* Upper temp target limit */
"Top target" = "Övre målvärde";

/*  Temp target set for ... minutes */
"for" = "i";

/*  Temp target set for ... minutes */
"min" = "min";

/*  */
"Autotune" = "Autotune";

/*  */
"Basal profile" = "Basalinställningar";

/*  */
"Carb ratio" = "Insulinkvoter";

/*  */
"Delete autotune data" = "Rensa Autotune-data";

/*  */
"Run now" = "Kör nu";

/*  */
"Last run" = "Kördes senast";

/*  */
"Sensitivity" = "Insulinkänslighet";

/*  */
"Use Autotune" = "Använd Autotune";

/* Add profile basal */
"Add" = "Lägg till";

/*  */
"Basal Profile" = "Basalinställningar";

/* Rate basal profile */
"Rate" = "Värde";

/*  */
"Save on Pump" = "Spara på pump";

/*  */
"Saving..." = "Sparar...";

/*  */
"Schedule" = "Schema";

/*  */
"starts at" = "startar kl";

/* Time basal profile */
"Time" = "Tid";

/* */
"Calculated Ratio" = "Beräknad kvot";

/* Carb Ratios header */
"Carb Ratios" = "Insulinkvoter";

/*  */
"Ratio" = "Kvot";

/*  */
"Autosens" = "Autosense";

/*  */
"Calculated Sensitivity" = "Beräknad känslighet";

/*  */
"Insulin Sensitivities" = "Insulinkänslighet";

/* */
"Sensitivity Ratio" = "Autosens-kvot";

/*  */
"Dismiss" = "Avfärda";

/*  */
"Important message" = "Viktigt meddelande";

/*  */
"Amount" = "Mängd";

/* */
"Cancel Temp Basal" = "Avbryt temporär basal";

/* Enact
Enact a temp Basal or a temp target */
"Enact" = "Utför";

/* */
"Manual Temp Basal" = "Manuell temporär basal";

/* Allow uploads tp NS */
"Allow uploads" = "Tillåt uppladdning";

/* API secret in NS */
"API secret" = "API-lösen";

/* Connect to NS */
"Connect" = "Anslut";

/* Connected to NS */
"Connected!" = "Ansluten!";

/* Connecting to NS */
"Connecting..." = "Ansluter...";

/*  */
"Invalid URL" = "Ogiltig URL";

/*  */
"Local glucose source" = "Lokal glukoskälla";

/* Header */
"Nightscout Config" = "Ställ in Nightscout";

/*  */
"Port" = "Port";

/*  */
"URL" = "URL";

/**/
"Use local glucose server" = "Använd lokal server som glukoskälla";

/*  */
"Edit settings json" = "Ändra debug-inställningar";

/* */
"Glucose units" = "Glukosenheter";

/*  */
"Preferences" = "Inställningar";

/* Recommended Insulin Fraction in preferences */
"Recommended Insulin Fraction" = "Kvot av rekommenderad mängd insulin";

/* Do you want to show bolus screen after added carbs? */
"Skip Bolus screen after carbs" = "Hoppa över Bolusfönster vid tillagda kolhydrater";

/* Allow remote control from NS */
"Remote control" = "Fjärrstyrning";

/* Add Medtronic pump */
"Add Medtronic" = "Lägg till Medtronic";

/* Add Omnipod pump */
"Add Omnipod" = "Lägg till Omnipod";

/* Add Simulator pump */
"Add Simulator" = "Lägg till simulator";

/* Insulin model */
"Model" = "Modell";

/*  */
"Pump config" = "Pumpkonfiguration";

/*  */
"Delivery limits" = "Maxdoser";

/*  */
"Duration of Insulin Action" = "Insulinets verkningstid";

/* hours of duration of insulin activity */
"hours" = "timmar";

/* Max setting */
"Max Basal" = "Max basal";

/* Max setting */
"Max Bolus" = "Max bolus";

/* */
"Pump Settings" = "Pumpinställningar";

/* Insulin unit per hour */
"U/hr" = "IE/h";

/* Unit in number of units delivered (keep the space character!) */
" U" = " IE";

/* /Insulin unit */
"/U" = "/IE";

/* Insulin unit */
"U" = "IE";

/* Unit per hour with space */
" U/hr" = " IE/h";

/* Number of units per hour*/
"%@ U/hr" = "%@ IE/h";

/* Number of units insulin delivered */
"%@ U" = "%@ IE";

/*Carb ratio unit */
"g/U" = "g/IE";

/* grams */
" g" = " g";

/* The short unit display string for grams */
"g" = "g";

/* when 0 U/hr */
"0 U/hr" = "0 IE/h";

/* abbreviation for days */
"d" = "d";

/* abbreviation for hours */
"h" = "h";

/* abbreviation for minutes */
"m" = "m";

/*  */
"Closed loop" = "Sluten loop";

/* */
"Configuration" = "Konfiguration";

/* */
"Devices" = "Enheter";

/*  */
"Pump" = "Pump";

/*  */
"Services" = "Tjänster";

/*  */
"Settings" = "Inställningar";

/* 2 log files to share */
"Share logs" = "Dela loggar";

/* Upper target */
"High target" = "Övre målvärde";

/* Lower target */
"Low target" = "Undre målvärde";

/*  */
"Target Ranges" = "Målområden";

/* When bolusing */
"Bolusing" = "Ger bolus";

/* */
"Pump suspended" = "Pump pausad";

/* */
"Middleware" = "Middleware";

/* Header */
"History" = "Historik";

/* CGM option */
"Upload glucose to Nightscout" = "Ladda upp blodsocker till Nightscout";

/* Type of CGM or glucose source */
"Type" = "Typ";

/* CGM */
"CGM" = "CGM";

/* CGM Transmitter ID */
"Transmitter ID" = "Sändar-ID";

/* Other CGM setting */
"Other" = "Annan";

/* Whatch app alert */
"Set temp targets presets on iPhone first" = "Spara ett tillfälligt målvärde på din iPhone först";

/* Updating Watch app */
"Updating..." = "Uppdaterar...";

/* Header for Temp targets in Watch app */
"Temp Targets" = "Målvärden";

/* Delete carbs from Treatments list*/
"Delete carbs?" = "Ta bort kolhydrater?";

/* Treatments list */
"Treatments" = "Behandlingar";

/* " min" in Treatments list */
" min" = " min";

/* */
"Unable to change anything" = "Det går inte att ändra något";


/* Calendar and Libre transmitter settings ---------------
 */
/* */
"Configure Libre Transmitter" = "Ställ in en Libre-sändare";

/* */
"Calibrations" = "Kalibreringar";

/* */
"Create events in calendar" = "Skapa kalenderhändelser";

/* */
"Calendar" = "Kalender";

/* */
"Other" = "Annan";

/* */
"Libre Transmitter" = "Libre-sändare";

/* */
"Libre Transmitters" = "Libre-sändare";

/* */
"Bluetooth Transmitters" = "Bluetooth-sändare";

/* */
"Modes" = "Lägen";

/* Libre 2 Direct */
"Libre 2 Direct" = "Libre 2 Direkt";

/* */
"Select the third party transmitter you want to connect to" = "Välj vilken sändare du vill ansluta till";

/* State was restored */
"State was restored" = "Återställd";

/* The short unit display string for millimoles of glucose per liter */
"mmol/L" = "mmol/l";

/* The short unit display string for milligrams of glucose per decilter */
"mg/dL" = "mg/dl";

/* */
"Add calibration" = "Lägg till kalibrering";

/* When adding capillary glucose meater reading */
"Meter glucose" = "Glukosmätarvärde";

/* */
"Info" = "Info";

/*v*/
"Slope" = "Lutning";

/* */
"Intercept" = "Skärningspunkt";

/* */
"Chart" = "Diagram";

/* */
"Remove" = "Ta bort";

/* */
"Remove Last" = "Ta bort senaste";

/* */
"Remove All" = "Ta bort alla";

/* */
"About the Process" = "Om processen";

/* */
"Please make sure that your Libre 2 sensor is already activated and finished warming up. If you have other apps connecting to the sensor via bluetooth, these need to be shut down or uninstalled. \n\n You can only have one app communicating with the sensor via bluetooth. Then press the \"pariring and connection\" button below to start the process. Please note that the bluetooth connection might take up to a couple of minutes before it starts working." = "Se till att din Libre 2-sensor redan är aktiverad och klar med uppvärmningen. Om du har andra appar som ansluter till sensorn via bluetooth, måste dessa stängas av eller avinstalleras. \n\n Du kan bara ha en app som kommunicerar med sensorn via bluetooth. Tryck sedan på \"Parkoppla sensor och anslut\"-knappen nedan för att starta processen. Observera att Bluetooth-anslutningen kan ta upp till ett par minuter innan den börjar fungera.";

/* */
"Pairinginfo" = "Parkopplingsinfo";

/* */
"PatchInfo" = "Patchinformation";

/* */
"Calibrationinfo" = "Kalibreringsinfo";

/* */
"Unknown" = "Okänd";

/* */
"Not paired yet" = "Inte parkopplad ännu";

/* */
"Pair Sensor & connect" = "Parkoppla sensor och anslut ";

/* */
"Phone NFC required!" = "Telefon med NFC krävs!";

/* */
"Your phone or app is not enabled for NFC communications, which is needed to pair to libre2 sensors" = "Din telefon eller app är inte aktiverad med NFC, vilket krävs för att parkoppla med Libre2-sensorer";

/* Bluetooth Power Off */
"Bluetooth Power Off" = "Bluetooth är av";

/* Please turn on Bluetooth */
"Please turn on Bluetooth" = "Sätt på Bluetooth";

/* No Libre Transmitter Selected */
"No Libre Transmitter Selected" = "Ingen Libre-sändare vald";

/* Delete Transmitter and start anew. */
"Delete CGMManager and start anew. Your libreoopweb credentials will be preserved" = "Ta bort CGM och börja om. Dina libreoopweb-inställningar kommer att sparas";

/* Invalid libre checksum */
"Invalid libre checksum" = "Ogiltig kontrollsumma för libre";

/* Libre sensor was incorrectly read, CRCs were not valid */
"Libre sensor was incorrectly read, CRCs were not valid" = "Libre-sensor felaktigt läst, CRCs ogiltiga";

/* Glucose */
"Glucose" = "Glukos";

/* LOWALERT! */
"LOWALERT!" = "VARNING LÅGT!";

/* HIGHALERT! */
"HIGHALERT!" = "VARNING HÖGT!";

/* (Snoozed)*/
"(Snoozed)" = "(Snoozad)";

/* Glucose: %@ */
"Glucose: %@" = "Glukos: %@";

/* Transmitter: %@%% */
"Transmitter: %@%%" = "Sändare: %@%%";

/* No Sensor Detected */
"No Sensor Detected" = "Ingen Sensor upptäckt";

/* This might be an intermittent problem, but please check that your transmitter is tightly secured over your sensor */
"This might be an intermittent problem, but please check that your transmitter is tightly secured over your sensor" = "Detta kan vara ett övergående problem, men kontrollera att din sändare sitter fast ordentligt på din sensor";

/* New Sensor Detected */
"New Sensor Detected" = "Ingen sensor upptäckt";

/* Please wait up to 30 minutes before glucose readings are available! */
"Please wait up to 30 minutes before glucose readings are available!" = "Vänta upp till 30 minuter innan glukosvärden finns tillgängliga!";

/* Invalid Glucose sample detected, try again later */
"Invalid Glucose sample detected, try again later" = "Ogiltigt glukosvärde upptäckt, försök igen senare";

/* ensor might have temporarily stopped, fallen off or is too cold or too warm */
"Sensor might have temporarily stopped, fallen off or is too cold or too warm" = "Sensorn kan tillfälligt ha stoppats, fallit av eller är för kall eller för varm";

/* Invalid Sensor Detected */
"Invalid Sensor Detected" = "Ogiltig sensor upptäckt";

/* Detected sensor seems not to be a libre 1 sensor! */
"Detected sensor seems not to be a libre 1 sensor!" = "Upptäckt sensor verkar inte vara en libre 1-sensor!";

/* Detected sensor is invalid: %@ */
"Detected sensor is invalid: %@" = "Upptäckt sensor är ogiltig: %@";

/* Low Battery */
"Low battery" = "Låg batterinivå";

/* */
"Invalid sensor" = "Ogiltig sensor";

/* */
"Sensor change" = "Sensorbyte";

/* */
"Sensor expires soon" = "Sensor går ut snart";

/* Battery is running low %@, consider charging your %@ device as soon as possible */
"Battery is running low %@, consider charging your %@ device as soon as possible" = "Batterinivå är låg %@, överväg att ladda din %@ enhet så snart som möjligt";

/* Extracting calibrationdata from sensor */
"Extracting calibrationdata from sensor" = "Extraherar kalibreringsdata från sensorn";

/* Sensor Ending Soon */
"Sensor Ending Soon" = "Sensor behöver snart bytas";

/* Current Sensor is Ending soon! Sensor Life left in %@ */
"Current Sensor is Ending soon! Sensor Life left in %@" = "Nuvarande sensor behöver snart bytas! Sensortid kvar i %@";

/* */
"Libre Bluetooth" = "Libre bluetooth";

/* */
"Snooze Alerts" = "Snooza larm";

/* */
"Last measurement" = "Senaste mätning";

/* */
"Sensor Footer checksum" = "Kontrollsumma för sensor";

/* */
"Last Blood Sugar prediction" = "Senaste blodsockerförutsägelse";

/* */
"CurrentBG" = "NuvarandeBG";

/* */
"Sensor Info" = "SensorInfo";

/* */
"Sensor Age" = "Sensorålder";

/* */
"Sensor Age Left" = "Sensortid kvar";

/* */
"Sensor Endtime" = "Sensor slutdatum";

/* */
"Sensor State" = "Sensorläge";

/* */
"Sensor Serial" = "Sensorns serienummer";

/* */
"Transmitter Info" = "Sändarinfo";

/* */
"Hardware" = "Hårdvara";

/* */
"Firmware" = "Firmware";

/* */
"Connection State" = "Anslutningsstatus";

/* */
"Transmitter Type" = "Sändartyp";

/* */
"Sensor Type" = "Sensortyp";

/* */
"Factory Calibration Parameters" = "Parametrar för fabrikskalibrering";

/* */
"Valid for footer" = "Giltig för sidfot";

/* */
"Edit calibrations" = "Ändra kalibreringar";

/* */
"edit calibration clicked" = "ändrad kalibrering vald";

/* */
"Delete CGM" = "Radera CGM";

/* */
"Are you sure you want to remove this cgm from loop?" = "Är du säker på att du vill ta bort denna CGM från FreeAPS X?";

/* */
"There is no undo" = "Det går inte att ångra!";

/* */
"Advanced" = "Avancerat";

/* */
"Alarms" = "Larm";

/* */
"Glucose Settings" = "Glukosinställningar";

/* */
"Notifications" = "Notiser";

/* */
"Export logs" = "Exportera loggar";

/* */
"Export not available" = "Export inte tillgänglig";

/* */
"Log export requires ios 15" = "Loggexport kräver ios 15";

/* */
"Got it!" = "Uppfattat!";

/* */
"Saved to %@" = "Sparad till %@";

/* */
"No logs available" = "Inga loggar tillgängliga";

/* */
"Glucose Notification visibility" = "Blodsockernotiser";

/* */
"Always Notify Glucose" = "Meddela alltid glukos";

/* */
"Notify per reading" = "Meddela per avläsning";

/* */
"Value" = "Värde";

/* */
"Adds Phone Battery" = "Visa telefonens batterinivå";

/* */
"Adds Transmitter Battery" = "Lägger till sändarbatteri";

/* */
"Also vibrate" = "Vibrera också";

/* */
"Additional notification types" = "Ytterligare notistyper";

/* */
"Misc" = "Övrigt";

/* */
"Unit override" = "Åsidosätt enhet";

/* */
"Low" = "Lågt";

/* */
"High" = "Högt";

/* */
"glucose" = "glukos";

/* */
"Schedule " = "Schema ";

/* */
"tapped save schedules" = "klickat på sparade scheman";

/* */
"Error" = "Fel";

/* */
"Some ui element was incorrectly specified" = "Vissa UI-element felaktigt specificerade";

/* */
"Success" = "Lyckades";

/* */
"Schedules were saved successfully!" = "Scheman har sparats!";

/* */
"High Glucose Alarm active" = "Högt blodsockerlarm aktivt";

/* */
"Low Glucose Alarm active" = "Lågt blodsockerlarm aktivt";

/* */
"No Glucose Alarm active" = "Inget blodsockerlarm aktivt";

/* */
"snoozing until %@" = "snoozar till %@";

/* */
"not snoozing" = "snoozar inte";

/* */
"nothing to see here" = "inget att se här";

/* */
"snooze from testview clicked" = "klickat på snooze från testvy";

/* */
"will snooze for %@ until %@" = "kommer att snooza i %@ tills %@";

/* */
"Click to Snooze Alerts" = "Klicka för att snooza varningar";

/* */
"Strength" = "Styrka";

/* */
"Hold the top of your iPhone near the sensor to pair" = "Håll toppen av din iPhone nära sensorn för att parkoppla";

/* */
"Sensor not found" = "Sensorn hittades inte";

/* */
"Also play alert sound" = "Spela också upp varningsljud";

/* */
"Notification Settings" = "Notisinställningar";

/* */
"Found devices: %d" = "Hittade enheter: %d";

/* */
"Backfill options" = "Alternativ för återfyllnad";

/* */
"Backfilling from trend is currently not well supported by Loop" = "Återfyllning från trend stöds för närvarande inte bra av Loop";

/* */
"Backfill from history" = "Återfyll från historik";

/* */
"Backfill from trend" = "Återfyll från trend";

/* */
"Debug options" = "Felsökningsalternativ";

/* */
"Adds a lot of data to the Issue Report " = "Lägger till en hel del data till rapporten";

/* */
"Persist sensordata" = "Bevara sensordata";

/* */
"Battery" = "Batteri";

/* */
"Also add source info" = "Lägg till info om CGM";

/* */
"Carbs Required Threshold" = "Tröskelvärde för kolhydrater som krävs";

/* */
"Carbs required: %d g" = "Kolhydrater som krävs: %d g";

/* */
"To prevent LOW required %d g of carbs" = "För att förhindra ett lågt blodsocker krävs uppskattningsvis %d g kolhydrater";

/* */
"FreeAPS X not active" = "FreeAPS X är inte aktiv";

/* */
"Last loop was more then %d min ago" = "Senaste loopen var mer än %d min sedan";

/* Glucose badge */
"Show glucose on the app badge" = "Visa glukosvärde på app-ikon";

/* */
"Backfill glucose" = "Återfyll glukosvärden";

/* About this source */
"About this source" = "Om denna CGM";

/* */
"Bolus failed" = "Bolus misslyckades";

/* */
"Bolus failed or inaccurate. Check pump history before repeating." = "Misslyckad eller felaktig bolus. Kontrollera pumpens historik innan du försöker igen.";

/* */
"Carbs" = "Kolhydrater";

/* */
"Temp Basal" = "Temporär basal";

/* */
"Temp Target" = "Tillfälligt målvärde";

/* */
"Resume" = "Återuppta";

/* */
"Suspend" = "Pausa";

/* */
"Animated Background" = "Animerad Bakgrund";

/* Sensor day(s) */
" day(s)" = " dagar";


/* Headers for settings ----------------------- */
"OpenAPS main settings" = "OpenAPS huvudsakliga inställningar";

"OpenAPS SMB settings" = "OpenAPS SMB-inställningar";

"OpenAPS targets settings" = "OpenAPS målvärdesinställningar";

"OpenAPS other settings" = "OpenAPS andra inställningar";

/* Experimental stuff settings */
"XPM settings" = "XPM-inställningar";


/* Glucose Simulator CGM */
"Glucose Simulator" = "Glukossimulator";

/* Restored state message */
"Bluetooth State restored (APS restarted?). Found %d peripherals, and connected to %@ with identifier %@" = "Bluetooth-status återställd (APS startades om?). Hittade %d perifera enheter anslutna till %@ med identifieraren %@";

/* Shared app group */
"Shared app group for direct connection with Libre 1 transmitters or European Libre 2 sensors" = "Delad appgrupp för direkt anslutning till Libre 1-sändare eller europeiska Libre 2-sensorer";

/* Native G6 app */
"Native G6 app" = "Ursprunglig Dexcom G6-app";

/* Native G5 app */
"Native G5 app" = "Ursprunglig G5-app";

/* Minilink transmitter */
"Minilink transmitter" = "Minilink-sändare";

/* Simple simulator */
"Simple simulator" = "Enkel Glukossimulator";

/* Direct connection with Libre 1 transmitters or Libre 2 */
"Direct connection with Libre 1 transmitters or European Libre 2 sensors" = "Direkt anslutning till Libre 1-sändare eller europeiska Libre 2-sensorer";

/* Online or internal server */
"Online or internal server" = "Online eller intern server";

/* HealthKit intergration --------------------*/
/* */
"Apple Health" = "Apple Hälsa";

/* */
"Connect to Apple Health" = "Anslut till Apple Hälsa";

/* Show when have not permissions for writing to Health */
"For write data to Apple Health you must give permissions in Settings > Health > Data Access" = "För att kunna skriva data till Apple Hälsa måste du först ge din tillåtelse i Inställningar > Hälsa > Datatillgång och enheter";

/* */
"After you create glucose records in the Health app, please open FreeAPS X to help us guaranteed transfer changed data" = "Efter att du lagt till glukos i appen 'Hälsa', öppna FreeAPS X för att bekräfta att överföring skett på rätt sätt";

/* New ALerts ------------------------- */
/* Info title */
"Info" = "Info";

/* Warning title */
"Warning" = "Varning";

/* Error title */
"Error" = "Fel";

/* Manual temp basal mode */
"Manual" = "Manuellt";

/* Status highlight when manual temp basal is running. */
<<<<<<< HEAD
"Manual Basal" = "Manuell basal";
=======
"Manual Basal" = "Manuell temporär basal";
>>>>>>> 2b3e739e

/* Current Manual Temp basal */
" -  Manual Basal ⚠️" = " -  Manuell basal ⚠️";

/* Total AT / Scheduled basal insulin */
" U/day" = " IE/dag";

/* Total AT / Scheduled basal insulin */
"Total" = "Totalt";

/* ---------------------------------------
  DASH strings
*/
"Attach Pod" = "Fäst podden";

"Deactivate Pod" = "Inaktivera podd";

/* */
"Deactivating..." = "Inaktiverar...";

"Pair Pod" = "Parkoppla podd";

/* Text for previous pod information row */
"Previous Pod Information" = "Info om tidigare podd";

/* Text for confidence reminders navigation link */
"Confidence Reminders" = "Bekräftelseljud";

"Confidence reminders are beeps from the pod which can be used to acknowledge selected commands." = "Bekräftelseljud är pip från podden som kan användas som bekräftelser på utförda kommandon";

/* button title for saving low reservoir reminder while saving */
"Saving..." = "Sparar...";

/* button title for saving low reservoir reminder */
"Save" = "Spara";

/* Alert title for error when updating confidence reminder preference */
"Failed to update confidence reminder preference." = "Misslyckades att uppdatera inställning för bekräftelseljud";

/* */
"No Error" = "Inget fel";

/* description label for active time pod details row */
"Active Time" = "Aktiv tid";

/* Title string for BeepPreference.silent */
"Disabled" = "Av";

/* Title string for BeepPreference.manualCommands */
"Enabled" = "På";

/* Title string for BeepPreference.extended */
"Extended" = "Utökad";

/* Description for BeepPreference.silent */
"No confidence reminders are used." = "Inga ljud på.";

/* Description for BeepPreference.manualCommands */
"Confidence reminders will sound for commands you initiate, like bolus, cancel bolus, suspend, resume, save notification reminders, etc. When Loop automatically adjusts delivery, no confidence reminders are used." = "Bekräftelseljud kommer att pipa för för ala pumpkommandon du ger, som bolus, avbryt bolus, pausa pump, återuppta insulintillförsel, spara påminnelser etc. När FreeAPS X automatiskt justerar insulintillförsel kommer inga pip att ljuda.";

/* Description for BeepPreference.extended */
"Confidence reminders will sound when Loop automatically adjusts delivery as well as for commands you initiate." = "Bekräftelsepip kommer att ljuda även vid automatiska pumpkommandon såväl som vid manuella.";

/* Label text for expiration reminder default row */
"Expiration Reminder Default" = "Standard påminnelsetid";

/* */
"Expiration Reminder" = "Påminnelse om utgångsdatum";

/* */
"Low Reservoir" = "Låg reservoarvolym";

/* Value text for no expiration reminder */
"No Reminder" = "Ingen påminnelse";

/* */
"Scheduled Reminder" = "Schemalagd påminnelse";

/* */
"Low Reservoir Reminder" = "Påminnelse om låg insulinnivå";

/* The action string on pod status page when pod data is stale */
"Make sure your phone and pod are close to each other. If communication issues persist, move to a new area." = "Säkerställ att din telefon och podd är nära varandra. Om problemet kvarstår, flytta till annan plats.";
/* Format string for the action string on pod status page when pod expired. (1: service time remaining) */
"Change Pod now. Insulin delivery will stop in %1$@ or when no more insulin remains." = "Byt podd nu. Insulintillförsel kommer att stoppas om %1$@ eller när insulinet är slut.";

/* Label text for temporary basal rate summary */
"Rate" = "Värde";

/* Summary string for temporary basal rate configuration page */
"%1$@ for %2$@" = "%1$@ i %2$@";

/* Description text on manual temp basal action sheet */
"Loop will not automatically adjust your insulin delivery until the temporary basal rate finishes or is canceled." = "FreeAPS X kommer inte automatiskt att justera dina insulindoser förrän den temporära basalen är färdig eller har avbrytits.";
/* Button text for setting manual temporary basal rate*/
"Set Temporary Basal" = "Ställ in temporaär basal";

/* Navigation Title for ManualTempBasalEntryView */
"Temporary Basal" = "Temporär basal";

/* Alert title for a failure to set temporary basal */
"Temporary Basal Failed" = "Temporär basal misslyckades";

/* Alert format string for a failure to set temporary basal with recovery suggestion. (1: error description) (2: recovery text) */
"Unable to set a temporary basal rate: %1$@\n\n%2$@" = "Kunde inte ställa in en temporär basaldos: %1$@\n\n%2$@";

/* Alert format string for a failure to set temporary basal. (1: error description) */
"Unable to set a temporary basal rate: %1$@" = "Kunde inte ställa in en temporär basaldos: %1$@";

/* Alert title for missing temp basal configuration */
"Missing Config" = "Konfiguration saknas";

/* Alert format string for missing temp basal configuration. */
"This PumpManager has not been configured with a maximum basal rate because it was added before manual temp basal was a feature. Please go to therapy settings -> delivery limits and set a new maximum basal rate." = "En maximal basaldos har inte ställts in. Gå till inställningen 'Maxdoser' för att ställa in den maximala basaldosen";

/* description label for active time pod details row */
"Active Time" = "Aktiv tid";

/* description label for total delivery pod details row */
"Total Delivery" = "Total mängd insulin given";

/* */
"Add Omnipod Dash" = "Lägg till Omnipod Dash";

/* */
"Insert Cannula" = "För in kanyl";

/* */
"Check Cannula" = "Kontrollera kanyl";

/* */
"Setup Complete" = "Inställning färdig";

/* */
"Insulin Suspended" = "Insulintillförsel pausad";

/* Text for suspend resume button when insulin delivery is suspending */
"Suspending insulin delivery..." = "Pausar pump...";

/* Text for suspend resume button when insulin delivery is suspended */
"Resume Insulin Delivery" = "Återuppta pump";

/* Text for suspend resume button when insulin delivery is resuming */
"Resuming insulin delivery..." = "Återupptar pump...";

/* Alert title for suspend error */
"Failed to Suspend Insulin Delivery" = "Misslyckades att återuppta insulintillförsel";

/* --------------------------------------

  Infotexts from openaps.docs and androidaps.docs
  FreeAPS X
*/

/* ”Rewind Resets Autosens” */

"This feature, enabled by default, resets the autosens ratio to neutral when you rewind your pump, on the assumption that this corresponds to a probable site change. Autosens will begin learning sensitivity anew from the time of the rewind, which may take up to 6 hours. If you usually rewind your pump independently of site changes, you may want to consider disabling this feature." = "Denna funktion, på som standard, återställer 'Autosens' kvot till neutralt läge vid reservoarbyten, då det antas att du vid detta tillfälle även byter infusionskanyl. 'Autosens' kommer nu börja lära sig din insulinkänslighet på nytt, vilket kan ta upp till 6 timmar. Om du vanligtvis gör reservoarbyten oberoende av kanylbyten, kanske du ska överväga att inaktivera denna funktion.";

/* ”High Temptarget Raises Sensitivity" */
"Defaults to false. When set to true, raises sensitivity (lower sensitivity ratio) for temp targets set to >= 111. Synonym for exercise_mode. The higher your temp target above 110 will result in more sensitive (lower) ratios, e.g., temp target of 120 results in sensitivity ratio of 0.75, while 140 results in 0.6 (with default halfBasalTarget of 160)." = "Av som standard. Höjer insulinkänsligheten (lägre 'sensitivity ratio') för temporära målvärden >= 6.2 mmol/l. Synonymt med träningsläge, 'Exercise Mode '. Ju högre ditt temporära mål över 6,2 är desto mer kommer det att resultera i en känsligare (lägre) kvot, t.ex. kommer ett temp målvärde på 6.7 mmol/l att resultera i ett 'sensitivity ratio' på 0,75, medan 7,8 mmol/l resulterar i 0,6 (med 'halfBasalTarget' på 8,9 mmol/l på som förval).";

/* ”Low Temptarget Lowers Sensitivity" */
"Defaults to false. When set to true, can lower sensitivity (higher sensitivity ratio) for temptargets <= 99. The lower your temp target below 100 will result in less sensitive (higher) ratios, e.g., temp target of 95 results in sensitivity ratio of 1.09, while 85 results in 1.33 (with default halfBasalTarget of 160)." = "Av som standard. Sänker insulinkänsligheten för temporära målvärden <= 5,5 mmol/l. Ju lägre ditt temporära målvärde under 5,6 mmol/l är, desto mer kommer det att resultera i en mindre känslig (högre) kvot. T.ex. kommer ett temp målvärde på 5,3 mmol/l att resultera i en kvot ('sensitivity ratio') på 1,09, medan 4.7 mmol/l ger en kvot på 1,33 (med 'Half Basal Exercise Target'-inställning på 160 (8,9 mmol/l)).";

/* ”Sensitivity Raises Target" */
"When true, raises BG target when autosens detects sensitivity" = "Höjer målvärde för blodsocker när 'Autosens' upptäcker ökad insulinkänslighet";

/* ”Resistance Lowers Target" */
"Defaults to false. When true, will lower BG target when autosens detects resistance" = "Av som standard. Sänker målvärde för blodsocker när 'Autosens' upptäcker minskad insulinkänslighet";

/* ”Advanced Target Adjustments" */
"This feature was previously enabled by default but will now default to false (will NOT be enabled automatically) in oref0 0.6.0 and beyond. (There is no need for this with 0.6.0). This feature lowers oref0’s target BG automatically when current BG and eventualBG are high. This helps prevent and mitigate high BG, but automatically switches to low-temping to ensure that BG comes down smoothly toward your actual target. If you find this behavior too aggressive, you can disable this feature. If you do so, please let us know so we can better understand what settings work best for everyone." = "Denna funktion var tidigare aktiverad som standard, men kommer nu att vara av (kommer INTE att aktiveras automatiskt) i oref0 0.6.0 och senare. (Det finns inget behov av detta med 0.6.0). Denna funktion sänker oref0:s blodsockermålvärde automatiskt när nuvarande och förväntat blodsocker är högt. Detta hjälper till att förebygga och mildra ett högt blodsocker, men växlar också automatiskt till en låg temporär basaldos för att säkerställa att ditt blodsocker landar mjukt på ditt faktiska målvärde.";

/* "Exercise Mode" */
"Defaults to false. When true, > 105 mg/dL high temp target adjusts sensitivityRatio for exercise_mode. Synonym for high_temptarget_raises_sensitivity" = "Av som standard. Synonymt med 'High Temptarget Raises Sensitivity'. Vid ett temporärt målvärde > 5,8 mmol/l justeras 'sensitivityRatio' när 'Exercise Mode' är på.";

/* "Wide BG Target Range" */
"Defaults to false, which means by default only the low end of the pump’s BG target range is used as OpenAPS target. This is a safety feature to prevent too-wide targets and less-optimal outcomes. Therefore the higher end of the target range is used only for avoiding bolus wizard overcorrections. Use wide_bg_target_range: true to force neutral temps over a wider range of eventualBGs." = "Av som standard, vilket innebär att endast det nedre intervallet av dina inställda målvärden kommer att användas som målvärde i FreeAPS X. Detta är en säkerhetsfunktion för att förhindra alltför omfattande målintervall med mindre optimala resultat som följd. Den övre delen av målvärdet används endast för att undvika överkorrigeringar av bolusguiden. Använd 'Wide BG Target Range' för att forcera neutrala temporära basaldoser att användas över ett bredare intervall av förväntade blodsocker.";

/* "Skip Neutral Temps" */
"Defaults to false, so that FreeAPS X will set temps whenever it can, so it will be easier to see if the system is working, even when you are offline. This means FreeAPS X will set a “neutral” temp (same as your default basal) if no adjustments are needed. This is an old setting for OpenAPS to have the options to minimise sounds and notifications from the 'rig', that may wake you up during the night." = "Av som standard, så att FreeAPS X kan ställa in temporära basaldoser närhelst den kan, vilket gör det lättare att se ifall systemet fungerar, även när du är offline. Detta innebär att FreeAPS X kommer att ställa in en ”neutral” temporär basal (samma som din ordinarie basal) när inga justeringar behövs. Gammal inställning från OpenAPS för att minska ljud och notiser mitt i natten från dessa 'rigs'. Vi rekommenderar att man lämnar neutrala temporära basaler aktiverade. ";

/* "Unsuspend If No Temp” */
"Many people occasionally forget to resume / unsuspend their pump after reconnecting it. If you’re one of them, and you are willing to reliably set a zero temp basal whenever suspending and disconnecting your pump, this feature has your back. If enabled, it will automatically resume / unsuspend the pump if you forget to do so before your zero temp expires. As long as the zero temp is still running, it will leave the pump suspended." = "Standardvärde Av för denna inställning. Alla eventuella temporära basaler som pågått under tider pumpen varit pausad kommer att raderas, dessutom kommer de ordinarie basaldoserna ersättas med temporära basaler på 0 IE/h.";

/* "Enable UAM" */
"With this option enabled, the SMB algorithm can recognize unannounced meals. This is helpful, if you forget to tell FreeAPS X about your carbs or estimate your carbs wrong and the amount of entered carbs is wrong or if a meal with lots of fat and protein has a longer duration than expected. Without any carb entry, UAM can recognize fast glucose increasments caused by carbs, adrenaline, etc, and tries to adjust it with SMBs. This also works the opposite way: if there is a fast glucose decreasement, it can stop SMBs earlier." = "Med denna inställning på kan SMB-algoritmen upptäcka kolhydrater som inte matats in. Detta kan vara till hjälp om du glömmer att mata in eller uppskattar dina kolhydrater fel, eller vid måltider med mycket fett och protein, som har en längre verkan än förväntat. Utan inlagda kolhydrater kan UAM känna igen snabba glukosförändringar orsakade av kolhydrater, adrenalin, etc, och försöker justera dessa med SMBs. Detta fungerar också omvänt: vid snabb glukosminskning stoppas SMB:s tidigare.";

/* Enable SMB With COB" */

"This enables supermicrobolus (SMB) while carbs on board (COB) are positive." = "Detta tillåter supermikrobolusar (SMB) medan det finns aktiva kolhydrater (COB).";

/* "Enable SMB With Temptarget” */
"This enables supermicrobolus (SMB) with eating soon / low temp targets. With this feature enabled, any temporary target below 100mg/dL, such as a temp target of 99 (or 80, the typical eating soon target) will enable SMB." = "Detta tillåter supermikrobolusar (SMB) vid låga tillfälliga målvärden (tex 'Äter snart'). Med denna funktion aktiverad, kommer SMB:ar vara aktiva även vid tillfälliga målvärden under 100mg/dL (5,6 mmol/l).";

/* "Enable SMB Always" */
"Defaults to false. When true, always enable supermicrobolus (unless disabled by high temptarget)." = "Av som standard. Vid läge på, tillåts alltid supermikrobolusar (SMB) (såvida inte automatiskt inaktiverat av ett högt målvärde).";

/* "Enable SMB After Carbs" */
"Defaults to false. When true, enables supermicrobolus (SMB) for 6h after carbs, even with 0 carbs on board (COB)." = "Av som standard. Tillåter supermikrobolusar (SMB) även 6h efter kolhydrater, också vid 0 aktiva kolhydrater (COB).";

/* "Allow SMB With High Temptarget" */
"Defaults to false. When true, allows supermicrobolus (if otherwise enabled) even with high temp targets." = "Av som standard. När läge på, tillåts SMB:ar även vid höga temporära målvärden.";

/* "Use Custom Peak Time” */
"Defaults to false. Setting to true allows changing insulinPeakTime" = "Av som standard. Läge på tillåter ändring av 'insulinPeakTime', dvs tiden i minuter när insulinet har som störst blodsockersänkande effekt.";

/* "Suspend Zeros IOB” */
"Default is false. Any existing temp basals during times the pump was suspended will be deleted and 0 temp basals to negate the profile basal rates during times pump is suspended will be added." = "Av som standard. Alla eventuella temporära basaler som pågått under tider pumpen varit pausad kommer att raderas, dessutom kommer de ordinarie basaldoserna ersättas med temporära basaler på 0 IE/h.";

/* "Max IOB" */
"Max IOB is the maximum amount of insulin on board from all sources – both basal (or SMB correction) and bolus insulin – that your loop is allowed to accumulate to treat higher-than-target BG. Unlike the other two OpenAPS safety settings (max_daily_safety_multiplier and current_basal_safety_multiplier), max_iob is set as a fixed number of units of insulin. As of now manual boluses are NOT limited by this setting. \n\n To test your basal rates during nighttime, you can modify the Max IOB setting to zero while in Closed Loop. This will enable low glucose suspend mode while testing your basal rates settings\n\n(Tip from https://www.loopandlearn.org/freeaps-x/#open-loop)." = "Max IOB är den maximalt tillåtna mängden aktivt insulin från alla källor – basal, SMB och bolusinsulin – som din loop tillåts att ackumulera för att behandla BS högre än målvärdet. Till skillnad från de andra två säkerhetsinställningarna i FreeAPS X ('Max Daily Safety Multiplier' och 'Current Basal Safety Multiplier'), är 'Max IOB' inställd som ett fast antal insulinenheter. Obs! I nuläget är manuella bolusar inte begränsade av denna inställning.\n\n Om du vill testa dina basaldoser säkert nattetid kan du ställa in Max IOB till 0 samtidigt som du kör Closed Loop. Detta gör att FreeAPS X kan sänka eller stänga av basalinsulin om det skulle behövas, för att undika lågt blodsocker.\n\n(Tips från https://www.loopandlearn.org/freeaps-x/#open-loop).";

/* "Max Daily Safety Multiplier" */
"This is an important OpenAPS safety limit. The default setting (which is unlikely to need adjusting) is 3. This means that OpenAPS will never be allowed to set a temporary basal rate that is more than 3x the highest hourly basal rate programmed in a user’s pump, or, if enabled, determined by autotune." = "Detta är en viktig säkerhetsgräns för FreeAPS X. Standardinställningen (som sannolikt inte behöver justeras) är 3. Detta innebär att FreeAPS X aldrig kommer att tillåtas att ställa in en temporär basaldos som är mer än 3x den högsta basaldosen inställd i pumpen, eller, om aktiverad, den som är inställd av 'Autotune'.";

/* "Current Basal Safety Multiplier" */
"This is another important OpenAPS safety limit. The default setting (which is also unlikely to need adjusting) is 4. This means that OpenAPS will never be allowed to set a temporary basal rate that is more than 4x the current hourly basal rate programmed in a user’s pump, or, if enabled, determined by autotune." = "Detta är en viktig säkerhetsgräns i FreeAPS X. Standardinställningen (som sannolikt inte behöver justeras) är 4, vilket innebär att det aldrig kommer att tillåtas att ställa in en temporär basaldos som är mer än 4x den högsta ordinarie basaldosen, sparad i pumpen, eller, om aktiverad, den som är ställts in av 'Autotune'.";

/* "Autosens Max" */
"This is a multiplier cap for autosens (and autotune) to set a 20% max limit on how high the autosens ratio can be, which in turn determines how high autosens can adjust basals, how low it can adjust ISF, and how low it can set the BG target." = "Standardvärde: 1.2. Denna multipel begränsar hur mycket autosens (och autotune) automatiskt kan justera upp basaler, sänka insulinkänslighet och/eller målvärde. Med standardvärde upp till 20%.";

/* "Autosens Min" */
"The other side of the autosens safety limits, putting a cap on how low autosens can adjust basals, and how high it can adjust ISF and BG targets." = "Standardvärde: 0.7. Denna multipel begränsar hur mycket autosens (och autotune) automatiskt kan justera ned basaler och öka insulinkänslighet och/eller målvärde.";

/* "Half Basal Exercise Target" */
"Set to a number, e.g. 160, which means when temp target is 160 mg/dL and exercise_mode=true, run 50% basal at this level (120 = 75%; 140 = 60%). This can be adjusted, to give you more control over your exercise modes." = "Inställd till ett blodsockervärde, t.ex. 160 (mg/dl = 8.9 mmol/l), vilket innebär att när det temporära målvärdet är 8.9 mmol/l och 'Exercise Mode' är på, används endast en 50%-ig basal vid detta blodsocker (120 = 75%; 140 = 60%). Detta kan justeras, för att ge dig mer kontroll över dina temporära målvärden vid träning.";

/* "Max COB" */
"This defaults maxCOB to 120 because that’s the most a typical body can absorb over 4 hours. (If someone enters more carbs or stacks more; OpenAPS will just truncate dosing based on 120. Essentially, this just limits AMA as a safety cap against weird COB calculations due to fluky data.)" = "Standardvärde 120, eftersom det är vad kroppen typiskt här anses absorbera över 4 timmar. (I händelse att någon matar in mer/överlappar med mer kolhydrater, kommer FreeAPS X att minska dosering baserad på 120. I grund och botten begränsar detta endast AMA med ett tak, för skydd mot felaktiga aktiva kolhydrater-beräkningar på grund av opålitlig data.)";

/* "Bolus Snooze DIA Divisor" */
"Bolus snooze is enacted after you do a meal bolus, so the loop won’t counteract with low temps when you’ve just eaten. The example here and default is 2; so a 3 hour DIA means that bolus snooze will be gradually phased out over 1.5 hours (3DIA/2)." = "Denna är aktiv efter att du har gett en måltidsbolus, för att motverka en låg temporär basal när du just ätit. I detta exempel med standardvärdet 2 och med DIA-inställning på 3 h kommer 'Bolus Snooze' att fasas ut över 1,5 h (3 DIA / 2).";

/* "Min 5m Carbimpact" */
"This is a setting for default carb absorption impact per 5 minutes. The default is an expected 8 mg/dL/5min. This affects how fast COB is decayed in situations when carb absorption is not visible in BG deviations. The default of 8 mg/dL/5min corresponds to a minimum carb absorption rate of 24g/hr at a CSF of 4 mg/dL/g." = "Standardvärde är 8 mg/dl/5min (0,4 mmol/l/5 min). Detta är en inställning för kolhydratsabsorptionseffekt per 5 minuter, som påverkar hur snabbt aktiva kolhydrater klingar av i situationer när kolhydratsabsorption inte syns i BS-avvikelser. Standarden på 0,4 mmol/l/5 min motsvarar en minsta absorptionshastighet på 24g/h vid en CSF ('Carb Sensitivity Factor', hur mycket ditt blodsocker stiger per gram kolhydrat) på 0,2 mmol/l/g.";

/* "Autotune ISF Adjustment Fraction" */
"The default of 0.5 for this value keeps autotune ISF closer to pump ISF via a weighted average of fullNewISF and pumpISF. 1.0 allows full adjustment, 0 is no adjustment from pump ISF." = "Standardvärdet 0,5 håller 'Autotune ISF' närmare pumpens ISF (insulinkänslighet) via ett viktat genomsnitt av 'fullNewISF' och 'pumpISF'. Värdet 1.0 tillåter full justering, medan 0 innebär att ingen skillnad från pumpens ISF kommer att föreligga.";

/* "Remaining Carbs Fraction" */
"This is the fraction of carbs we’ll assume will absorb over 4h if we don’t yet see carb absorption." = "Del av kolhydrater som vi antar kommer att absorberas över 4h om vi ännu inte ser 'carb absorption'.";

/* "Remaining Carbs Cap" */
"This is the amount of the maximum number of carbs we’ll assume will absorb over 4h if we don’t yet see carb absorption." = "Mängd av maximala antal kolhydrater som vi antar kommer att absorberas över 4h om vi ännu inte ser 'carb absorption'.";

/* ”Max SMB Basal Minutes" */
"Defaults to start at 30. This is the maximum minutes of basal that can be delivered as a single SMB with uncovered COB. This gives the ability to make SMB more aggressive if you choose. It is recommended that the value is set to start at 30, in line with the default, and if you choose to increase this value, do so in no more than 15 minute increments, keeping a close eye on the effects of the changes. It is not recommended to set this value higher than 90 mins, as this may affect the ability for the algorithm to safely zero temp. It is also recommended that pushover is used when setting the value to be greater than default, so that alerts are generated for any predicted lows or highs." = "Standardvärde 30. Detta är det maximala antal minuter av din ordinarie basal som kommer att ges som en SMB. Denna inställning ger möjlighet att göra SMB större och behandlingen med SMB mer aggressiv. Det rekommenderas att börja med 30 minuter, och om du väljer att öka detta värde, göra det stegvis i högst 15 minuters steg, samtidigt som du noga följer effekterna av de nya inställningarna. Det rekommenderas inte att ställa in detta värde högre än 90 minuter, eftersom detta påverkar algoritmens förmåga att säkert kunna balansera med temporära basaler på 0 IE/h. Det rekommenderas också att pushover används när värdet sätts till att vara större än standard, så att varningar och notiser kan genereras för alla förväntade blodsockerdalar eller toppar.";

/* "Max UAM SMB Basal Minutes" */
"Defaults to start at 30. This is the maximum minutes of basal that can be delivered by UAM as a single SMB when IOB exceeds COB. This gives the ability to make UAM more or less aggressive if you choose. It is recommended that the value is set to start at 30, in line with the default, and if you choose to increase this value, do so in no more than 15 minute increments, keeping a close eye on the effects of the changes. Reducing the value will cause UAM to dose less insulin for each SMB. It is not recommended to set this value higher than 60 mins, as this may affect the ability for the algorithm to safely zero temp. It is also recommended that pushover is used when setting the value to be greater than default, so that alerts are generated for any predicted lows or highs." = "Standardvärde 30. Detta är det maximala antal minuter av din ordinarie basal som kommer att användas för UAM för att ges som en SMB. Denna inställning ger möjlighet att göra behandlingen med UAM mer aggressiv, om du väljer att öka detta värde. Det rekommenderas att börja med 30 minuter, och om du väljer att öka detta värde, görs det stegvis i högst 15 minuters steg, samtidigt som du noga följer effekterna av nya inställningarna. En reducering av värdet leder till att UAM doserar mindre insulin med varje SMB. Det rekommenderas inte att ställa in detta värde högre än 60 minuter, eftersom detta påverkar algoritmens förmåga att säkert kunna balansera med temporära basaler på 0 IE/h. Det rekommenderas också att pushover används när värdet sätts till att vara större än standard, så att varningar och notiser kan genereras för alla förväntade blodsockerdalar eller toppar.";

/* "SMB Interval" */
"Minimum duration in minutes between two enacted SMBs" = "Minsta tidsintervall mellan två supermikrobolusar.";

/* "Bolus Increment" */
"Smallest SMB / SMB increment in oref0. Minimum amount for Medtronic pumps is 0.1 U, whereas for Omnipod it’s 0.05 U. The default value is 0.1." = "Minsta möjliga SMB (supermikrobolus) i oref0. För Medtronic är minsta möjliga dos 0,1 U, medan det för Omnipod är 0,05 U.";

/* "Insulin Peak Time" */
"Time of maximum blood glucose lowering effect of insulin, in minutes. Beware: Oref assumes for ultra-rapid (Lyumjev) & rapid-acting (Fiasp) curves minimal (35 & 50 min) and maximal (100 & 120 min) applicable insulinPeakTimes. Using a custom insulinPeakTime outside these bounds will result in issues with FreeAPS-X, longer loop calculations and possible red loops." = "Tid i minuter för när insulinet har som störst blodsockersänkande effekt. Observera att inte ange ett lägre värde än 35 min för Lyumjev eller 50 min för Fiasp, eller högre än 100, respektive 120 min. Om du gör så kommer det att leda till problem med FreeAPS X, som röda loopar, långa Loop-beräkningar och överdrivet stora loggfiler.";

/* "Carbs Req Threshold" */
"Grams of carbsReq to trigger a pushover. Defaults to 1 (for 1 gram of carbohydrate). Can be increased if you only want to get Pushover for carbsReq at X threshold." = "Antal kolhydrater för att utlösa en pushover-notis, av det totala antal kolhydrater nödvändiga (carbsReq) för att undvika ett lågt blodsockervärde, som krävs. Standardvärde är 1 (gram kolhydrater). Kan ökas om du bara vill få en Pushover-notis vid en större mängd nödvändiga kolhydrater.";

/* "Noisy CGM Target Multiplier" */
"Defaults to 1.3. Increase target by this amount when looping off raw/noisy CGM data" = "Standardvärde 1,3. Öka målvärdet med denna multipel när du loopar med ofiltrerad CGM-data med mycket brus";

/* Enable Floating Carbs */
 "Defaults to false. If true, then dose slightly more aggressively by using all entered carbs for calculating COBpredBGs. This avoids backing off too quickly as COB decays. Even with this option, oref0 still switches gradually from using COBpredBGs to UAMpredBGs proportionally to how many carbs are left as COB. Summary: use all entered carbs in the future for predBGs & don't decay them as COB, only once they are actual." = "Defaults to false. If true, then dose slightly more aggressively by using all entered carbs for calculating COBpredBGs. This avoids backing off too quickly as COB decays. Even with this option, oref0 still switches gradually from using COBpredBGs to UAMpredBGs proportionally to how many carbs are left as COB. Summary: use all entered carbs in the future for predBGs & don't decay them as COB, only once they are actual.";
 
/* Enable AutoISF */
"Defaults to false. Adapt ISF when glucose is stuck at high levels, only works without COB.\n\nRead up on:\nhttps://github.com/ga-zelle/autoISF/tree/2.8.2" = "Av som standard. Anpassa insulinkänsligheten (ISF) vid långvarigt höga blodsocker. Fungerar bara utan aktova kolhydrater (COB) \nLäs mer på nhttps://github.com/ga-zelle/autoISF/tree/2.8.2";

/* AutoISF HourlyMaxChange */
"Defaults to false. Rate at which autoISF grows per hour assuming bg is twice target. When value = 1.0, ISF is reduced to 50% after 1 hour of BG at 2x target." = "Av som standard. AutoISF tillåts att öka med denna faktor per timme, förutsatt att ditt blodsocker är dubbelt så högt som ditt målvärde. Vid värde = 1, reduceras insulinkänsligheten (ISF) med 50 % efter 1 timme med ett blodsockervärde 2 gånger över ditt målvärde.";

/* AutoISF Max */
"Multiplier cap on how high the autoISF ratio can be and therefore how low it can adjust ISF." = "Faktor som avgör med hur mycket AutoISF tillåts justera insulinkänsligheten (ISF)";

/* SMB Max RangeExtension */
"Default value: 1. This is another key OpenAPS safety cap, and specifies by what factor you can exceed the regular 120 maxSMB/maxUAM minutes. Increase this experimental value slowly and with caution. Available only when autoISF is enabled." = "Standardvärde: 1. Detta är en säkerhetsbegränsning i OpenAPS, som avgör med vilken faktor du kan överskrida maximala värdet för Max SMB- och Max UAM-basalminuter. Öka endast stegvis med försiktighet. Endast tillgänglig när AutoISF är på.";

/* SMB DeliveryRatio */
"Default value: 0.5 This is another key OpenAPS safety cap, and specifies what share of the total insulin required can be delivered as SMB. Increase this experimental value slowly and with caution." = "Standardvärde: 0.5. Detta är en säkerhetsbegränsning i OpenAPS som bestämmer hur stor del av nödvändigt insulin som kan tillföras som en supermikrobolus (SMB). Öka endast stegvis och med stor försiktighet";

/* Adjust Dynamic ISF constant */
"Adjust Dynamic ISF constant" = "Justera dynamisk ISF - konstant";

/* Enable Dynamic ISF */
"Enable Dynamic ISF" = "Använd dynamisk ISF";<|MERGE_RESOLUTION|>--- conflicted
+++ resolved
@@ -970,11 +970,7 @@
 "Manual" = "Manuellt";
 
 /* Status highlight when manual temp basal is running. */
-<<<<<<< HEAD
-"Manual Basal" = "Manuell basal";
-=======
 "Manual Basal" = "Manuell temporär basal";
->>>>>>> 2b3e739e
 
 /* Current Manual Temp basal */
 " -  Manual Basal ⚠️" = " -  Manuell basal ⚠️";
