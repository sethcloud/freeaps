import Combine
import LoopKitUI
import SwiftDate
import SwiftUI

extension Home {
    final class StateModel: BaseStateModel<Provider> {
        @Injected() var broadcaster: Broadcaster!
        @Injected() var apsManager: APSManager!
        @Injected() var nightscoutManager: NightscoutManager!
        private let timer = DispatchTimer(timeInterval: 5)
        private(set) var filteredHours = 24

        @Published var glucose: [BloodGlucose] = []
        @Published var suggestion: Suggestion?
        @Published var enactedSuggestion: Suggestion?
        @Published var recentGlucose: BloodGlucose?
        @Published var glucoseDelta: Int?
        @Published var tempBasals: [PumpHistoryEvent] = []
        @Published var boluses: [PumpHistoryEvent] = []
        @Published var suspensions: [PumpHistoryEvent] = []
        @Published var maxBasal: Decimal = 2
        @Published var autotunedBasalProfile: [BasalProfileEntry] = []
        @Published var basalProfile: [BasalProfileEntry] = []
        @Published var tempTargets: [TempTarget] = []
        @Published var carbs: [CarbsEntry] = []
        @Published var timerDate = Date()
        @Published var closedLoop = false
        @Published var pumpSuspended = false
        @Published var isLooping = false
        @Published var statusTitle = ""
        @Published var lastLoopDate: Date = .distantPast
        @Published var tempRate: Decimal?
        @Published var battery: Battery?
        @Published var reservoir: Decimal?
        @Published var pumpName = ""
        @Published var pumpExpiresAtDate: Date?
        @Published var tempTarget: TempTarget?
        @Published var setupPump = false
        @Published var errorMessage: String? = nil
        @Published var errorDate: Date? = nil
        @Published var bolusProgress: Decimal?
        @Published var eventualBG: Int?
        @Published var carbsRequired: Decimal?
        @Published var allowManualTemp = false
        @Published var units: GlucoseUnits = .mmolL
        @Published var pumpDisplayState: PumpDisplayState?
        @Published var alarm: GlucoseAlarm?
        @Published var animatedBackground = false

        override func subscribe() {
            setupGlucose()
            setupBasals()
            setupBoluses()
            setupSuspensions()
            setupPumpSettings()
            setupBasalProfile()
            setupTempTargets()
            setupCarbs()
            setupBattery()
            setupReservoir()

            suggestion = provider.suggestion
            enactedSuggestion = provider.enactedSuggestion
            units = settingsManager.settings.units
            allowManualTemp = !settingsManager.settings.closedLoop
            closedLoop = settingsManager.settings.closedLoop
            lastLoopDate = apsManager.lastLoopDate
            carbsRequired = suggestion?.carbsReq
            alarm = provider.glucoseStorage.alarm

            setStatusTitle()
            setupCurrentTempTarget()

            broadcaster.register(GlucoseObserver.self, observer: self)
            broadcaster.register(SuggestionObserver.self, observer: self)
            broadcaster.register(SettingsObserver.self, observer: self)
            broadcaster.register(PumpHistoryObserver.self, observer: self)
            broadcaster.register(PumpSettingsObserver.self, observer: self)
            broadcaster.register(BasalProfileObserver.self, observer: self)
            broadcaster.register(TempTargetsObserver.self, observer: self)
            broadcaster.register(CarbsObserver.self, observer: self)
            broadcaster.register(EnactedSuggestionObserver.self, observer: self)
            broadcaster.register(PumpBatteryObserver.self, observer: self)
            broadcaster.register(PumpReservoirObserver.self, observer: self)

            animatedBackground = settingsManager.settings.animatedBackground

            timer.eventHandler = {
                DispatchQueue.main.async { [weak self] in
                    self?.timerDate = Date()
                    self?.setupCurrentTempTarget()
                }
            }
            timer.resume()

            apsManager.isLooping
                .receive(on: DispatchQueue.main)
                .weakAssign(to: \.isLooping, on: self)
                .store(in: &lifetime)

            apsManager.lastLoopDateSubject
                .receive(on: DispatchQueue.main)
                .weakAssign(to: \.lastLoopDate, on: self)
                .store(in: &lifetime)

            apsManager.pumpName
                .receive(on: DispatchQueue.main)
                .weakAssign(to: \.pumpName, on: self)
                .store(in: &lifetime)

            apsManager.pumpExpiresAtDate
                .receive(on: DispatchQueue.main)
                .weakAssign(to: \.pumpExpiresAtDate, on: self)
                .store(in: &lifetime)

            apsManager.lastError
                .receive(on: DispatchQueue.main)
                .map { [weak self] error in
                    self?.errorDate = error == nil ? nil : Date()
                    if let error = error {
                        info(.default, error.localizedDescription)
                    }
                    return error?.localizedDescription
                }
                .weakAssign(to: \.errorMessage, on: self)
                .store(in: &lifetime)

            apsManager.bolusProgress
                .receive(on: DispatchQueue.main)
                .weakAssign(to: \.bolusProgress, on: self)
                .store(in: &lifetime)

            apsManager.pumpDisplayState
                .receive(on: DispatchQueue.main)
                .sink { [weak self] state in
                    guard let self = self else { return }
                    self.pumpDisplayState = state
                    if state == nil {
                        self.reservoir = nil
                        self.battery = nil
                        self.pumpName = ""
                        self.pumpExpiresAtDate = nil
                        self.setupPump = false
                    } else {
                        self.setupBattery()
                        self.setupReservoir()
                    }
                }
                .store(in: &lifetime)

            $setupPump
                .sink { [weak self] show in
                    guard let self = self else { return }
<<<<<<< HEAD
                    if show, let pumpManager = self.provider.apsManager.pumpManager {
                        let view = PumpConfig.PumpSettingsView(pumpManager: pumpManager, completionDelegate: self).asAny()
=======
                    if show, let pumpManager = self.provider.apsManager.pumpManager,
                       let bluetoothProvider = self.provider.apsManager.bluetoothManager
                    {
                        let view = PumpConfig.PumpSettingsView(
                            pumpManager: pumpManager,
                            bluetoothManager: bluetoothProvider,
                            completionDelegate: self
                        ).asAny()
>>>>>>> db8e1e9b
                        self.router.mainSecondaryModalView.send(view)
                    } else {
                        self.router.mainSecondaryModalView.send(nil)
                    }
                }
                .store(in: &lifetime)
        }

        func addCarbs() {
            showModal(for: .addCarbs)
        }

        func runLoop() {
            provider.heartbeatNow()
        }

        func cancelBolus() {
            apsManager.cancelBolus()
        }

        private func setupGlucose() {
            DispatchQueue.main.async { [weak self] in
                guard let self = self else { return }
                self.glucose = self.provider.filteredGlucose(hours: self.filteredHours)
                self.recentGlucose = self.glucose.last
                if self.glucose.count >= 2 {
                    self.glucoseDelta = (self.recentGlucose?.glucose ?? 0) - (self.glucose[self.glucose.count - 2].glucose ?? 0)
                } else {
                    self.glucoseDelta = nil
                }
                self.alarm = self.provider.glucoseStorage.alarm
            }
        }

        private func setupBasals() {
            DispatchQueue.main.async { [weak self] in
                guard let self = self else { return }
                self.tempBasals = self.provider.pumpHistory(hours: self.filteredHours).filter {
                    $0.type == .tempBasal || $0.type == .tempBasalDuration
                }
                let lastTempBasal = Array(self.tempBasals.suffix(2))
                guard lastTempBasal.count == 2 else {
                    self.tempRate = nil
                    return
                }

                guard let lastRate = lastTempBasal[0].rate, let lastDuration = lastTempBasal[1].durationMin else {
                    self.tempRate = nil
                    return
                }
                let lastDate = lastTempBasal[0].timestamp
                guard Date().timeIntervalSince(lastDate.addingTimeInterval(lastDuration.minutes.timeInterval)) < 0 else {
                    self.tempRate = nil
                    return
                }
                self.tempRate = lastRate
            }
        }

        private func setupBoluses() {
            DispatchQueue.main.async { [weak self] in
                guard let self = self else { return }
                self.boluses = self.provider.pumpHistory(hours: self.filteredHours).filter {
                    $0.type == .bolus
                }
            }
        }

        private func setupSuspensions() {
            DispatchQueue.main.async { [weak self] in
                guard let self = self else { return }
                self.suspensions = self.provider.pumpHistory(hours: self.filteredHours).filter {
                    $0.type == .pumpSuspend || $0.type == .pumpResume
                }

                let last = self.suspensions.last
                let tbr = self.tempBasals.first { $0.timestamp > (last?.timestamp ?? .distantPast) }

                self.pumpSuspended = tbr == nil && last?.type == .pumpSuspend
            }
        }

        private func setupPumpSettings() {
            DispatchQueue.main.async { [weak self] in
                guard let self = self else { return }
                self.maxBasal = self.provider.pumpSettings().maxBasal
            }
        }

        private func setupBasalProfile() {
            DispatchQueue.main.async { [weak self] in
                guard let self = self else { return }
                self.autotunedBasalProfile = self.provider.autotunedBasalProfile()
                self.basalProfile = self.provider.basalProfile()
            }
        }

        private func setupTempTargets() {
            DispatchQueue.main.async { [weak self] in
                guard let self = self else { return }
                self.tempTargets = self.provider.tempTargets(hours: self.filteredHours)
            }
        }

        private func setupCarbs() {
            DispatchQueue.main.async { [weak self] in
                guard let self = self else { return }
                self.carbs = self.provider.carbs(hours: self.filteredHours)
            }
        }

        private func setStatusTitle() {
            guard let suggestion = suggestion else {
                statusTitle = "No suggestion"
                return
            }

            let dateFormatter = DateFormatter()
            dateFormatter.timeStyle = .short
            if closedLoop,
               let enactedSuggestion = enactedSuggestion,
               let timestamp = enactedSuggestion.timestamp,
               enactedSuggestion.deliverAt == suggestion.deliverAt, enactedSuggestion.recieved == true
            {
                statusTitle = "Enacted at \(dateFormatter.string(from: timestamp))"
            } else if let suggestedDate = suggestion.deliverAt {
                statusTitle = "Suggested at \(dateFormatter.string(from: suggestedDate))"
            } else {
                statusTitle = "Suggested"
            }

            eventualBG = suggestion.eventualBG
        }

        private func setupReservoir() {
            DispatchQueue.main.async { [weak self] in
                guard let self = self else { return }
                self.reservoir = self.provider.pumpReservoir()
            }
        }

        private func setupBattery() {
            DispatchQueue.main.async { [weak self] in
                guard let self = self else { return }
                self.battery = self.provider.pumpBattery()
            }
        }

        private func setupCurrentTempTarget() {
            tempTarget = provider.tempTarget()
        }

        func openCGM() {
            guard var url = nightscoutManager.cgmURL else { return }

            switch url.absoluteString {
            case "http://127.0.0.1:1979":
                url = URL(string: "spikeapp://")!
            case "http://127.0.0.1:17580":
                url = URL(string: "diabox://")!
            case CGMType.libreTransmitter.appURL?.absoluteString:
                showModal(for: .libreConfig)
            default: break
            }
            UIApplication.shared.open(url, options: [:], completionHandler: nil)
        }
    }
}

extension Home.StateModel:
    GlucoseObserver,
    SuggestionObserver,
    SettingsObserver,
    PumpHistoryObserver,
    PumpSettingsObserver,
    BasalProfileObserver,
    TempTargetsObserver,
    CarbsObserver,
    EnactedSuggestionObserver,
    PumpBatteryObserver,
    PumpReservoirObserver
{
    func glucoseDidUpdate(_: [BloodGlucose]) {
        setupGlucose()
    }

    func suggestionDidUpdate(_ suggestion: Suggestion) {
        self.suggestion = suggestion
        carbsRequired = suggestion.carbsReq
        setStatusTitle()
    }

    func settingsDidChange(_ settings: FreeAPSSettings) {
        allowManualTemp = !settings.closedLoop
        closedLoop = settingsManager.settings.closedLoop
        units = settingsManager.settings.units
        animatedBackground = settingsManager.settings.animatedBackground
        setupGlucose()
    }

    func pumpHistoryDidUpdate(_: [PumpHistoryEvent]) {
        setupBasals()
        setupBoluses()
        setupSuspensions()
    }

    func pumpSettingsDidChange(_: PumpSettings) {
        setupPumpSettings()
    }

    func basalProfileDidChange(_: [BasalProfileEntry]) {
        setupBasalProfile()
    }

    func tempTargetsDidUpdate(_: [TempTarget]) {
        setupTempTargets()
    }

    func carbsDidUpdate(_: [CarbsEntry]) {
        setupCarbs()
    }

    func enactedSuggestionDidUpdate(_ suggestion: Suggestion) {
        enactedSuggestion = suggestion
        setStatusTitle()
    }

    func pumpBatteryDidChange(_: Battery) {
        setupBattery()
    }

    func pumpReservoirDidChange(_: Decimal) {
        setupReservoir()
    }
}

extension Home.StateModel: CompletionDelegate {
    func completionNotifyingDidComplete(_: CompletionNotifying) {
        setupPump = false
    }
}<|MERGE_RESOLUTION|>--- conflicted
+++ resolved
@@ -152,10 +152,6 @@
             $setupPump
                 .sink { [weak self] show in
                     guard let self = self else { return }
-<<<<<<< HEAD
-                    if show, let pumpManager = self.provider.apsManager.pumpManager {
-                        let view = PumpConfig.PumpSettingsView(pumpManager: pumpManager, completionDelegate: self).asAny()
-=======
                     if show, let pumpManager = self.provider.apsManager.pumpManager,
                        let bluetoothProvider = self.provider.apsManager.bluetoothManager
                     {
@@ -164,7 +160,6 @@
                             bluetoothManager: bluetoothProvider,
                             completionDelegate: self
                         ).asAny()
->>>>>>> db8e1e9b
                         self.router.mainSecondaryModalView.send(view)
                     } else {
                         self.router.mainSecondaryModalView.send(nil)
