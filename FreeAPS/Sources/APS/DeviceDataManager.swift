--- conflicted
+++ resolved
@@ -166,30 +166,18 @@
             return Just([]).eraseToAnyPublisher()
         }
 
-<<<<<<< HEAD
-        medtronic.cgmManagerDelegate = self
-
-        guard lastFetchGlucoseDate.addingTimeInterval(4.5 * 60) < Date() else {
-            return Just([]).eraseToAnyPublisher()
-        }
-
-=======
         guard lastFetchGlucoseDate.addingTimeInterval(5.minutes.timeInterval) < Date() else {
             return Just([]).eraseToAnyPublisher()
         }
 
         medtronic.cgmManagerDelegate = self
 
->>>>>>> 885d3fbe
         return Future<[BloodGlucose], Error> { promise in
             self.processQueue.async {
                 medtronic.fetchNewDataIfNeeded { result in
                     switch result {
                     case .noData:
-<<<<<<< HEAD
-=======
                         debug(.deviceManager, "Minilink glucose is empty")
->>>>>>> 885d3fbe
                         promise(.success([]))
                     case let .newData(glucose):
                         let directions: [BloodGlucose.Direction?] = [nil]
